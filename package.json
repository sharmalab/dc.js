--- conflicted
+++ resolved
@@ -1,10 +1,6 @@
 {
   "name": "dc",
-<<<<<<< HEAD
   "version": "2.1.0-dev",
-=======
-  "version": "2.0.0-beta.10",
->>>>>>> d56b8669
   "license": "Apache-2.0",
   "copyright": "2014",
   "description": "A multi-dimensional charting library built to work natively with crossfilter and rendered using d3.js ",
