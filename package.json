--- conflicted
+++ resolved
@@ -1,10 +1,6 @@
 {
   "name": "dc",
-<<<<<<< HEAD
   "version": "2.1.5",
-=======
-  "version": "2.0.2",
->>>>>>> 4a1efaaf
   "license": "Apache-2.0",
   "copyright": "2017",
   "description": "A multi-dimensional charting library built to work natively with crossfilter and rendered using d3.js ",
