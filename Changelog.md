<<<<<<< HEAD
## 2.1.0
=======
## 2.0.0 beta 4
 * make barChart.onClick a proper override (fixes the complaint in #168)
>>>>>>> c2510a10

## 2.0.0 beta 3
 * Properly tagged this time.

## 2.0.0 beta 2
 * Re-implement renderlets as regular event `.on('renderlet')`. old function `.renderlet()`
   is deprecated, by Matt Traynham (#776 / #833, replaces #779)
 * Geochoropleth tests sped up, by Jasmine Hegman (#825 / #817)
 * Number display test cleaned up, by Jasmine Hegman (#826/ #783)
 * Provide a way to override the heatmap labels, by hhravn (#794)

## add-logo tag
 * Added logo to main page and favicon (#618)

## 2.0.0 beta 1
 * Merged #800: unselectable ids starting with numbers #789. Thanks Jasmine Hegman!
 * Interface and features frozen - from this point all fixes will be merged to
   `master` and `develop`, and all interface changes only merged to `develop`.

## Starting dc.js Changelog
 * Here we start using git-flow, start a changelog, and start 2015.  Under git-flow,
   the latest release (starting with 2.0.0-beta.1) is always on the master branch,
   development (2.1.0-dev) is on the develop branch, and releases and fixes are always
   merged into develop.
 * Read about git-flow here: http://jeffkreeftmeijer.com/2010/why-arent-you-using-git-flow/
 * It follows that this document will always have two active sections: the master
   section, and the develop section.  Since any changes merged to master are also
   merged to develop, any changes added to the changelog for the master branch will
   get merged into the same section in the develop version of this document.<|MERGE_RESOLUTION|>--- conflicted
+++ resolved
@@ -1,9 +1,8 @@
-<<<<<<< HEAD
 ## 2.1.0
-=======
+ * watch this space!
+
 ## 2.0.0 beta 4
  * make barChart.onClick a proper override (fixes the complaint in #168)
->>>>>>> c2510a10
 
 ## 2.0.0 beta 3
  * Properly tagged this time.
