<<<<<<< HEAD
## 2.1.0
 * watch this space!
=======
## 2.0.0 beta 5
 * updating this doc to link to issues/PRs manually (until we get a better changelog
   system?), by Matt Traynham ([#845](https://github.com/dc-js/dc.js/issues/845))
 * update all NPM dependencies and fix tests that were not expecting any results,
   by Matt Traynham ([#844](https://github.com/dc-js/dc.js/issues/844))
>>>>>>> b61dc54d

## 2.0.0 beta 4
 * make barChart.onClick a proper override, by Gordon Woodhull (fixes the complaint in [#168](https://github.com/dc-js/dc.js/issues/168))

## 2.0.0 beta 3
 * Properly tagged this time.

## 2.0.0 beta 2
 * Re-implement renderlets as regular event `.on('renderlet')`. old function `.renderlet()`
   is deprecated, by Matt Traynham ([#776](https://github.com/dc-js/dc.js/issues/776) / [#833](https://github.com/dc-js/dc.js/issues/833), replaces [#779](https://github.com/dc-js/dc.js/issues/779))
 * Geochoropleth tests sped up, by Jasmine Hegman ([#825](https://github.com/dc-js/dc.js/issues/825) / [#817](https://github.com/dc-js/dc.js/issues/817))
 * Number display test cleaned up, by Jasmine Hegman ([#826](https://github.com/dc-js/dc.js/issues/826)/ [#783](https://github.com/dc-js/dc.js/issues/783))
 * Provide a way to override the heatmap labels, by hhravn ([#794](https://github.com/dc-js/dc.js/issues/794) / [#793](https://github.com/dc-js/dc.js/issues/793))

## add-logo tag
 * Added logo to main page and favicon ([#618](https://github.com/dc-js/dc.js/issues/618))

## 2.0.0 beta 1
 * Merged [#800](https://github.com/dc-js/dc.js/issues/800): unselectable ids starting with numbers [#789](https://github.com/dc-js/dc.js/issues/789). Thanks Jasmine Hegman!
 * Interface and features frozen - from this point all fixes will be merged to
   `master` and `develop`, and all interface changes only merged to `develop`.

## Starting dc.js Changelog
 * Here we start using git-flow, start a changelog, and start 2015.  Under git-flow,
   the latest release (starting with 2.0.0-beta.1) is always on the master branch,
   development (2.1.0-dev) is on the develop branch, and releases and fixes are always
   merged into develop.
 * Read about git-flow here: http://jeffkreeftmeijer.com/2010/why-arent-you-using-git-flow/
 * It follows that this document will always have two active sections: the master
   section, and the develop section.  Since any changes merged to master are also
   merged to develop, any changes added to the changelog for the master branch will
   get merged into the same section in the develop version of this document.<|MERGE_RESOLUTION|>--- conflicted
+++ resolved
@@ -1,13 +1,11 @@
-<<<<<<< HEAD
 ## 2.1.0
  * watch this space!
-=======
+
 ## 2.0.0 beta 5
  * updating this doc to link to issues/PRs manually (until we get a better changelog
    system?), by Matt Traynham ([#845](https://github.com/dc-js/dc.js/issues/845))
  * update all NPM dependencies and fix tests that were not expecting any results,
    by Matt Traynham ([#844](https://github.com/dc-js/dc.js/issues/844))
->>>>>>> b61dc54d
 
 ## 2.0.0 beta 4
  * make barChart.onClick a proper override, by Gordon Woodhull (fixes the complaint in [#168](https://github.com/dc-js/dc.js/issues/168))
