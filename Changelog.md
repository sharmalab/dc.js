--- conflicted
+++ resolved
@@ -1,9 +1,7 @@
-<<<<<<< HEAD
 ## 2.1.0
-=======
+
 ## 2.0.0 beta 3
  * Properly tagged this time.
->>>>>>> 9b081776
 
 ## 2.0.0 beta 2
  * Re-implement renderlets as regular event `.on('renderlet')`. old function `.renderlet()`
