/**
## Coordinate Grid Mixin
Includes: [Color Mixin](#color-mixin), [Margin Mixin](#margin-mixin), [Base Mixin](#base-mixin)

Coordinate Grid is an abstract base chart designed to support a number of coordinate grid based
concrete chart types, e.g. bar chart, line chart, and bubble chart.

**/
dc.coordinateGridMixin = function (_chart) {
    var GRID_LINE_CLASS = 'grid-line';
    var HORIZONTAL_CLASS = 'horizontal';
    var VERTICAL_CLASS = 'vertical';
    var Y_AXIS_LABEL_CLASS = 'y-axis-label';
    var X_AXIS_LABEL_CLASS = 'x-axis-label';
    var DEFAULT_AXIS_LABEL_PADDING = 12;

    _chart = dc.colorMixin(dc.marginMixin(dc.baseMixin(_chart)));

    _chart.colors(d3.scale.category10());
    _chart._mandatoryAttributes().push('x');

    function zoomHandler () {
        _refocused = true;
        if (_zoomOutRestrict) {
            _chart.x().domain(constrainRange(_chart.x().domain(), _xOriginalDomain));
            if (_rangeChart) {
                _chart.x().domain(constrainRange(_chart.x().domain(), _rangeChart.x().domain()));
            }
        }

        var domain = _chart.x().domain();
        var domFilter = dc.filters.RangedFilter(domain[0], domain[1]);

        _chart.replaceFilter(domFilter);
        _chart.rescale();
        _chart.redraw();

        if (_rangeChart && !rangesEqual(_chart.filter(), _rangeChart.filter())) {
            dc.events.trigger(function () {
                _rangeChart.replaceFilter(domFilter);
                _rangeChart.redraw();
            });
        }

        _chart._invokeZoomedListener();

        dc.events.trigger(function () {
            _chart.redrawGroup();
        }, dc.constants.EVENT_DELAY);

        _refocused = !rangesEqual(domain, _xOriginalDomain);
    }

    var _parent;
    var _g;
    var _chartBodyG;

    var _x;
    var _xOriginalDomain;
    var _xAxis = d3.svg.axis().orient('bottom');
    var _xUnits = dc.units.integers;
    var _xAxisPadding = 0;
    var _xElasticity = false;
    var _xAxisLabel;
    var _xAxisLabelPadding = 0;
    var _lastXDomain;

    var _y;
    var _yAxis = d3.svg.axis().orient('left');
    var _yAxisPadding = 0;
    var _yElasticity = false;
    var _yAxisLabel;
    var _yAxisLabelPadding = 0;

    var _brush = d3.svg.brush();
    var _brushOn = true;
    var _round;

    var _renderHorizontalGridLine = false;
    var _renderVerticalGridLine = false;

    var _refocused = false;
    var _unitCount;

    var _zoomScale = [1, Infinity];
    var _zoomOutRestrict = true;

    var _zoom = d3.behavior.zoom().on('zoom', zoomHandler);
    var _nullZoom = d3.behavior.zoom().on('zoom', null);
    var _hasBeenMouseZoomable = false;

    var _rangeChart;
    var _focusChart;

    var _mouseZoomable = false;
    var _clipPadding = 0;

    var _outerRangeBandPadding = 0.5;
    var _rangeBandPadding = 0;

    var _useRightYAxis = false;

    _chart.rescale = function () {
        _unitCount = undefined;
    };

    /**
    #### .rangeChart([chart])
    Get or set the range selection chart associated with this instance. Setting the range selection
    chart using this function will automatically update its selection brush when the current chart
    zooms in. In return the given range chart will also automatically attach this chart as its focus
    chart hence zoom in when range brush updates. See the [Nasdaq 100
    Index](http://dc-js.github.com/dc.js/) example for this effect in action.

    **/
    _chart.rangeChart = function (_) {
        if (!arguments.length) {
            return _rangeChart;
        }
        _rangeChart = _;
        _rangeChart.focusChart(_chart);
        return _chart;
    };

    /**
    #### .zoomScale([extent])
    Get or set the scale extent for mouse zooms.

    **/
    _chart.zoomScale = function (_) {
        if (!arguments.length) {
            return _zoomScale;
        }
        _zoomScale = _;
        return _chart;
    };

    /**
    #### .zoomOutRestrict([true/false])
    Get or set the zoom restriction for the chart. If true limits the zoom to origional domain of the chart.
    **/
    _chart.zoomOutRestrict = function (r) {
        if (!arguments.length) {
            return _zoomOutRestrict;
        }
        _zoomScale[0] = r ? 1 : 0;
        _zoomOutRestrict = r;
        return _chart;
    };

    _chart._generateG = function (parent) {
        if (parent === undefined) {
            _parent = _chart.svg();
        } else {
            _parent = parent;
        }

        _g = _parent.append('g');

        _chartBodyG = _g.append('g').attr('class', 'chart-body')
            .attr('transform', 'translate(' + _chart.margins().left + ', ' + _chart.margins().top + ')')
            .attr('clip-path', 'url(#' + getClipPathId() + ')');

        return _g;
    };

    /**
    #### .g([gElement])
    Get or set the root g element. This method is usually used to retrieve the g element in order to
    overlay custom svg drawing programatically. **Caution**: The root g element is usually generated
    by dc.js internals, and resetting it might produce unpredictable result.

    **/
    _chart.g = function (_) {
        if (!arguments.length) {
            return _g;
        }
        _g = _;
        return _chart;
    };

    /**
    #### .mouseZoomable([boolean])
    Set or get mouse zoom capability flag (default: false). When turned on the chart will be
    zoomable using the mouse wheel. If the range selector chart is attached zooming will also update
    the range selection brush on the associated range selector chart.

    **/
    _chart.mouseZoomable = function (z) {
        if (!arguments.length) {
            return _mouseZoomable;
        }
        _mouseZoomable = z;
        return _chart;
    };

    /**
    #### .chartBodyG()
    Retrieve the svg group for the chart body.
    **/
    _chart.chartBodyG = function (_) {
        if (!arguments.length) {
            return _chartBodyG;
        }
        _chartBodyG = _;
        return _chart;
    };

    /**
    #### .x([xScale]) - **mandatory**
    Get or set the x scale. The x scale can be any d3
    [quantitive scale](https://github.com/mbostock/d3/wiki/Quantitative-Scales) or
    [ordinal scale](https://github.com/mbostock/d3/wiki/Ordinal-Scales).
    ```js
    // set x to a linear scale
    chart.x(d3.scale.linear().domain([-2500, 2500]))
    // set x to a time scale to generate histogram
    chart.x(d3.time.scale().domain([new Date(1985, 0, 1), new Date(2012, 11, 31)]))
    ```

    **/
    _chart.x = function (_) {
        if (!arguments.length) {
            return _x;
        }
        _x = _;
        _xOriginalDomain = _x.domain();
        return _chart;
    };

    _chart.xOriginalDomain = function () {
        return _xOriginalDomain;
    };

    /**
    #### .xUnits([xUnits function])
    Set or get the xUnits function. The coordinate grid chart uses the xUnits function to calculate
    the number of data projections on x axis such as the number of bars for a bar chart or the
    number of dots for a line chart. This function is expected to return a Javascript array of all
    data points on x axis, or the number of points on the axis. [d3 time range functions
    d3.time.days, d3.time.months, and
    d3.time.years](https://github.com/mbostock/d3/wiki/Time-Intervals#aliases) are all valid xUnits
    function. dc.js also provides a few units function, see the [Utilities](#utilities) section for
    a list of built-in units functions. The default xUnits function is dc.units.integers.
    ```js
    // set x units to count days
    chart.xUnits(d3.time.days);
    // set x units to count months
    chart.xUnits(d3.time.months);
    ```
    A custom xUnits function can be used as long as it follows the following interface:
    ```js
    // units in integer
    function(start, end, xDomain) {
        // simply calculates how many integers in the domain
        return Math.abs(end - start);
    };

    // fixed units
    function(start, end, xDomain) {
        // be aware using fixed units will disable the focus/zoom ability on the chart
        return 1000;
    };
    ```

    **/
    _chart.xUnits = function (_) {
        if (!arguments.length) {
            return _xUnits;
        }
        _xUnits = _;
        return _chart;
    };

    /**
    #### .xAxis([xAxis])
    Set or get the x axis used by a particular coordinate grid chart instance. This function is most
    useful when x axis customization is required. The x axis in dc.js is an instance of a [d3
    axis object](https://github.com/mbostock/d3/wiki/SVG-Axes#wiki-axis); therefore it supports any
    valid d3 axis manipulation. **Caution**: The x axis is usually generated internally by dc;
    resetting it may cause unexpected results.
    ```js
    // customize x axis tick format
    chart.xAxis().tickFormat(function(v) {return v + '%';});
    // customize x axis tick values
    chart.xAxis().tickValues([0, 100, 200, 300]);
    ```

    **/
    _chart.xAxis = function (_) {
        if (!arguments.length) {
            return _xAxis;
        }
        _xAxis = _;
        return _chart;
    };

    /**
    #### .elasticX([boolean])
    Turn on/off elastic x axis behavior. If x axis elasticity is turned on, then the grid chart will
    attempt to recalculate the x axis range whenever a redraw event is triggered.

    **/
    _chart.elasticX = function (_) {
        if (!arguments.length) {
            return _xElasticity;
        }
        _xElasticity = _;
        return _chart;
    };

    /**
    #### .xAxisPadding([padding])
    Set or get x axis padding for the elastic x axis. The padding will be added to both end of the x
    axis if elasticX is turned on; otherwise it is ignored.

    * padding can be an integer or percentage in string (e.g. '10%'). Padding can be applied to
    number or date x axes.  When padding a date axis, an integer represents number of days being padded
    and a percentage string will be treated the same as an integer.

    **/
    _chart.xAxisPadding = function (_) {
        if (!arguments.length) {
            return _xAxisPadding;
        }
        _xAxisPadding = _;
        return _chart;
    };

    /**
    #### .xUnitCount()
    Returns the number of units displayed on the x axis using the unit measure configured by
    .xUnits.
    **/
    _chart.xUnitCount = function () {
        if (_unitCount === undefined) {
            var units = _chart.xUnits()(_chart.x().domain()[0], _chart.x().domain()[1], _chart.x().domain());

            if (units instanceof Array) {
                _unitCount = units.length;
            } else {
                _unitCount = units;
            }
        }

        return _unitCount;
    };
    /**
     #### .useRightYAxis()
     Gets or sets whether the chart should be drawn with a right axis instead of a left axis. When
     used with a chart in a composite chart, allows both left and right Y axes to be shown on a
     chart.
     **/

    _chart.useRightYAxis = function (_) {
        if (!arguments.length) {
            return _useRightYAxis;
        }
        _useRightYAxis = _;
        return _chart;
    };

    /**
    #### isOrdinal()
    Returns true if the chart is using ordinal xUnits ([dc.units.ordinal](#dcunitsordinal)), or false
    otherwise. Most charts behave differently with ordinal data and use the result of this method to
    trigger the appropriate logic.
    **/
    _chart.isOrdinal = function () {
        return _chart.xUnits() === dc.units.ordinal;
    };

    _chart._useOuterPadding = function () {
        return true;
    };

    _chart._ordinalXDomain = function () {
        var groups = _chart._computeOrderedGroups(_chart.data());
        return groups.map(_chart.keyAccessor());
    };

    function prepareXAxis(g) {
        if (!_chart.isOrdinal()) {
            if (_chart.elasticX()) {
                _x.domain([_chart.xAxisMin(), _chart.xAxisMax()]);
            }
        }
        else { // _chart.isOrdinal()
            if (_chart.elasticX() || _x.domain().length === 0) {
                _x.domain(_chart._ordinalXDomain());
            }
        }

        // has the domain changed?
        var xdom = _x.domain();
        if (!_lastXDomain || xdom.some(function (elem, i) { return elem !== _lastXDomain[i]; })) {
            _chart.rescale();
        }
        _lastXDomain = xdom;

        // please can't we always use rangeBands for bar charts?
        if (_chart.isOrdinal()) {
            _x.rangeBands([0, _chart.xAxisLength()], _rangeBandPadding,
                          _chart._useOuterPadding() ? _outerRangeBandPadding : 0);
        } else {
            _x.range([0, _chart.xAxisLength()]);
        }

        _xAxis = _xAxis.scale(_chart.x());

        renderVerticalGridLines(g);
    }

    _chart.renderXAxis = function (g) {
        var axisXG = g.selectAll('g.x');

        if (axisXG.empty()) {
            axisXG = g.append('g')
                .attr('class', 'axis x')
                .attr('transform', 'translate(' + _chart.margins().left + ',' + _chart._xAxisY() + ')');
        }

        var axisXLab = g.selectAll('text.' + X_AXIS_LABEL_CLASS);
        if (axisXLab.empty() && _chart.xAxisLabel()) {
            axisXLab = g.append('text')
                .attr('transform', 'translate(' + (_chart.margins().left + _chart.xAxisLength() / 2) + ',' +
                    (_chart.height() - _xAxisLabelPadding) + ')')
                .attr('class', X_AXIS_LABEL_CLASS)
                .attr('text-anchor', 'middle')
                .text(_chart.xAxisLabel());
        }
        if (_chart.xAxisLabel() && axisXLab.text() !== _chart.xAxisLabel()) {
            axisXLab.text(_chart.xAxisLabel());
        }

        dc.transition(axisXG, _chart.transitionDuration())
            .call(_xAxis);
    };

    function renderVerticalGridLines(g) {
        var gridLineG = g.selectAll('g.' + VERTICAL_CLASS);

        if (_renderVerticalGridLine) {
            if (gridLineG.empty()) {
                gridLineG = g.insert('g', ':first-child')
                    .attr('class', GRID_LINE_CLASS + ' ' + VERTICAL_CLASS)
                    .attr('transform', 'translate(' + _chart.margins().left + ',' + _chart.margins().top + ')');
            }

            var ticks = _xAxis.tickValues() ? _xAxis.tickValues() : _x.ticks(_xAxis.ticks()[0]);

            var lines = gridLineG.selectAll('line')
                .data(ticks);

            // enter
            var linesGEnter = lines.enter()
                .append('line')
                .attr('x1', function (d) {
                    return _x(d);
                })
                .attr('y1', _chart._xAxisY() - _chart.margins().top)
                .attr('x2', function (d) {
                    return _x(d);
                })
                .attr('y2', 0)
                .attr('opacity', 0);
            dc.transition(linesGEnter, _chart.transitionDuration())
                .attr('opacity', 1);

            // update
            dc.transition(lines, _chart.transitionDuration())
                .attr('x1', function (d) {
                    return _x(d);
                })
                .attr('y1', _chart._xAxisY() - _chart.margins().top)
                .attr('x2', function (d) {
                    return _x(d);
                })
                .attr('y2', 0);

            // exit
            lines.exit().remove();
        }
        else {
            gridLineG.selectAll('line').remove();
        }
    }

    _chart._xAxisY = function () {
        return (_chart.height() - _chart.margins().bottom);
    };

    _chart.xAxisLength = function () {
        return _chart.effectiveWidth();
    };

    /**
    #### .xAxisLabel([labelText, [, padding]])
    Set or get the x axis label. If setting the label, you may optionally include additional padding to
    the margin to make room for the label. By default the padded is set to 12 to accomodate the text height.
    **/
    _chart.xAxisLabel = function (_, padding) {
        if (!arguments.length) {
            return _xAxisLabel;
        }
        _xAxisLabel = _;
        _chart.margins().bottom -= _xAxisLabelPadding;
        _xAxisLabelPadding = (padding === undefined) ? DEFAULT_AXIS_LABEL_PADDING : padding;
        _chart.margins().bottom += _xAxisLabelPadding;
        return _chart;
    };

    _chart._prepareYAxis = function (g) {
        if (_y === undefined || _chart.elasticY()) {
            _y = d3.scale.linear();
            var min = _chart.yAxisMin() || 0,
                max = _chart.yAxisMax() || 0;
            _y.domain([min, max]).rangeRound([_chart.yAxisHeight(), 0]);
        }

        _y.range([_chart.yAxisHeight(), 0]);
        _yAxis = _yAxis.scale(_y);

        if (_useRightYAxis) {
            _yAxis.orient('right');
        }

        _chart._renderHorizontalGridLinesForAxis(g, _y, _yAxis);
    };

    _chart.renderYAxisLabel = function (axisClass, text, rotation, labelXPosition) {
        labelXPosition = labelXPosition || _yAxisLabelPadding;

        var axisYLab = _chart.g().selectAll('text.' + Y_AXIS_LABEL_CLASS + '.' + axisClass + '-label');
        if (axisYLab.empty() && text) {

            var labelYPosition = (_chart.margins().top + _chart.yAxisHeight() / 2);
            axisYLab = _chart.g().append('text')
                .attr('transform', 'translate(' + labelXPosition + ',' + labelYPosition + '),rotate(' + rotation + ')')
                .attr('class', Y_AXIS_LABEL_CLASS + ' ' + axisClass + '-label')
                .attr('text-anchor', 'middle')
                .text(text);
        }
        if (text && axisYLab.text() !== text) {
            axisYLab.text(text);
        }
    };

    _chart.renderYAxisAt = function (axisClass, axis, position) {
        var axisYG = _chart.g().selectAll('g.' + axisClass);
        if (axisYG.empty()) {
            axisYG = _chart.g().append('g')
                .attr('class', 'axis ' + axisClass)
                .attr('transform', 'translate(' + position + ',' + _chart.margins().top + ')');
        }

        dc.transition(axisYG, _chart.transitionDuration()).call(axis);
    };

    _chart.renderYAxis = function () {
        var axisPosition = _useRightYAxis ? (_chart.width() - _chart.margins().right) : _chart._yAxisX();
        _chart.renderYAxisAt('y', _yAxis, axisPosition);
        var labelPosition = _useRightYAxis ? (_chart.width() - _yAxisLabelPadding) : _yAxisLabelPadding;
        var rotation = _useRightYAxis ? 90 : -90;
        _chart.renderYAxisLabel('y', _chart.yAxisLabel(), rotation, labelPosition);
    };

    _chart._renderHorizontalGridLinesForAxis = function (g, scale, axis) {
        var gridLineG = g.selectAll('g.' + HORIZONTAL_CLASS);

        if (_renderHorizontalGridLine) {
            var ticks = axis.tickValues() ? axis.tickValues() : scale.ticks(axis.ticks()[0]);

            if (gridLineG.empty()) {
                gridLineG = g.insert('g', ':first-child')
                    .attr('class', GRID_LINE_CLASS + ' ' + HORIZONTAL_CLASS)
                    .attr('transform', 'translate(' + _chart.margins().left + ',' + _chart.margins().top + ')');
            }

            var lines = gridLineG.selectAll('line')
                .data(ticks);

            // enter
            var linesGEnter = lines.enter()
                .append('line')
                .attr('x1', 1)
                .attr('y1', function (d) {
                    return scale(d);
                })
                .attr('x2', _chart.xAxisLength())
                .attr('y2', function (d) {
                    return scale(d);
                })
                .attr('opacity', 0);
            dc.transition(linesGEnter, _chart.transitionDuration())
                .attr('opacity', 1);

            // update
            dc.transition(lines, _chart.transitionDuration())
                .attr('x1', 1)
                .attr('y1', function (d) {
                    return scale(d);
                })
                .attr('x2', _chart.xAxisLength())
                .attr('y2', function (d) {
                    return scale(d);
                });

            // exit
            lines.exit().remove();
        }
        else {
            gridLineG.selectAll('line').remove();
        }
    };

    _chart._yAxisX = function () {
        return _chart.useRightYAxis() ? _chart.width() - _chart.margins().right : _chart.margins().left;
    };

    /**
    #### .yAxisLabel([labelText, [, padding]])
    Set or get the y axis label. If setting the label, you may optionally include additional padding
    to the margin to make room for the label. By default the padded is set to 12 to accomodate the
    text height.
    **/
    _chart.yAxisLabel = function (_, padding) {
        if (!arguments.length) {
            return _yAxisLabel;
        }
        _yAxisLabel = _;
        _chart.margins().left -= _yAxisLabelPadding;
        _yAxisLabelPadding = (padding === undefined) ? DEFAULT_AXIS_LABEL_PADDING : padding;
        _chart.margins().left += _yAxisLabelPadding;
        return _chart;
    };

    /**
    #### .y([yScale])
    Get or set the y scale. The y scale is typically automatically determined by the chart implementation.

    **/
    _chart.y = function (_) {
        if (!arguments.length) {
            return _y;
        }
        _y = _;
        return _chart;
    };

    /**
    #### .yAxis([yAxis])
    Set or get the y axis used by the coordinate grid chart instance. This function is most useful
    when y axis customization is required. The y axis in dc.js is simply an instance of a [d3 axis
    object](https://github.com/mbostock/d3/wiki/SVG-Axes#wiki-_axis); therefore it supports any
    valid d3 axis manipulation. **Caution**: The y axis is usually generated internally by dc;
    resetting it may cause unexpected results.
    ```js
    // customize y axis tick format
    chart.yAxis().tickFormat(function(v) {return v + '%';});
    // customize y axis tick values
    chart.yAxis().tickValues([0, 100, 200, 300]);
    ```

    **/
    _chart.yAxis = function (y) {
        if (!arguments.length) {
            return _yAxis;
        }
        _yAxis = y;
        return _chart;
    };

    /**
    #### .elasticY([boolean])
    Turn on/off elastic y axis behavior. If y axis elasticity is turned on, then the grid chart will
    attempt to recalculate the y axis range whenever a redraw event is triggered.

    **/
    _chart.elasticY = function (_) {
        if (!arguments.length) {
            return _yElasticity;
        }
        _yElasticity = _;
        return _chart;
    };

    /**
    #### .renderHorizontalGridLines([boolean])
    Turn on/off horizontal grid lines.

    **/
    _chart.renderHorizontalGridLines = function (_) {
        if (!arguments.length) {
            return _renderHorizontalGridLine;
        }
        _renderHorizontalGridLine = _;
        return _chart;
    };

    /**
    #### .renderVerticalGridLines([boolean])
    Turn on/off vertical grid lines.

    **/
    _chart.renderVerticalGridLines = function (_) {
        if (!arguments.length) {
            return _renderVerticalGridLine;
        }
        _renderVerticalGridLine = _;
        return _chart;
    };

    /**
    #### .xAxisMin()
    Calculates the minimum x value to display in the chart. Includes xAxisPadding if set.
    **/
    _chart.xAxisMin = function () {
        var min = d3.min(_chart.data(), function (e) {
            return _chart.keyAccessor()(e);
        });
        return dc.utils.subtract(min, _xAxisPadding);
    };

    /**
    #### .xAxisMax()
    Calculates the maximum x value to display in the chart. Includes xAxisPadding if set.
    **/
    _chart.xAxisMax = function () {
        var max = d3.max(_chart.data(), function (e) {
            return _chart.keyAccessor()(e);
        });
        return dc.utils.add(max, _xAxisPadding);
    };

    /**
    #### .yAxisMin()
    Calculates the minimum y value to display in the chart. Includes yAxisPadding if set.
    **/
    _chart.yAxisMin = function () {
        var min = d3.min(_chart.data(), function (e) {
            return _chart.valueAccessor()(e);
        });
        return dc.utils.subtract(min, _yAxisPadding);
    };

    /**
    #### .yAxisMax()
    Calculates the maximum y value to display in the chart. Includes yAxisPadding if set.
    **/
    _chart.yAxisMax = function () {
        var max = d3.max(_chart.data(), function (e) {
            return _chart.valueAccessor()(e);
        });
        return dc.utils.add(max, _yAxisPadding);
    };

    /**
    #### .yAxisPadding([padding])
    Set or get y axis padding for the elastic y axis. The padding will be added to the top of the y
    axis if elasticY is turned on; otherwise it is ignored.

    * padding can be an integer or percentage in string (e.g. '10%'). Padding can be applied to
    number or date axes. When padding a date axis, an integer represents number of days being padded
    and a percentage string will be treated the same as an integer.

    **/
    _chart.yAxisPadding = function (_) {
        if (!arguments.length) {
            return _yAxisPadding;
        }
        _yAxisPadding = _;
        return _chart;
    };

    _chart.yAxisHeight = function () {
        return _chart.effectiveHeight();
    };

    /**
    #### .round([rounding function])
    Set or get the rounding function used to quantize the selection when brushing is enabled.
    ```js
    // set x unit round to by month, this will make sure range selection brush will
    // select whole months
    chart.round(d3.time.month.round);
    ```

    **/
    _chart.round = function (_) {
        if (!arguments.length) {
            return _round;
        }
        _round = _;
        return _chart;
    };

    _chart._rangeBandPadding = function (_) {
        if (!arguments.length) {
            return _rangeBandPadding;
        }
        _rangeBandPadding = _;
        return _chart;
    };

    _chart._outerRangeBandPadding = function (_) {
        if (!arguments.length) {
            return _outerRangeBandPadding;
        }
        _outerRangeBandPadding = _;
        return _chart;
    };

    dc.override(_chart, 'filter', function (_) {
        if (!arguments.length) {
            return _chart._filter();
        }

        _chart._filter(_);

        if (_) {
            _chart.brush().extent(_);
        } else {
            _chart.brush().clear();
        }

        return _chart;
    });

    _chart.brush = function (_) {
        if (!arguments.length) {
            return _brush;
        }
        _brush = _;
        return _chart;
    };

    function brushHeight() {
        return _chart._xAxisY() - _chart.margins().top;
    }

    _chart.renderBrush = function (g) {
        if (_brushOn) {
            _brush.on('brush', _chart._brushing);
            _brush.on('brushstart', _chart._disableMouseZoom);
            _brush.on('brushend', configureMouseZoom);

            var gBrush = g.append('g')
                .attr('class', 'brush')
                .attr('transform', 'translate(' + _chart.margins().left + ',' + _chart.margins().top + ')')
                .call(_brush.x(_chart.x()));
            _chart.setBrushY(gBrush);
            _chart.setHandlePaths(gBrush);

            if (_chart.hasFilter()) {
                _chart.redrawBrush(g);
            }
        }
    };

    _chart.setHandlePaths = function (gBrush) {
        gBrush.selectAll('.resize').append('path').attr('d', _chart.resizeHandlePath);
    };

    _chart.setBrushY = function (gBrush) {
        gBrush.selectAll('rect').attr('height', brushHeight());
    };

    _chart.extendBrush = function () {
        var extent = _brush.extent();
        if (_chart.round()) {
            extent[0] = extent.map(_chart.round())[0];
            extent[1] = extent.map(_chart.round())[1];

            _g.select('.brush')
                .call(_brush.extent(extent));
        }
        return extent;
    };

    _chart.brushIsEmpty = function (extent) {
        return _brush.empty() || !extent || extent[1] <= extent[0];
    };

    _chart._brushing = function () {
        var extent = _chart.extendBrush();

        _chart.redrawBrush(_g);

        if (_chart.brushIsEmpty(extent)) {
            dc.events.trigger(function () {
                _chart.filter(null);
                _chart.redrawGroup();
            }, dc.constants.EVENT_DELAY);
        } else {
            var rangedFilter = dc.filters.RangedFilter(extent[0], extent[1]);

            dc.events.trigger(function () {
                _chart.replaceFilter(rangedFilter);
                _chart.redrawGroup();
            }, dc.constants.EVENT_DELAY);
        }
    };

    _chart.redrawBrush = function (g) {
        if (_brushOn) {
            if (_chart.filter() && _chart.brush().empty()) {
                _chart.brush().extent(_chart.filter());
            }

            var gBrush = g.select('g.brush');
            gBrush.call(_chart.brush().x(_chart.x()));
            _chart.setBrushY(gBrush);
        }

        _chart.fadeDeselectedArea();
    };

    _chart.fadeDeselectedArea = function () {
        // do nothing, sub-chart should override this function
    };

    // borrowed from Crossfilter example
    _chart.resizeHandlePath = function (d) {
        var e = +(d === 'e'), x = e ? 1 : -1, y = brushHeight() / 3;
        /*jshint -W014 */
        return 'M' + (0.5 * x) + ',' + y
            + 'A6,6 0 0 ' + e + ' ' + (6.5 * x) + ',' + (y + 6)
            + 'V' + (2 * y - 6)
            + 'A6,6 0 0 ' + e + ' ' + (0.5 * x) + ',' + (2 * y)
            + 'Z'
            + 'M' + (2.5 * x) + ',' + (y + 8)
            + 'V' + (2 * y - 8)
            + 'M' + (4.5 * x) + ',' + (y + 8)
            + 'V' + (2 * y - 8);
        /*jshint +W014 */
    };

    function getClipPathId() {
        return _chart.anchorName() + '-clip';
    }

    /**
    #### .clipPadding([padding])
    Get or set the padding in pixels for the clip path. Once set padding will be applied evenly to
    the top, left, right, and bottom when the clip path is generated. If set to zero, the clip area
    will be exactly the chart body area minus the margins.  Default: 5

    **/
    _chart.clipPadding = function (p) {
        if (!arguments.length) {
            return _clipPadding;
        }
        _clipPadding = p;
        return _chart;
    };

    function generateClipPath() {
        var defs = dc.utils.appendOrSelect(_parent, 'defs');

        var chartBodyClip = dc.utils.appendOrSelect(defs, 'clipPath').attr('id', getClipPathId());

        var padding = _clipPadding * 2;

<<<<<<< HEAD
        dc.utils.appendOrSelect(chartBodyClip, 'rect')
            .attr('width', _chart.xAxisLength() + padding)
            .attr('height', _chart.yAxisHeight() + padding);
=======
        dc.utils.appendOrSelect(chartBodyClip, "rect")
            .attr("width", _chart.xAxisLength() + padding)
            .attr("height", _chart.yAxisHeight() + padding)
            .attr('transform', 'translate(-' + _clipPadding + ', -' + _clipPadding + ')');
>>>>>>> 69d77f5e
    }

    _chart._preprocessData = function () {};

    _chart._doRender = function () {
        _chart.resetSvg();

        _chart._preprocessData();

        _chart._generateG();
        generateClipPath();

        drawChart(true);

        configureMouseZoom();

        return _chart;
    };

    _chart._doRedraw = function () {
        _chart._preprocessData();

        drawChart(false);

        return _chart;
    };

    function drawChart (render) {
        if (_chart.isOrdinal()) {
            _brushOn = false;
        }

        prepareXAxis(_chart.g());
        _chart._prepareYAxis(_chart.g());

        _chart.plotData();

        if (_chart.elasticX() || _refocused || render) {
            _chart.renderXAxis(_chart.g());
        }

        if (_chart.elasticY() || render) {
            _chart.renderYAxis(_chart.g());
        }

        if (render) {
            _chart.renderBrush(_chart.g());
        } else {
            _chart.redrawBrush(_chart.g());
        }
    }

    function configureMouseZoom () {
        if (_mouseZoomable) {
            _chart._enableMouseZoom();
        }
        else if (_hasBeenMouseZoomable) {
            _chart._disableMouseZoom();
        }
    }

    _chart._enableMouseZoom = function () {
        _hasBeenMouseZoomable = true;
        _zoom.x(_chart.x())
            .scaleExtent(_zoomScale)
            .size([_chart.width(), _chart.height()]);
        _chart.root().call(_zoom);
    };

    _chart._disableMouseZoom = function () {
        _chart.root().call(_nullZoom);
    };

    function constrainRange(range, constraint) {
        var constrainedRange = [];
        constrainedRange[0] = d3.max([range[0], constraint[0]]);
        constrainedRange[1] = d3.min([range[1], constraint[1]]);
        return constrainedRange;
    }

    /**
    #### .focus([range])
    Zoom this chart to focus on the given range. The given range should be an array containing only
    2 elements (`[start, end]`) defining a range in the x domain. If the range is not given or set
    to null, then the zoom will be reset. _For focus to work elasticX has to be turned off;
    otherwise focus will be ignored._
    ```js
    chart.renderlet(function(chart){
        // smooth the rendering through event throttling
        dc.events.trigger(function(){
            // focus some other chart to the range selected by user on this chart
            someOtherChart.focus(chart.filter());
        });
    })
    ```

    **/
    _chart.focus = function (range) {
        if (hasRangeSelected(range)) {
            _chart.x().domain(range);
        } else {
            _chart.x().domain(_xOriginalDomain);
        }

        _zoom.x(_chart.x());
        zoomHandler();
    };

    _chart.refocused = function () {
        return _refocused;
    };

    _chart.focusChart = function (c) {
        if (!arguments.length) {
            return _focusChart;
        }
        _focusChart = c;
        _chart.on('filtered', function (chart) {
            if (!chart.filter()) {
                dc.events.trigger(function () {
                    _focusChart.x().domain(_focusChart.xOriginalDomain());
                });
            } else if (!rangesEqual(chart.filter(), _focusChart.filter())) {
                dc.events.trigger(function () {
                    _focusChart.focus(chart.filter());
                });
            }
        });
        return _chart;
    };

    function rangesEqual(range1, range2) {
        if (!range1 && !range2) {
            return true;
        }
        else if (!range1 || !range2) {
            return false;
        }
        else if (range1.length === 0 && range2.length === 0) {
            return true;
        }
        else if (range1[0].valueOf() === range2[0].valueOf() &&
            range1[1].valueOf() === range2[1].valueOf()) {
            return true;
        }
        return false;
    }

    /**
    #### .brushOn([boolean])
    Turn on/off the brush-based range filter. When brushing is on then user can drag the mouse
    across a chart with a quantitative scale to perform range filtering based on the extent of the
    brush, or click on the bars of an ordinal bar chart or slices of a pie chart to filter and
    unfilter them. However turning on the brush filter will disable other interactive elements on
    the chart such as highlighting, tool tips, and reference lines. Zooming will still be possible
    if enabled, but only via scrolling (panning will be disabled.) Default: true

    **/
    _chart.brushOn = function (_) {
        if (!arguments.length) {
            return _brushOn;
        }
        _brushOn = _;
        return _chart;
    };

    function hasRangeSelected(range) {
        return range instanceof Array && range.length > 1;
    }

    return _chart;
};<|MERGE_RESOLUTION|>--- conflicted
+++ resolved
@@ -962,16 +962,10 @@
 
         var padding = _clipPadding * 2;
 
-<<<<<<< HEAD
         dc.utils.appendOrSelect(chartBodyClip, 'rect')
             .attr('width', _chart.xAxisLength() + padding)
-            .attr('height', _chart.yAxisHeight() + padding);
-=======
-        dc.utils.appendOrSelect(chartBodyClip, "rect")
-            .attr("width", _chart.xAxisLength() + padding)
-            .attr("height", _chart.yAxisHeight() + padding)
+            .attr('height', _chart.yAxisHeight() + padding)
             .attr('transform', 'translate(-' + _clipPadding + ', -' + _clipPadding + ')');
->>>>>>> 69d77f5e
     }
 
     _chart._preprocessData = function () {};
