/**
<<<<<<< HEAD
## Legend
Legend is a attachable widget that can be added to other dc charts to render horizontal legend labels.

```js
chart.legend(dc.legend().x(400).y(10).itemHeight(13).gap(5))
```

Examples:
* [Nasdaq 100 Index](http://dc-js.github.com/dc.js/)
* [Canadian City Crime Stats](http://dc-js.github.com/dc.js/crime/index.html)

**/
=======
 * Legend is a attachable widget that can be added to other dc charts to render horizontal legend
 * labels.
 *
 * Examples:
 * - {@link http://dc-js.github.com/dc.js/ Nasdaq 100 Index}
 * - {@link http://dc-js.github.com/dc.js/crime/index.html Canadian City Crime Stats}
 * @name legend
 * @memberof dc
 * @example
 * chart.legend(dc.legend().x(400).y(10).itemHeight(13).gap(5))
 * @return {dc.legend}
 */
>>>>>>> 42ad2227
dc.legend = function () {
    var LABEL_GAP = 2;

    var _legend = {},
        _parent,
        _x = 0,
        _y = 0,
        _itemHeight = 12,
        _gap = 5,
        _horizontal = false,
<<<<<<< HEAD
        _legendWidth = Infinity,
        _itemWidth = 70,
        _autoItemWidth = false;
=======
        _legendWidth = 560,
        _itemWidth = 70,
        _autoItemWidth = false,
        _legendText = dc.pluck('name');
>>>>>>> 42ad2227

    var _g;

    _legend.parent = function (p) {
        if (!arguments.length) {
            return _parent;
        }
        _parent = p;
        return _legend;
    };

    _legend.render = function () {
        _parent.svg().select('g.dc-legend').remove();
        _g = _parent.svg().append('g')
            .attr('class', 'dc-legend')
            .attr('transform', 'translate(' + _x + ',' + _y + ')');
        var legendables = _parent.legendables();

        var itemEnter = _g.selectAll('g.dc-legend-item')
            .data(legendables)
            .enter()
            .append('g')
            .attr('class', 'dc-legend-item')
            .on('mouseover', function (d) {
                _parent.legendHighlight(d);
            })
            .on('mouseout', function (d) {
                _parent.legendReset(d);
            })
<<<<<<< HEAD
            .on("click", function (d) {
                _parent.legendToggle(d);
=======
            .on('click', function (d) {
                d.chart.legendToggle(d);
>>>>>>> 42ad2227
            });

        _g.selectAll('g.dc-legend-item')
            .classed('fadeout', function (d) {
                return d.chart.isLegendableHidden(d);
            });

        if (legendables.some(dc.pluck('dashstyle'))) {
            itemEnter
                .append('line')
                .attr('x1', 0)
                .attr('y1', _itemHeight / 2)
                .attr('x2', _itemHeight)
                .attr('y2', _itemHeight / 2)
                .attr('stroke-width', 2)
                .attr('stroke-dasharray', dc.pluck('dashstyle'))
                .attr('stroke', dc.pluck('color'));
        } else {
            itemEnter
                .append('rect')
                .attr('width', _itemHeight)
                .attr('height', _itemHeight)
                .attr('fill', function (d) {return d ? d.color : 'blue';});
        }

<<<<<<< HEAD
        itemEnter.append("text")
                .text(dc.pluck('name'))
                .attr("x", _itemHeight + LABEL_GAP)
                .attr("y", function(d){
                    return _itemHeight / 2 + (this.clientHeight?this.clientHeight:13) / 2 - 2;}
                );

        var _cumulativeLegendTextWidth = 0;
        var row = 0;
        itemEnter.attr("transform", function(d, i) {
            if(_horizontal) {
                var translateBy = "translate(" + _cumulativeLegendTextWidth + "," + row * legendItemHeight() + ")";
=======
        itemEnter.append('text')
                .text(_legendText)
                .attr('x', _itemHeight + LABEL_GAP)
                .attr('y', function () {
                    return _itemHeight / 2 + (this.clientHeight ? this.clientHeight : 13) / 2 - 2;
                });

        var _cumulativeLegendTextWidth = 0;
        var row = 0;
        itemEnter.attr('transform', function (d, i) {
            if (_horizontal) {
                var translateBy = 'translate(' + _cumulativeLegendTextWidth + ',' + row * legendItemHeight() + ')';
>>>>>>> 42ad2227
                var itemWidth   = _autoItemWidth === true ? this.getBBox().width + _gap : _itemWidth;

                if ((_cumulativeLegendTextWidth + itemWidth) >= _legendWidth) {
                    ++row ;
                    _cumulativeLegendTextWidth = 0 ;
                } else {
                    _cumulativeLegendTextWidth += itemWidth;
                }
                return translateBy;
            } else {
                return 'translate(0,' + i * legendItemHeight() + ')';
            }
        });
    };

    function legendItemHeight () {
        return _gap + _itemHeight;
    }

    /**
<<<<<<< HEAD
    #### .x([value])
    Set or get x coordinate for legend widget. Default value: 0.
    **/
=======
     * Set or get x coordinate for legend widget.
     * @name x
     * @memberof dc.legend
     * @instance
     * @param  {Number} [x=0]
     * @return {Number}
     * @return {dc.legend}
     */
>>>>>>> 42ad2227
    _legend.x = function (x) {
        if (!arguments.length) {
            return _x;
        }
        _x = x;
        return _legend;
    };

    /**
<<<<<<< HEAD
    #### .y([value])
    Set or get y coordinate for legend widget. Default value: 0.
    **/
=======
     * Set or get y coordinate for legend widget.
     * @name y
     * @memberof dc.legend
     * @instance
     * @param  {Number} [y=0]
     * @return {Number}
     * @return {dc.legend}
     */
>>>>>>> 42ad2227
    _legend.y = function (y) {
        if (!arguments.length) {
            return _y;
        }
        _y = y;
        return _legend;
    };

    /**
<<<<<<< HEAD
    #### .gap([value])
    Set or get gap between legend items. Default value: 5.
    **/
=======
     * Set or get gap between legend items.
     * @name gap
     * @memberof dc.legend
     * @instance
     * @param  {Number} [gap=5]
     * @return {Number}
     * @return {dc.legend}
     */
>>>>>>> 42ad2227
    _legend.gap = function (gap) {
        if (!arguments.length) {
            return _gap;
        }
        _gap = gap;
        return _legend;
    };

    /**
<<<<<<< HEAD
    #### .itemHeight([value])
    Set or get legend item height. Default value: 12.
    **/
    _legend.itemHeight = function (h) {
        if (!arguments.length) return _itemHeight;
        _itemHeight = h;
=======
     * Set or get legend item height.
     * @name itemHeight
     * @memberof dc.legend
     * @instance
     * @param  {Number} [itemHeight=12]
     * @return {Number}
     * @return {dc.legend}
     */
    _legend.itemHeight = function (itemHeight) {
        if (!arguments.length) {
            return _itemHeight;
        }
        _itemHeight = itemHeight;
>>>>>>> 42ad2227
        return _legend;
    };

    /**
     * Position legend horizontally instead of vertically.
     * @name horizontal
     * @memberof dc.legend
     * @instance
     * @param  {Boolean} [horizontal=false]
     * @return {Boolean}
     * @return {dc.legend}
     */
    _legend.horizontal = function (horizontal) {
        if (!arguments.length) {
            return _horizontal;
        }
        _horizontal = horizontal;
        return _legend;
    };

    /**
<<<<<<< HEAD
    #### .legendWidth([value])
    Maximum width for horizontal legend. Default value: 560.
    **/
    _legend.legendWidth = function(_) {
        if (!arguments.length) return _legendWidth;
        _legendWidth = _;
=======
     * Maximum width for horizontal legend.
     * @name legendWidth
     * @memberof dc.legend
     * @instance
     * @param  {Number} [legendWidth=500]
     * @return {Number}
     * @return {dc.legend}
     */
    _legend.legendWidth = function (legendWidth) {
        if (!arguments.length) {
            return _legendWidth;
        }
        _legendWidth = legendWidth;
        return _legend;
    };

    /**
     * legendItem width for horizontal legend.
     * @name itemWidth
     * @memberof dc.legend
     * @instance
     * @param  {Number} [itemWidth=70]
     * @return {Number}
     * @return {dc.legend}
     */
    _legend.itemWidth = function (itemWidth) {
        if (!arguments.length) {
            return _itemWidth;
        }
        _itemWidth = itemWidth;
        return _legend;
    };

    /**
     * Turn automatic width for legend items on or off. If true, {@link #dc.legend+itemWidth itemWidth} is ignored.
     * This setting takes into account {@link #dc.legend+gap gap}.
     * @name autoItemWidth
     * @memberof dc.legend
     * @instance
     * @param  {Boolean} [autoItemWidth=false]
     * @return {Boolean}
     * @return {dc.legend}
     */
    _legend.autoItemWidth = function (autoItemWidth) {
        if (!arguments.length) {
            return _autoItemWidth;
        }
        _autoItemWidth = autoItemWidth;
>>>>>>> 42ad2227
        return _legend;
    };

    /**
<<<<<<< HEAD
    #### .itemWidth([value])
    legendItem width for horizontal legend. Default value: 70.
=======
    #### .legendText([legendTextFunction])
    Set or get the legend text function. The legend widget uses this function to render
    the legend text on each item. If no function is specified the legend widget will display
    the names associated with each group.

    Default: dc.pluck('name')

    ```js
    // create numbered legend items
    chart.legend(dc.legend().legendText(function(d, i) { return i + '. ' + d.name; }))

    // create legend displaying group counts
    chart.legend(dc.legend().legendText(function(d) { return d.name + ': ' d.data; }))
    ```
>>>>>>> 42ad2227
    **/
    _legend.legendText = function (_) {
        if (!arguments.length) {
            return _legendText;
        }
        _legendText = _;
        return _legend;
    };

    /**
    #### .autoItemWidth([value])
    Turn legendItem auto width on or off. If true, itemWidth() is ignored.
    This setting takes into account gap(). Default value: false.
    **/
    _legend.autoItemWidth = function(_) {
        if (!arguments.length) return _autoItemWidth;
        _autoItemWidth = _;
        return _legend;
    };

    return _legend;
};<|MERGE_RESOLUTION|>--- conflicted
+++ resolved
@@ -1,18 +1,4 @@
 /**
-<<<<<<< HEAD
-## Legend
-Legend is a attachable widget that can be added to other dc charts to render horizontal legend labels.
-
-```js
-chart.legend(dc.legend().x(400).y(10).itemHeight(13).gap(5))
-```
-
-Examples:
-* [Nasdaq 100 Index](http://dc-js.github.com/dc.js/)
-* [Canadian City Crime Stats](http://dc-js.github.com/dc.js/crime/index.html)
-
-**/
-=======
  * Legend is a attachable widget that can be added to other dc charts to render horizontal legend
  * labels.
  *
@@ -25,7 +11,6 @@
  * chart.legend(dc.legend().x(400).y(10).itemHeight(13).gap(5))
  * @return {dc.legend}
  */
->>>>>>> 42ad2227
 dc.legend = function () {
     var LABEL_GAP = 2;
 
@@ -36,16 +21,10 @@
         _itemHeight = 12,
         _gap = 5,
         _horizontal = false,
-<<<<<<< HEAD
-        _legendWidth = Infinity,
-        _itemWidth = 70,
-        _autoItemWidth = false;
-=======
         _legendWidth = 560,
         _itemWidth = 70,
         _autoItemWidth = false,
         _legendText = dc.pluck('name');
->>>>>>> 42ad2227
 
     var _g;
 
@@ -75,13 +54,8 @@
             .on('mouseout', function (d) {
                 _parent.legendReset(d);
             })
-<<<<<<< HEAD
-            .on("click", function (d) {
-                _parent.legendToggle(d);
-=======
             .on('click', function (d) {
                 d.chart.legendToggle(d);
->>>>>>> 42ad2227
             });
 
         _g.selectAll('g.dc-legend-item')
@@ -107,20 +81,6 @@
                 .attr('fill', function (d) {return d ? d.color : 'blue';});
         }
 
-<<<<<<< HEAD
-        itemEnter.append("text")
-                .text(dc.pluck('name'))
-                .attr("x", _itemHeight + LABEL_GAP)
-                .attr("y", function(d){
-                    return _itemHeight / 2 + (this.clientHeight?this.clientHeight:13) / 2 - 2;}
-                );
-
-        var _cumulativeLegendTextWidth = 0;
-        var row = 0;
-        itemEnter.attr("transform", function(d, i) {
-            if(_horizontal) {
-                var translateBy = "translate(" + _cumulativeLegendTextWidth + "," + row * legendItemHeight() + ")";
-=======
         itemEnter.append('text')
                 .text(_legendText)
                 .attr('x', _itemHeight + LABEL_GAP)
@@ -133,7 +93,6 @@
         itemEnter.attr('transform', function (d, i) {
             if (_horizontal) {
                 var translateBy = 'translate(' + _cumulativeLegendTextWidth + ',' + row * legendItemHeight() + ')';
->>>>>>> 42ad2227
                 var itemWidth   = _autoItemWidth === true ? this.getBBox().width + _gap : _itemWidth;
 
                 if ((_cumulativeLegendTextWidth + itemWidth) >= _legendWidth) {
@@ -154,11 +113,6 @@
     }
 
     /**
-<<<<<<< HEAD
-    #### .x([value])
-    Set or get x coordinate for legend widget. Default value: 0.
-    **/
-=======
      * Set or get x coordinate for legend widget.
      * @name x
      * @memberof dc.legend
@@ -167,7 +121,6 @@
      * @return {Number}
      * @return {dc.legend}
      */
->>>>>>> 42ad2227
     _legend.x = function (x) {
         if (!arguments.length) {
             return _x;
@@ -177,11 +130,6 @@
     };
 
     /**
-<<<<<<< HEAD
-    #### .y([value])
-    Set or get y coordinate for legend widget. Default value: 0.
-    **/
-=======
      * Set or get y coordinate for legend widget.
      * @name y
      * @memberof dc.legend
@@ -190,7 +138,6 @@
      * @return {Number}
      * @return {dc.legend}
      */
->>>>>>> 42ad2227
     _legend.y = function (y) {
         if (!arguments.length) {
             return _y;
@@ -200,11 +147,6 @@
     };
 
     /**
-<<<<<<< HEAD
-    #### .gap([value])
-    Set or get gap between legend items. Default value: 5.
-    **/
-=======
      * Set or get gap between legend items.
      * @name gap
      * @memberof dc.legend
@@ -213,7 +155,6 @@
      * @return {Number}
      * @return {dc.legend}
      */
->>>>>>> 42ad2227
     _legend.gap = function (gap) {
         if (!arguments.length) {
             return _gap;
@@ -223,14 +164,6 @@
     };
 
     /**
-<<<<<<< HEAD
-    #### .itemHeight([value])
-    Set or get legend item height. Default value: 12.
-    **/
-    _legend.itemHeight = function (h) {
-        if (!arguments.length) return _itemHeight;
-        _itemHeight = h;
-=======
      * Set or get legend item height.
      * @name itemHeight
      * @memberof dc.legend
@@ -244,7 +177,6 @@
             return _itemHeight;
         }
         _itemHeight = itemHeight;
->>>>>>> 42ad2227
         return _legend;
     };
 
@@ -266,14 +198,6 @@
     };
 
     /**
-<<<<<<< HEAD
-    #### .legendWidth([value])
-    Maximum width for horizontal legend. Default value: 560.
-    **/
-    _legend.legendWidth = function(_) {
-        if (!arguments.length) return _legendWidth;
-        _legendWidth = _;
-=======
      * Maximum width for horizontal legend.
      * @name legendWidth
      * @memberof dc.legend
@@ -322,15 +246,10 @@
             return _autoItemWidth;
         }
         _autoItemWidth = autoItemWidth;
->>>>>>> 42ad2227
-        return _legend;
-    };
-
-    /**
-<<<<<<< HEAD
-    #### .itemWidth([value])
-    legendItem width for horizontal legend. Default value: 70.
-=======
+        return _legend;
+    };
+
+    /**
     #### .legendText([legendTextFunction])
     Set or get the legend text function. The legend widget uses this function to render
     the legend text on each item. If no function is specified the legend widget will display
@@ -345,7 +264,6 @@
     // create legend displaying group counts
     chart.legend(dc.legend().legendText(function(d) { return d.name + ': ' d.data; }))
     ```
->>>>>>> 42ad2227
     **/
     _legend.legendText = function (_) {
         if (!arguments.length) {
@@ -355,16 +273,5 @@
         return _legend;
     };
 
-    /**
-    #### .autoItemWidth([value])
-    Turn legendItem auto width on or off. If true, itemWidth() is ignored.
-    This setting takes into account gap(). Default value: false.
-    **/
-    _legend.autoItemWidth = function(_) {
-        if (!arguments.length) return _autoItemWidth;
-        _autoItemWidth = _;
-        return _legend;
-    };
-
     return _legend;
 };