/**
<<<<<<< HEAD
#### Version <%= conf.pkg.version %>
The entire dc.js library is scoped under the **dc** name space. It does not introduce anything else
into the global name space.
#### Function Chaining
Most dc functions are designed to allow function chaining, meaning they return the current chart
instance whenever it is appropriate. This way chart configuration can be written in the following
style:
```js
chart.width(300)
    .height(300)
    .filter('sunday')
```
The getter forms of functions do not participate in function chaining because they necessarily
return values that are not the chart.  (Although some, such as `.svg` and `.xAxis`, return values
that are chainable d3 objects.)

**/

=======
 * The entire dc.js library is scoped under the **dc** name space. It does not introduce
 * anything else into the global name space.
 *
 * Most `dc` functions are designed to allow function chaining, meaning they return the current chart
 * instance whenever it is appropriate.  The getter forms of functions do not participate in function
 * chaining because they necessarily return values that are not the chart.  Although some,
 * such as `.svg` and `.xAxis`, return values that are chainable d3 objects.
 * @namespace dc
 * @version <%= conf.pkg.version %>
 * @example
 * // Example chaining
 * chart.width(300)
 *      .height(300)
 *      .filter('sunday');
 */
/*jshint -W062*/
>>>>>>> 8f90fea4
/*jshint -W079*/
var dc = {
    version: '<%= conf.pkg.version %>',
    constants: {
        CHART_CLASS: 'dc-chart',
        DEBUG_GROUP_CLASS: 'debug',
        STACK_CLASS: 'stack',
        DESELECTED_CLASS: 'deselected',
        SELECTED_CLASS: 'selected',
        NODE_INDEX_NAME: '__index__',
        GROUP_INDEX_NAME: '__group_index__',
        DEFAULT_CHART_GROUP: '__default_chart_group__',
        EVENT_DELAY: 40,
        NEGLIGIBLE_NUMBER: 1e-10
    },
    _renderlet: null
};
/*jshint +W079*/

dc.chartRegistry = (function () {
    // chartGroup:string => charts:array
    var _chartMap = {};

    function initializeChartGroup (group) {
        if (!group) {
            group = dc.constants.DEFAULT_CHART_GROUP;
        }

        if (!_chartMap[group]) {
            _chartMap[group] = [];
        }

        return group;
    }

    return {
        has: function (chart) {
            for (var e in _chartMap) {
                if (_chartMap[e].indexOf(chart) >= 0) {
                    return true;
                }
            }
            return false;
        },

        register: function (chart, group) {
            group = initializeChartGroup(group);
            _chartMap[group].push(chart);
        },

        deregister: function (chart, group) {
            group = initializeChartGroup(group);
            for (var i = 0; i < _chartMap[group].length; i++) {
                if (_chartMap[group][i].anchorName() === chart.anchorName()) {
                    _chartMap[group].splice(i, 1);
                    break;
                }
            }
        },

        clear: function (group) {
            if (group) {
                delete _chartMap[group];
            } else {
                _chartMap = {};
            }
        },

        list: function (group) {
            group = initializeChartGroup(group);
            return _chartMap[group];
        }
    };
})();

dc.registerChart = function (chart, group) {
    dc.chartRegistry.register(chart, group);
};

dc.deregisterChart = function (chart, group) {
    dc.chartRegistry.deregister(chart, group);
};

dc.hasChart = function (chart) {
    return dc.chartRegistry.has(chart);
};

dc.deregisterAllCharts = function (group) {
    dc.chartRegistry.clear(group);
};

/**
 * Clear all filters on all charts within the given chart group. If the chart group is not given then
 * only charts that belong to the default chart group will be reset.
 * @memberof dc
 * @name filterAll
 * @param {String} [group]
 */
dc.filterAll = function (group) {
    var charts = dc.chartRegistry.list(group);
    for (var i = 0; i < charts.length; ++i) {
        charts[i].filterAll();
    }
};

/**
 * Reset zoom level / focus on all charts that belong to the given chart group. If the chart group is
 * not given then only charts that belong to the default chart group will be reset.
 * @memberof dc
 * @name refocusAll
 * @param {String} [group]
 */
dc.refocusAll = function (group) {
    var charts = dc.chartRegistry.list(group);
    for (var i = 0; i < charts.length; ++i) {
        if (charts[i].focus) {
            charts[i].focus();
        }
    }
};

/**
 * Re-render all charts belong to the given chart group. If the chart group is not given then only
 * charts that belong to the default chart group will be re-rendered.
 * @memberof dc
 * @name renderAll
 * @param {String} [group]
 */
dc.renderAll = function (group) {
    var charts = dc.chartRegistry.list(group);
    for (var i = 0; i < charts.length; ++i) {
        charts[i].render();
    }

    if (dc._renderlet !== null) {
        dc._renderlet(group);
    }
};

/**
 * Redraw all charts belong to the given chart group. If the chart group is not given then only charts
 * that belong to the default chart group will be re-drawn. Redraw is different from re-render since
 * when redrawing dc tries to update the graphic incrementally, using transitions, instead of starting
 * from scratch.
 * @memberof dc
 * @name redrawAll
 * @param {String} [group]
 */
dc.redrawAll = function (group) {
    var charts = dc.chartRegistry.list(group);
    for (var i = 0; i < charts.length; ++i) {
        charts[i].redraw();
    }

    if (dc._renderlet !== null) {
        dc._renderlet(group);
    }
};

/**
 * If this boolean is set truthy, all transitions will be disabled, and changes to the charts will happen
 * immediately
 * @memberof dc
 * @name disableTransitions
 * @type {Boolean}
 * @default false
 */
dc.disableTransitions = false;

dc.transition = function (selections, duration, callback, name) {
    if (duration <= 0 || duration === undefined || dc.disableTransitions) {
        return selections;
    }

    var s = selections
        .transition(name)
        .duration(duration);

    if (typeof(callback) === 'function') {
        callback(s);
    }

    return s;
};

/* somewhat silly, but to avoid duplicating logic */
dc.optionalTransition = function (enable, duration, callback, name) {
    if (enable) {
        return function (selection) {
            return dc.transition(selection, duration, callback, name);
        };
    } else {
        return function (selection) {
            return selection;
        };
    }
};

/**
 * @name units
 * @memberof dc
 * @type {{}}
 */
dc.units = {};

/**
 * The default value for `xUnits` for the [Coordinate Grid Chart](#coordinate-grid-chart) and should
 * be used when the x values are a sequence of integers.
 * It is a function that counts the number of integers in the range supplied in its start and end parameters.
 * @name integers
 * @memberof dc.units
 * @example
 * chart.xUnits(dc.units.integers) // already the default
 * @param {Number} start
 * @param {Number} end
 * @returns {Number}
 */
dc.units.integers = function (start, end) {
    return Math.abs(end - start);
};

/**
 * This argument can be passed to the `xUnits` function of the to specify ordinal units for the x
 * axis. Usually this parameter is used in combination with passing `d3.scale.ordinal()` to `.x`.
 * It just returns the domain passed to it, which for ordinal charts is an array of all values.
 * @name ordinal
 * @memberof dc.units
 * @example
 * chart.xUnits(dc.units.ordinal)
 *      .x(d3.scale.ordinal())
 * @param {*} start
 * @param {*} end
 * @param {Array<String>} domain
 * @returns {Array<String>}
 */
dc.units.ordinal = function (start, end, domain) {
    return domain;
};

/**
 * @name fp
 * @memberof dc.units
 * @type {{}}
 */
dc.units.fp = {};
/**
 * This function generates an argument for the [Coordinate Grid Chart's](#coordinate-grid-chart)
 * `xUnits` function specifying that the x values are floating-point numbers with the given
 * precision.
 * The returned function determines how many values at the given precision will fit into the range
 * supplied in its start and end parameters.
 * @name precision
 * @memberof dc.units.fp
 * @example
 * // specify values (and ticks) every 0.1 units
 * chart.xUnits(dc.units.fp.precision(0.1)
 * // there are 500 units between 0.5 and 1 if the precision is 0.001
 * var thousandths = dc.units.fp.precision(0.001);
 * thousandths(0.5, 1.0) // returns 500
 * @param {Number} precision
 * @returns {Function} start-end unit function
 */
dc.units.fp.precision = function (precision) {
    var _f = function (s, e) {
        var d = Math.abs((e - s) / _f.resolution);
        if (dc.utils.isNegligible(d - Math.floor(d))) {
            return Math.floor(d);
        } else {
            return Math.ceil(d);
        }
    };
    _f.resolution = precision;
    return _f;
};

dc.round = {};
dc.round.floor = function (n) {
    return Math.floor(n);
};
dc.round.ceil = function (n) {
    return Math.ceil(n);
};
dc.round.round = function (n) {
    return Math.round(n);
};

dc.override = function (obj, functionName, newFunction) {
    var existingFunction = obj[functionName];
    obj['_' + functionName] = existingFunction;
    obj[functionName] = newFunction;
};

dc.renderlet = function (_) {
    if (!arguments.length) {
        return dc._renderlet;
    }
    dc._renderlet = _;
    return dc;
};

dc.instanceOfChart = function (o) {
    return o instanceof Object && o.__dcFlag__ && true;
};<|MERGE_RESOLUTION|>--- conflicted
+++ resolved
@@ -1,24 +1,4 @@
 /**
-<<<<<<< HEAD
-#### Version <%= conf.pkg.version %>
-The entire dc.js library is scoped under the **dc** name space. It does not introduce anything else
-into the global name space.
-#### Function Chaining
-Most dc functions are designed to allow function chaining, meaning they return the current chart
-instance whenever it is appropriate. This way chart configuration can be written in the following
-style:
-```js
-chart.width(300)
-    .height(300)
-    .filter('sunday')
-```
-The getter forms of functions do not participate in function chaining because they necessarily
-return values that are not the chart.  (Although some, such as `.svg` and `.xAxis`, return values
-that are chainable d3 objects.)
-
-**/
-
-=======
  * The entire dc.js library is scoped under the **dc** name space. It does not introduce
  * anything else into the global name space.
  *
@@ -34,8 +14,6 @@
  *      .height(300)
  *      .filter('sunday');
  */
-/*jshint -W062*/
->>>>>>> 8f90fea4
 /*jshint -W079*/
 var dc = {
     version: '<%= conf.pkg.version %>',
