/**
 * A heat map is matrix that represents the values of two dimensions of data using colors.
 * @name heatMap
 * @memberOf dc
 * @mixes dc.colorMixin
 * @mixes dc.marginMixin
 * @mixes dc.baseMixin
 * @example
 * // create a heat map under #chart-container1 element using the default global chart group
 * var heatMap1 = dc.heatMap('#chart-container1');
 * // create a heat map under #chart-container2 element using chart group A
 * var heatMap2 = dc.heatMap('#chart-container2', 'chartGroupA');
 * @param {String|node|d3.selection|dc.compositeChart} parent - Any valid
 * [d3 single selector](https://github.com/mbostock/d3/wiki/Selections#selecting-elements) specifying
 * a dom block element such as a div; or a dom element or d3 selection.  If the bar chart is a sub-chart
 * in a [Composite Chart](#composite-chart) then pass in the parent composite chart instance.
 * @param {String} [chartGroup] - The name of the chart group this chart instance should be placed in.
 * Interaction with a chart will only trigger events and redraws within the chart's group.
 * @returns {HeatMap}
 */
dc.heatMap = function (parent, chartGroup) {

    var DEFAULT_BORDER_RADIUS = 6.75;

    var _chartBody;

    var _cols;
    var _rows;
    var _xBorderRadius = DEFAULT_BORDER_RADIUS;
    var _yBorderRadius = DEFAULT_BORDER_RADIUS;

    var _chart = dc.colorMixin(dc.marginMixin(dc.baseMixin({})));
    _chart._mandatoryAttributes(['group']);
    _chart.title(_chart.colorAccessor());

    var _colsLabel = function (d) {
        return d;
    };
    var _rowsLabel = function (d) {
        return d;
    };

    /**
<<<<<<< HEAD
    #### .colsLabel([labelFunction])
    Set or get the column label function. The chart class uses this function to render
    column labels on the X axis. It is passed the column name.
    ```js
    // the default label function just returns the name
    chart.colsLabel(function(d) { return d; });
    ```
    **/
=======
     * Set or get the column label function. The chart class uses this function to render
     * column labels on the X axis. It is passed the column name.
     * @name colsLabel
     * @memberOf dc.heatMap
     * @instance
     * @example
     * // the default label function just returns the name
     * chart.colsLabel(function(d) { return d; });
     * @param  {Function} [labelFunction=function(d) { return d; }]
     * @returns {Chart}
     */
>>>>>>> 7dd8d36c
    _chart.colsLabel = function (_) {
        if (!arguments.length) {
            return _colsLabel;
        }
        _colsLabel = _;
        return _chart;
    };

    /**
<<<<<<< HEAD
    #### .rowsLabel([labelFunction])
    Set or get the row label function. The chart class uses this function to render
    row labels on the Y axis. It is passed the row name.
    ```js
    // the default label function just returns the name
    chart.rowsLabel(function(d) { return d; });
    ```
    **/
=======
     * Set or get the row label function. The chart class uses this function to render
     * row labels on the Y axis. It is passed the row name.
     * @name rowsLabel
     * @memberOf dc.heatMap
     * @instance
     * @example
     * // the default label function just returns the name
     * chart.rowsLabel(function(d) { return d; });
     * @param  {Function} [labelFunction=function(d) { return d; }]
     * @returns {Chart}
     */
>>>>>>> 7dd8d36c
    _chart.rowsLabel = function (_) {
        if (!arguments.length) {
            return _rowsLabel;
        }
        _rowsLabel = _;
        return _chart;
    };

    var _xAxisOnClick = function (d) { filterAxis(0, d); };
    var _yAxisOnClick = function (d) { filterAxis(1, d); };
    var _boxOnClick = function (d) {
        var filter = d.key;
        dc.events.trigger(function () {
            _chart.filter(filter);
            _chart.redrawGroup();
        });
    };

    function filterAxis (axis, value) {
        var cellsOnAxis = _chart.selectAll('.box-group').filter(function (d) {
            return d.key[axis] === value;
        });
        var unfilteredCellsOnAxis = cellsOnAxis.filter(function (d) {
            return !_chart.hasFilter(d.key);
        });
        dc.events.trigger(function () {
            if (unfilteredCellsOnAxis.empty()) {
                cellsOnAxis.each(function (d) {
                    _chart.filter(d.key);
                });
            } else {
                unfilteredCellsOnAxis.each(function (d) {
                    _chart.filter(d.key);
                });
            }
            _chart.redrawGroup();
        });
    }

    dc.override(_chart, 'filter', function (filter) {
        if (!arguments.length) {
            return _chart._filter();
        }

        return _chart._filter(dc.filters.TwoDimensionalFilter(filter));
    });

    function uniq (d, i, a) {
        return !i || a[i - 1] !== d;
    }

    /**
     * Gets or sets the values used to create the rows of the heatmap, as an array. By default, all
     * the values will be fetched from the data using the value accessor, and they will be sorted in
     * ascending order.
     * @name rows
     * @memberOf dc.heatMap
     * @instance
     * @param  {Array<String|Number>} [rows]
     * @returns {Chart}
     */
    _chart.rows = function (_) {
        if (arguments.length) {
            _rows = _;
            return _chart;
        }
        if (_rows) {
            return _rows;
        }
        var rowValues = _chart.data().map(_chart.valueAccessor());
        rowValues.sort(d3.ascending);
        return d3.scale.ordinal().domain(rowValues.filter(uniq));
    };

    /**
     * Gets or sets the keys used to create the columns of the heatmap, as an array. By default, all
     * the values will be fetched from the data using the key accessor, and they will be sorted in
     * ascending order.
     * @name cols
     * @memberOf dc.heatMap
     * @instance
     * @param  {Array<String|Number>} [cols]
     * @returns {Chart}
     */
    _chart.cols = function (_) {
        if (arguments.length) {
            _cols = _;
            return _chart;
        }
        if (_cols) {
            return _cols;
        }
        var colValues = _chart.data().map(_chart.keyAccessor());
        colValues.sort(d3.ascending);
        return d3.scale.ordinal().domain(colValues.filter(uniq));
    };

    _chart._doRender = function () {
        _chart.resetSvg();

        _chartBody = _chart.svg()
            .append('g')
            .attr('class', 'heatmap')
            .attr('transform', 'translate(' + _chart.margins().left + ',' + _chart.margins().top + ')');

        return _chart._doRedraw();
    };

    _chart._doRedraw = function () {
        var rows = _chart.rows(),
            cols = _chart.cols(),
            rowCount = rows.domain().length,
            colCount = cols.domain().length,
            boxWidth = Math.floor(_chart.effectiveWidth() / colCount),
            boxHeight = Math.floor(_chart.effectiveHeight() / rowCount);

        cols.rangeRoundBands([0, _chart.effectiveWidth()]);
        rows.rangeRoundBands([_chart.effectiveHeight(), 0]);

        var boxes = _chartBody.selectAll('g.box-group').data(_chart.data(), function (d, i) {
            return _chart.keyAccessor()(d, i) + '\0' + _chart.valueAccessor()(d, i);
        });
        var gEnter = boxes.enter().append('g')
            .attr('class', 'box-group');

        gEnter.append('rect')
            .attr('class', 'heat-box')
            .attr('fill', 'white')
            .on('click', _chart.boxOnClick());

        if (_chart.renderTitle()) {
            gEnter.append('title');
            boxes.selectAll('title').text(_chart.title());
        }

        dc.transition(boxes.selectAll('rect'), _chart.transitionDuration())
            .attr('x', function (d, i) { return cols(_chart.keyAccessor()(d, i)); })
            .attr('y', function (d, i) { return rows(_chart.valueAccessor()(d, i)); })
            .attr('rx', _xBorderRadius)
            .attr('ry', _yBorderRadius)
            .attr('fill', _chart.getColor)
            .attr('width', boxWidth)
            .attr('height', boxHeight);

        boxes.exit().remove();

        var gCols = _chartBody.selectAll('g.cols');
        if (gCols.empty()) {
            gCols = _chartBody.append('g').attr('class', 'cols axis');
        }
        var gColsText = gCols.selectAll('text').data(cols.domain());
        gColsText.enter().append('text')
              .attr('x', function (d) { return cols(d) + boxWidth / 2; })
              .style('text-anchor', 'middle')
              .attr('y', _chart.effectiveHeight())
              .attr('dy', 12)
              .on('click', _chart.xAxisOnClick())
              .text(_chart.colsLabel());
        dc.transition(gColsText, _chart.transitionDuration())
               .text(_chart.colsLabel())
               .attr('x', function (d) { return cols(d) + boxWidth / 2; });
        gColsText.exit().remove();
        var gRows = _chartBody.selectAll('g.rows');
        if (gRows.empty()) {
            gRows = _chartBody.append('g').attr('class', 'rows axis');
        }
        var gRowsText = gRows.selectAll('text').data(rows.domain());
        gRowsText.enter().append('text')
              .attr('dy', 6)
              .style('text-anchor', 'end')
              .attr('x', 0)
              .attr('dx', -2)
              .on('click', _chart.yAxisOnClick())
              .text(_chart.rowsLabel());
        dc.transition(gRowsText, _chart.transitionDuration())
              .text(_chart.rowsLabel())
              .attr('y', function (d) { return rows(d) + boxHeight / 2; });
        gRowsText.exit().remove();

        if (_chart.hasFilter()) {
            _chart.selectAll('g.box-group').each(function (d) {
                if (_chart.isSelectedNode(d)) {
                    _chart.highlightSelected(this);
                } else {
                    _chart.fadeDeselected(this);
                }
            });
        } else {
            _chart.selectAll('g.box-group').each(function () {
                _chart.resetHighlight(this);
            });
        }
        return _chart;
    };

    /**
     * Gets or sets the handler that fires when an individual cell is clicked in the heatmap.
     * By default, filtering of the cell will be toggled.
     * @name boxOnClick
     * @memberOf dc.heatMap
     * @instance
     * @param  {Function} [handler]
     * @returns {Chart}
     */
    _chart.boxOnClick = function (f) {
        if (!arguments.length) {
            return _boxOnClick;
        }
        _boxOnClick = f;
        return _chart;
    };

    /**
     * Gets or sets the handler that fires when a column tick is clicked in the x axis.
     * By default, if any cells in the column are unselected, the whole column will be selected,
     * otherwise the whole column will be unselected.
     * @name xAxisOnClick
     * @memberOf dc.heatMap
     * @instance
     * @param  {Function} [handler]
     * @returns {Chart}
     */
    _chart.xAxisOnClick = function (f) {
        if (!arguments.length) {
            return _xAxisOnClick;
        }
        _xAxisOnClick = f;
        return _chart;
    };

    /**
     * Gets or sets the handler that fires when a row tick is clicked in the y axis.
     * By default, if any cells in the row are unselected, the whole row will be selected,
     * otherwise the whole row will be unselected.
     * @name yAxisOnClick
     * @memberOf dc.heatMap
     * @instance
     * @param  {Function} [handler]
     * @returns {Chart}
     */
    _chart.yAxisOnClick = function (f) {
        if (!arguments.length) {
            return _yAxisOnClick;
        }
        _yAxisOnClick = f;
        return _chart;
    };

    /**
     * Gets or sets the X border radius.  Set to 0 to get full rectangles.
     * @name xBorderRadius
     * @memberOf dc.heatMap
     * @instance
     * @param  {Number} [xBorderRadius=6.75]
     * @returns {Chart}
     */
    _chart.xBorderRadius = function (d) {
        if (!arguments.length) {
            return _xBorderRadius;
        }
        _xBorderRadius = d;
        return _chart;
    };

    /**
     * Gets or sets the Y border radius.  Set to 0 to get full rectangles.
     * @name yBorderRadius
     * @memberOf dc.heatMap
     * @instance
     * @param  {Number} [yBorderRadius=6.75]
     * @returns {Chart}
     */
    _chart.yBorderRadius = function (d) {
        if (!arguments.length) {
            return _yBorderRadius;
        }
        _yBorderRadius = d;
        return _chart;
    };

    _chart.isSelectedNode = function (d) {
        return _chart.hasFilter(d.key);
    };

    return _chart.anchor(parent, chartGroup);
};<|MERGE_RESOLUTION|>--- conflicted
+++ resolved
@@ -41,16 +41,6 @@
     };
 
     /**
-<<<<<<< HEAD
-    #### .colsLabel([labelFunction])
-    Set or get the column label function. The chart class uses this function to render
-    column labels on the X axis. It is passed the column name.
-    ```js
-    // the default label function just returns the name
-    chart.colsLabel(function(d) { return d; });
-    ```
-    **/
-=======
      * Set or get the column label function. The chart class uses this function to render
      * column labels on the X axis. It is passed the column name.
      * @name colsLabel
@@ -62,7 +52,6 @@
      * @param  {Function} [labelFunction=function(d) { return d; }]
      * @returns {Chart}
      */
->>>>>>> 7dd8d36c
     _chart.colsLabel = function (_) {
         if (!arguments.length) {
             return _colsLabel;
@@ -72,16 +61,6 @@
     };
 
     /**
-<<<<<<< HEAD
-    #### .rowsLabel([labelFunction])
-    Set or get the row label function. The chart class uses this function to render
-    row labels on the Y axis. It is passed the row name.
-    ```js
-    // the default label function just returns the name
-    chart.rowsLabel(function(d) { return d; });
-    ```
-    **/
-=======
      * Set or get the row label function. The chart class uses this function to render
      * row labels on the Y axis. It is passed the row name.
      * @name rowsLabel
@@ -93,7 +72,6 @@
      * @param  {Function} [labelFunction=function(d) { return d; }]
      * @returns {Chart}
      */
->>>>>>> 7dd8d36c
     _chart.rowsLabel = function (_) {
         if (!arguments.length) {
             return _rowsLabel;
