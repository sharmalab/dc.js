# DC API
  * [Utilities](#utilities)
  * [Filters](#filters)
  * [Base Mixin](#base-mixin)
  * [Listeners](#listeners)
  * [Margin Mixin](#margin-mixin)
  * [Color Mixin](#color-mixin)
  * [Coordinate Grid Mixin](#coordinate-grid-mixin)
  * [Stack Mixin](#stack-mixin)
  * [Cap Mixin](#cap-mixin)
  * [Bubble Mixin](#bubble-mixin)
  * [Pie Chart](#pie-chart)
  * [Bar Chart](#bar-chart)
  * [Line Chart](#line-chart)
  * [Data Count Widget](#data-count-widget)
  * [Data Table Widget](#data-table-widget)
  * [Data Grid Widget](#data-grid-widget)
  * [Bubble Chart](#bubble-chart)
  * [Composite Chart](#composite-chart)
  * [Series Chart](#series-chart)
  * [Geo Choropleth Chart](#geo-choropleth-chart)
  * [Bubble Overlay Chart](#bubble-overlay-chart)
  * [Row Chart](#row-chart)
  * [Legend](#legend)
  * [Scatter Plot](#scatter-plot)
  * [Number Display Widget](#number-display-widget)
  * [Heat Map](#heat-map)
  * [Box Plot](#box-plot)

<<<<<<< HEAD
#### Version 2.1.0-dev
=======
#### Version 2.0.0-beta.11
>>>>>>> dcd69ffd
The entire dc.js library is scoped under the **dc** name space. It does not introduce anything else
into the global name space.
#### Function Chaining
Most dc functions are designed to allow function chaining, meaning they return the current chart
instance whenever it is appropriate. This way chart configuration can be written in the following
style:
```js
chart.width(300)
.height(300)
.filter('sunday')
```
The getter forms of functions do not participate in function chaining because they necessarily
return values that are not the chart.  (Although some, such as `.svg` and `.xAxis`, return values
that are chainable d3 objects.)

## Utilities

#### dc.filterAll([chartGroup])
Clear all filters on all charts within the given chart group. If the chart group is not given then
only charts that belong to the default chart group will be reset.

#### dc.refocusAll([chartGroup])
Reset zoom level / focus on all charts that belong to the given chart group. If the chart group is
not given then only charts that belong to the default chart group will be reset.

#### dc.renderAll([chartGroup])
Re-render all charts belong to the given chart group. If the chart group is not given then only
charts that belong to the default chart group will be re-rendered.

#### dc.redrawAll([chartGroup])
Redraw all charts belong to the given chart group. If the chart group is not given then only charts
that belong to the default chart group will be re-drawn. Redraw is different from re-render since
when redrawing dc tries to update the graphic incrementally, using transitions, instead of starting
from scratch.

#### dc.disableTransitions
If this boolean is set truthy, all transitions will be disabled, and changes to the charts will happen
immediately.  Default: false

#### dc.units.integers
`dc.units.integers` is the default value for `xUnits` for the [Coordinate Grid
Chart](#coordinate-grid-chart) and should be used when the x values are a sequence of integers.

It is a function that counts the number of integers in the range supplied in its start and end parameters.

```js
chart.xUnits(dc.units.integers) // already the default
```

#### dc.units.ordinal
This argument can be passed to the `xUnits` function of the to specify ordinal units for the x
axis. Usually this parameter is used in combination with passing `d3.scale.ordinal()` to `.x`.

It just returns the domain passed to it, which for ordinal charts is an array of all values.

```js
chart.xUnits(dc.units.ordinal)
.x(d3.scale.ordinal())
```

#### dc.units.fp.precision(precision)
This function generates an argument for the [Coordinate Grid Chart's](#coordinate-grid-chart)
`xUnits` function specifying that the x values are floating-point numbers with the given
precision.

The returned function determines how many values at the given precision will fit into the range
supplied in its start and end parameters.

```js
// specify values (and ticks) every 0.1 units
chart.xUnits(dc.units.fp.precision(0.1)
// there are 500 units between 0.5 and 1 if the precision is 0.001
var thousandths = dc.units.fp.precision(0.001);
thousandths(0.5, 1.0) // returns 500
```

#### dc.events.trigger(function[, delay])
This function triggers a throttled event function with a specified delay (in milli-seconds).  Events
that are triggered repetitively due to user interaction such brush dragging might flood the library
and invoke more renders than can be executed in time. Using this function to wrap your event
function allows the library to smooth out the rendering by throttling events and only responding to
the most recent event.

```js
chart.on('renderlet', function(chart) {
    // smooth the rendering through event throttling
    dc.events.trigger(function(){
        // focus some other chart to the range selected by user on this chart
        someOtherChart.focus(chart.filter());
    });
})
```

## Filters
The dc.js filters are functions which are passed into crossfilter to chose which records will be
accumulated to produce values for the charts.  In the crossfilter model, any filters applied on one
dimension will affect all the other dimensions but not that one.  dc always applies a filter
function to the dimension; the function combines multiple filters and if any of them accept a
record, it is filtered in.

These filter constructors are used as appropriate by the various charts to implement brushing.  We
mention below which chart uses which filter.  In some cases, many instances of a filter will be added.

#### dc.filters.RangedFilter(low, high)
RangedFilter is a filter which accepts keys between `low` and `high`.  It is used to implement X
axis brushing for the [coordinate grid charts](#coordinate-grid-mixin).

#### dc.filters.TwoDimensionalFilter(array)
TwoDimensionalFilter is a filter which accepts a single two-dimensional value.  It is used by the
[heat map chart](#heat-map) to include particular cells as they are clicked.  (Rows and columns are
filtered by filtering all the cells in the row or column.)

#### dc.filters.RangedTwoDimensionalFilter(array)
The RangedTwoDimensionalFilter allows filtering all values which fit within a rectangular
region. It is used by the [scatter plot](#scatter-plot) to implement rectangular brushing.

It takes two two-dimensional points in the form `[[x1,y1],[x2,y2]]`, and normalizes them so that
`x1 <= x2` and `y1 <- y2`. It then returns a filter which accepts any points which are in the
rectangular range including the lower values but excluding the higher values.

If an array of two values are given to the RangedTwoDimensionalFilter, it interprets the values as
two x coordinates `x1` and `x2` and returns a filter which accepts any points for which `x1 <= x <
x2`.

## Base Mixin
Base Mixin is an abstract functional object representing a basic dc chart object
for all chart and widget implementations. Methods from the Base Mixin are inherited
and available on all chart implementation in the DC library.

#### .width([value])
Set or get the width attribute of a chart. See `.height` below for further description of the
behavior.

#### .height([value])
Set or get the height attribute of a chart. The height is applied to the SVG element generated by
the chart when rendered (or rerendered). If a value is given, then it will be used to calculate
the new height and the chart returned for method chaining.  The value can either be a numeric, a
function, or falsy. If no value is specified then the value of the current height attribute will
be returned.

By default, without an explicit height being given, the chart will select the width of its
anchor element. If that isn't possible it defaults to 200. Setting the value falsy will return
the chart to the default behavior

Examples:

```js
chart.height(250); // Set the chart's height to 250px;
chart.height(function(anchor) { return doSomethingWith(anchor); }); // set the chart's height with a function
chart.height(null); // reset the height to the default auto calculation
```

#### .minWidth([value])
Set or get the minimum width attribute of a chart. This only applicable if the width is
calculated by dc.

#### .minHeight([value])
Set or get the minimum height attribute of a chart. This only applicable if the height is
calculated by dc.

#### .dimension([value]) - **mandatory**
Set or get the dimension attribute of a chart. In dc a dimension can be any valid [crossfilter
dimension](https://github.com/square/crossfilter/wiki/API-Reference#wiki-dimension).

If a value is given, then it will be used as the new dimension. If no value is specified then
the current dimension will be returned.

#### .data([callback])
Set the data callback or retrieve the chart's data set. The data callback is passed the chart's
group and by default will return `group.all()`. This behavior may be modified to, for instance,
return only the top 5 groups:
```
    chart.data(function(group) {
        return group.top(5);
    });
```

#### .group([value, [name]]) - **mandatory**
Set or get the group attribute of a chart. In dc a group is a [crossfilter
group](https://github.com/square/crossfilter/wiki/API-Reference#wiki-group). Usually the group
should be created from the particular dimension associated with the same chart. If a value is
given, then it will be used as the new group.

If no value specified then the current group will be returned.
If `name` is specified then it will be used to generate legend label.

#### .ordering([orderFunction])
Get or set an accessor to order ordinal charts

#### .filterAll()
Clear all filters associated with this chart.

#### .select(selector)
Execute d3 single selection in the chart's scope using the given selector and return the d3
selection. Roughly the same as:
```js
d3.select('#chart-id').select(selector);
```
This function is **not chainable** since it does not return a chart instance; however the d3
selection result can be chained to d3 function calls.

#### .selectAll(selector)
Execute in scope d3 selectAll using the given selector and return d3 selection result. Roughly
the same as:
```js
d3.select('#chart-id').selectAll(selector);
```
This function is **not chainable** since it does not return a chart instance; however the d3
selection result can be chained to d3 function calls.

#### .anchor([anchorChart|anchorSelector|anchorNode], [chartGroup])
Set the svg root to either be an existing chart's root; or any valid [d3 single
selector](https://github.com/mbostock/d3/wiki/Selections#selecting-elements) specifying a dom
block element such as a div; or a dom element or d3 selection. Optionally registers the chart
within the chartGroup. This class is called internally on chart initialization, but be called
again to relocate the chart. However, it will orphan any previously created SVG elements.

#### .anchorName()
Returns the dom id for the chart's anchored location.

#### .root([rootElement])
Returns the root element where a chart resides. Usually it will be the parent div element where
the svg was created. You can also pass in a new root element however this is usually handled by
dc internally. Resetting the root element on a chart outside of dc internals may have
unexpected consequences.

#### .svg([svgElement])
Returns the top svg element for this specific chart. You can also pass in a new svg element,
however this is usually handled by dc internally. Resetting the svg element on a chart outside
of dc internals may have unexpected consequences.

#### .resetSvg()
Remove the chart's SVG elements from the dom and recreate the container SVG element.

#### .filterPrinter([filterPrinterFunction])
Set or get the filter printer function. The filter printer function is used to generate human
friendly text for filter value(s) associated with the chart instance. By default dc charts use a
default filter printer `dc.printers.filter` that provides simple printing support for both
single value and ranged filters.

#### .turnOnControls() & .turnOffControls()
Turn on/off optional control elements within the root element. dc currently supports the
following html control elements.

* root.selectAll('.reset') - elements are turned on if the chart has an active filter. This type
 of control element is usually used to store a reset link to allow user to reset filter on a
 certain chart. This element will be turned off automatically if the filter is cleared.
* root.selectAll('.filter') elements are turned on if the chart has an active filter. The text
 content of this element is then replaced with the current filter value using the filter printer
 function. This type of element will be turned off automatically if the filter is cleared.

#### .transitionDuration([duration])
Set or get the animation transition duration(in milliseconds) for this chart instance. Default
duration is 750ms.

#### .render()
Invoking this method will force the chart to re-render everything from scratch. Generally it
should only be used to render the chart for the first time on the page or if you want to make
sure everything is redrawn from scratch instead of relying on the default incremental redrawing
behaviour.

#### .redraw()
Calling redraw will cause the chart to re-render data changes incrementally. If there is no
change in the underlying data dimension then calling this method will have no effect on the
chart. Most chart interaction in dc will automatically trigger this method through internal
events (in particular [dc.redrawAll](#dcredrawallchartgroup)); therefore, you only need to
manually invoke this function if data is manipulated outside of dc's control (for example if
data is loaded in the background using `crossfilter.add()`).

#### .hasFilterHandler([function])
Set or get the has filter handler. The has filter handler is a function that checks to see if
the chart's current filters include a specific filter.  Using a custom has filter handler allows
you to change the way filters are checked for and replaced.

```js
// default has filter handler
function (filters, filter) {
    if (filter === null || typeof(filter) === 'undefined') {
        return filters.length > 0;
    }
    return filters.some(function (f) {
        return filter <= f && filter >= f;
    });
}

// custom filter handler (no-op)
chart.hasFilterHandler(function(filters, filter) {
    return false;
});
```

#### .hasFilter([filter])
Check whether any active filter or a specific filter is associated with particular chart instance.
This function is **not chainable**.

#### .removeFilterHandler([function])
Set or get the remove filter handler. The remove filter handler is a function that removes a
filter from the chart's current filters. Using a custom remove filter handler allows you to
change how filters are removed or perform additional work when removing a filter, e.g. when
using a filter server other than crossfilter.

Any changes should modify the `filters` array argument and return that array.

```js
// default remove filter handler
function (filters, filter) {
    for (var i = 0; i < filters.length; i++) {
        if (filters[i] <= filter && filters[i] >= filter) {
            filters.splice(i, 1);
            break;
        }
    }
    return filters;
}

// custom filter handler (no-op)
chart.removeFilterHandler(function(filters, filter) {
    return filters;
});
```

#### .addFilterHandler([function])
Set or get the add filter handler. The add filter handler is a function that adds a filter to
the chart's filter list. Using a custom add filter handler allows you to change the way filters
are added or perform additional work when adding a filter, e.g. when using a filter server other
than crossfilter.

Any changes should modify the `filters` array argument and return that array.

```js
// default add filter handler
function (filters, filter) {
    filters.push(filter);
    return filters;
}

// custom filter handler (no-op)
chart.addFilterHandler(function(filters, filter) {
    return filters;
});
```

#### .resetFilterHandler([function])
Set or get the reset filter handler. The reset filter handler is a function that resets the
chart's filter list by returning a new list. Using a custom reset filter handler allows you to
change the way filters are reset, or perform additional work when resetting the filters,
e.g. when using a filter server other than crossfilter.

This function should return an array.

```js
// default remove filter handler
function (filters) {
    return [];
}

// custom filter handler (no-op)
chart.resetFilterHandler(function(filters) {
    return filters;
});
```

#### .filter([filterValue])
Filter the chart by the given value or return the current filter if the input parameter is missing.
```js
// filter by a single string
chart.filter('Sunday');
// filter by a single age
chart.filter(18);
```

#### .filters()
Returns all current filters. This method does not perform defensive cloning of the internal
filter array before returning, therefore any modification of the returned array will effect the
chart's internal filter storage.

#### .onClick(datum)
This function is passed to d3 as the onClick handler for each chart. The default behavior is to
filter on the clicked datum (passed to the callback) and redraw the chart group.

#### .filterHandler([function])
Set or get the filter handler. The filter handler is a function that performs the filter action
on a specific dimension. Using a custom filter handler allows you to perform additional logic
before or after filtering.

```js
// default filter handler
function(dimension, filter){
    dimension.filter(filter); // perform filtering
    return filter; // return the actual filter value
}

// custom filter handler
chart.filterHandler(function(dimension, filter){
    var newFilter = filter + 10;
    dimension.filter(newFilter);
    return newFilter; // set the actual filter value to the new value
});
```

#### .keyAccessor([keyAccessorFunction])
Set or get the key accessor function. The key accessor function is used to retrieve the key
value from the crossfilter group. Key values are used differently in different charts, for
example keys correspond to slices in a pie chart and x axis positions in a grid coordinate chart.
```js
// default key accessor
chart.keyAccessor(function(d) { return d.key; });
// custom key accessor for a multi-value crossfilter reduction
chart.keyAccessor(function(p) { return p.value.absGain; });
```

#### .valueAccessor([valueAccessorFunction])
Set or get the value accessor function. The value accessor function is used to retrieve the
value from the crossfilter group. Group values are used differently in different charts, for
example values correspond to slice sizes in a pie chart and y axis positions in a grid
coordinate chart.
```js
// default value accessor
chart.valueAccessor(function(d) { return d.value; });
// custom value accessor for a multi-value crossfilter reduction
chart.valueAccessor(function(p) { return p.value.percentageGain; });
```

#### .label([labelFunction])
Set or get the label function. The chart class will use this function to render labels for each
child element in the chart, e.g. slices in a pie chart or bubbles in a bubble chart. Not every
chart supports the label function for example bar chart and line chart do not use this function
at all.
```js
// default label function just return the key
chart.label(function(d) { return d.key; });
// label function has access to the standard d3 data binding and can get quite complicated
chart.label(function(d) { return d.data.key + '(' + Math.floor(d.data.value / all.value() * 100) + '%)'; });
```

#### .renderLabel(boolean)
Turn on/off label rendering

#### .title([titleFunction])
Set or get the title function. The chart class will use this function to render the svg title
(usually interpreted by browser as tooltips) for each child element in the chart, e.g. a slice
in a pie chart or a bubble in a bubble chart. Almost every chart supports the title function;
however in grid coordinate charts you need to turn off the brush in order to see titles, because
otherwise the brush layer will block tooltip triggering.
```js
// default title function just return the key
chart.title(function(d) { return d.key + ': ' + d.value; });
// title function has access to the standard d3 data binding and can get quite complicated
chart.title(function(p) {
    return p.key.getFullYear()
        + '\n'
        + 'Index Gain: ' + numberFormat(p.value.absGain) + '\n'
        + 'Index Gain in Percentage: ' + numberFormat(p.value.percentageGain) + '%\n'
        + 'Fluctuation / Index Ratio: ' + numberFormat(p.value.fluctuationPercentage) + '%';
});
```

#### .renderTitle(boolean)
Turn on/off title rendering, or return the state of the render title flag if no arguments are
given.

#### .renderlet(renderletFunction)
A renderlet is similar to an event listener on rendering event. Multiple renderlets can be added
to an individual chart.  Each time a chart is rerendered or redrawn the renderlets are invoked
right after the chart finishes its transitions, giving you a way to modify the svg
elements. Renderlet functions take the chart instance as the only input parameter and you can
use the dc API or use raw d3 to achieve pretty much any effect.

@Deprecated - Use [Listeners](#Listeners) with a 'renderlet' prefix
Generates a random key for the renderlet, which makes it hard to remove.
```js
// do this instead of .renderlet(function(chart) { ... })
chart.on("renderlet", function(chart){
    // mix of dc API and d3 manipulation
    chart.select('g.y').style('display', 'none');
    // its a closure so you can also access other chart variable available in the closure scope
    moveChart.filter(chart.filter());
});
```

#### .chartGroup([group])
Get or set the chart group to which this chart belongs. Chart groups are rendered or redrawn
together since it is expected they share the same underlying crossfilter data set.

#### .expireCache()
Expire the internal chart cache. dc charts cache some data internally on a per chart basis to
speed up rendering and avoid unnecessary calculation; however it might be useful to clear the
cache if you have changed state which will affect rendering.  For example if you invoke the
`crossfilter.add` function or reset group or dimension after rendering it is a good idea to
clear the cache to make sure charts are rendered properly.

#### .legend([dc.legend])
Attach a dc.legend widget to this chart. The legend widget will automatically draw legend labels
based on the color setting and names associated with each group.

```js
chart.legend(dc.legend().x(400).y(10).itemHeight(13).gap(5))
```

#### .chartID()
Returns the internal numeric ID of the chart.

#### .options(optionsObject)
Set chart options using a configuration object. Each key in the object will cause the method of
the same name to be called with the value to set that attribute for the chart.

Example:
```
chart.options({dimension: myDimension, group: myGroup});
```

## Listeners
All dc chart instance supports the following listeners.

#### .on('renderlet', function(chart, filter){...})
This listener function will be invoked after transitions after redraw and render. Replaces the
deprecated `.renderlet()` method.

#### .on('pretransition', function(chart, filter){...})
Like `.on('renderlet', ...)` but the event is fired before transitions start.

#### .on('preRender', function(chart){...})
This listener function will be invoked before chart rendering.

#### .on('postRender', function(chart){...})
This listener function will be invoked after chart finish rendering including all renderlets' logic.

#### .on('preRedraw', function(chart){...})
This listener function will be invoked before chart redrawing.

#### .on('postRedraw', function(chart){...})
This listener function will be invoked after chart finish redrawing including all renderlets' logic.

#### .on('filtered', function(chart, filter){...})
This listener function will be invoked after a filter is applied, added or removed.

#### .on('zoomed', function(chart, filter){...})
This listener function will be invoked after a zoom is triggered.

## Margin Mixin
Margin is a mixin that provides margin utility functions for both the Row Chart and Coordinate Grid
Charts.

#### .margins([margins])
Get or set the margins for a particular coordinate grid chart instance. The margins is stored as
an associative Javascript array. Default margins: {top: 10, right: 50, bottom: 30, left: 30}.

The margins can be accessed directly from the getter.
```js
var leftMargin = chart.margins().left; // 30 by default
chart.margins().left = 50;
leftMargin = chart.margins().left; // now 50
```

## Color Mixin
The Color Mixin is an abstract chart functional class providing universal coloring support
as a mix-in for any concrete chart implementation.

#### .colors([colorScale])
Retrieve current color scale or set a new color scale. This methods accepts any function that
operates like a d3 scale. If not set the default is
`d3.scale.category20c()`.
```js
// alternate categorical scale
chart.colors(d3.scale.category20b());

// ordinal scale
chart.colors(d3.scale.ordinal().range(['red','green','blue']));
// convenience method, the same as above
chart.ordinalColors(['red','green','blue']);

// set a linear scale
chart.linearColors(["#4575b4", "#ffffbf", "#a50026"]);
```

#### .ordinalColors(r)
Convenience method to set the color scale to d3.scale.ordinal with range `r`.

#### .linearColors(r)
Convenience method to set the color scale to an Hcl interpolated linear scale with range `r`.

#### .colorAccessor([colorAccessorFunction])
Set or the get color accessor function. This function will be used to map a data point in a
crossfilter group to a color value on the color scale. The default function uses the key
accessor.
```js
// default index based color accessor
.colorAccessor(function (d, i){return i;})
// color accessor for a multi-value crossfilter reduction
.colorAccessor(function (d){return d.value.absGain;})
```

#### .colorDomain([domain])
Set or get the current domain for the color mapping function. The domain must be supplied as an
array.

Note: previously this method accepted a callback function. Instead you may use a custom scale
set by `.colors`.

#### .calculateColorDomain()
Set the domain by determining the min and max values as retrieved by `.colorAccessor` over the
chart's dataset.

#### .getColor(d [, i])
Get the color for the datum d and counter i. This is used internally by charts to retrieve a color.

#### .colorCalculator([value])
Gets or sets chart.getColor.

## Coordinate Grid Mixin
Includes: [Color Mixin](#color-mixin), [Margin Mixin](#margin-mixin), [Base Mixin](#base-mixin)

Coordinate Grid is an abstract base chart designed to support a number of coordinate grid based
concrete chart types, e.g. bar chart, line chart, and bubble chart.

#### .rangeChart([chart])
Get or set the range selection chart associated with this instance. Setting the range selection
chart using this function will automatically update its selection brush when the current chart
zooms in. In return the given range chart will also automatically attach this chart as its focus
chart hence zoom in when range brush updates. See the [Nasdaq 100
Index](http://dc-js.github.com/dc.js/) example for this effect in action.

#### .zoomScale([extent])
Get or set the scale extent for mouse zooms.

#### .zoomOutRestrict([true/false])
Get or set the zoom restriction for the chart. If true limits the zoom to origional domain of the chart.

#### .g([gElement])
Get or set the root g element. This method is usually used to retrieve the g element in order to
overlay custom svg drawing programatically. **Caution**: The root g element is usually generated
by dc.js internals, and resetting it might produce unpredictable result.

#### .mouseZoomable([boolean])
Set or get mouse zoom capability flag (default: false). When turned on the chart will be
zoomable using the mouse wheel. If the range selector chart is attached zooming will also update
the range selection brush on the associated range selector chart.

#### .chartBodyG()
Retrieve the svg group for the chart body.

#### .x([xScale]) - **mandatory**
Get or set the x scale. The x scale can be any d3
[quantitive scale](https://github.com/mbostock/d3/wiki/Quantitative-Scales) or
[ordinal scale](https://github.com/mbostock/d3/wiki/Ordinal-Scales).
```js
// set x to a linear scale
chart.x(d3.scale.linear().domain([-2500, 2500]))
// set x to a time scale to generate histogram
chart.x(d3.time.scale().domain([new Date(1985, 0, 1), new Date(2012, 11, 31)]))
```

#### .xUnits([xUnits function])
Set or get the xUnits function. The coordinate grid chart uses the xUnits function to calculate
the number of data projections on x axis such as the number of bars for a bar chart or the
number of dots for a line chart. This function is expected to return a Javascript array of all
data points on x axis, or the number of points on the axis. [d3 time range functions
d3.time.days, d3.time.months, and
d3.time.years](https://github.com/mbostock/d3/wiki/Time-Intervals#aliases) are all valid xUnits
function. dc.js also provides a few units function, see the [Utilities](#utilities) section for
a list of built-in units functions. The default xUnits function is dc.units.integers.
```js
// set x units to count days
chart.xUnits(d3.time.days);
// set x units to count months
chart.xUnits(d3.time.months);
```
A custom xUnits function can be used as long as it follows the following interface:
```js
// units in integer
function(start, end, xDomain) {
    // simply calculates how many integers in the domain
    return Math.abs(end - start);
};

// fixed units
function(start, end, xDomain) {
    // be aware using fixed units will disable the focus/zoom ability on the chart
    return 1000;
};
```

#### .xAxis([xAxis])
Set or get the x axis used by a particular coordinate grid chart instance. This function is most
useful when x axis customization is required. The x axis in dc.js is an instance of a [d3
axis object](https://github.com/mbostock/d3/wiki/SVG-Axes#wiki-axis); therefore it supports any
valid d3 axis manipulation. **Caution**: The x axis is usually generated internally by dc;
resetting it may cause unexpected results.
```js
// customize x axis tick format
chart.xAxis().tickFormat(function(v) {return v + '%';});
// customize x axis tick values
chart.xAxis().tickValues([0, 100, 200, 300]);
```

#### .elasticX([boolean])
Turn on/off elastic x axis behavior. If x axis elasticity is turned on, then the grid chart will
attempt to recalculate the x axis range whenever a redraw event is triggered.

#### .xAxisPadding([padding])
Set or get x axis padding for the elastic x axis. The padding will be added to both end of the x
axis if elasticX is turned on; otherwise it is ignored.

* padding can be an integer or percentage in string (e.g. '10%'). Padding can be applied to
number or date x axes.  When padding a date axis, an integer represents number of days being padded
and a percentage string will be treated the same as an integer.

#### .xUnitCount()
Returns the number of units displayed on the x axis using the unit measure configured by
.xUnits.

#### .useRightYAxis()
Gets or sets whether the chart should be drawn with a right axis instead of a left axis. When
used with a chart in a composite chart, allows both left and right Y axes to be shown on a
chart.

#### isOrdinal()
Returns true if the chart is using ordinal xUnits ([dc.units.ordinal](#dcunitsordinal)), or false
otherwise. Most charts behave differently with ordinal data and use the result of this method to
trigger the appropriate logic.

#### .xAxisLabel([labelText, [, padding]])
Set or get the x axis label. If setting the label, you may optionally include additional padding to
the margin to make room for the label. By default the padded is set to 12 to accomodate the text height.

#### .yAxisLabel([labelText, [, padding]])
Set or get the y axis label. If setting the label, you may optionally include additional padding
to the margin to make room for the label. By default the padded is set to 12 to accomodate the
text height.

#### .y([yScale])
Get or set the y scale. The y scale is typically automatically determined by the chart implementation.

#### .yAxis([yAxis])
Set or get the y axis used by the coordinate grid chart instance. This function is most useful
when y axis customization is required. The y axis in dc.js is simply an instance of a [d3 axis
object](https://github.com/mbostock/d3/wiki/SVG-Axes#wiki-_axis); therefore it supports any
valid d3 axis manipulation. **Caution**: The y axis is usually generated internally by dc;
resetting it may cause unexpected results.
```js
// customize y axis tick format
chart.yAxis().tickFormat(function(v) {return v + '%';});
// customize y axis tick values
chart.yAxis().tickValues([0, 100, 200, 300]);
```

#### .elasticY([boolean])
Turn on/off elastic y axis behavior. If y axis elasticity is turned on, then the grid chart will
attempt to recalculate the y axis range whenever a redraw event is triggered.

#### .renderHorizontalGridLines([boolean])
Turn on/off horizontal grid lines.

#### .renderVerticalGridLines([boolean])
Turn on/off vertical grid lines.

#### .xAxisMin()
Calculates the minimum x value to display in the chart. Includes xAxisPadding if set.

#### .xAxisMax()
Calculates the maximum x value to display in the chart. Includes xAxisPadding if set.

#### .yAxisMin()
Calculates the minimum y value to display in the chart. Includes yAxisPadding if set.

#### .yAxisMax()
Calculates the maximum y value to display in the chart. Includes yAxisPadding if set.

#### .yAxisPadding([padding])
Set or get y axis padding for the elastic y axis. The padding will be added to the top of the y
axis if elasticY is turned on; otherwise it is ignored.

* padding can be an integer or percentage in string (e.g. '10%'). Padding can be applied to
number or date axes. When padding a date axis, an integer represents number of days being padded
and a percentage string will be treated the same as an integer.

#### .round([rounding function])
Set or get the rounding function used to quantize the selection when brushing is enabled.
```js
// set x unit round to by month, this will make sure range selection brush will
// select whole months
chart.round(d3.time.month.round);
```

#### .clipPadding([padding])
Get or set the padding in pixels for the clip path. Once set padding will be applied evenly to
the top, left, right, and bottom when the clip path is generated. If set to zero, the clip area
will be exactly the chart body area minus the margins.  Default: 5

#### .focus([range])
Zoom this chart to focus on the given range. The given range should be an array containing only
2 elements (`[start, end]`) defining a range in the x domain. If the range is not given or set
to null, then the zoom will be reset. _For focus to work elasticX has to be turned off;
otherwise focus will be ignored._
```js
chart.on('renderlet', function(chart) {
    // smooth the rendering through event throttling
    dc.events.trigger(function(){
        // focus some other chart to the range selected by user on this chart
        someOtherChart.focus(chart.filter());
    });
})
```

#### .brushOn([boolean])
Turn on/off the brush-based range filter. When brushing is on then user can drag the mouse
across a chart with a quantitative scale to perform range filtering based on the extent of the
brush, or click on the bars of an ordinal bar chart or slices of a pie chart to filter and
unfilter them. However turning on the brush filter will disable other interactive elements on
the chart such as highlighting, tool tips, and reference lines. Zooming will still be possible
if enabled, but only via scrolling (panning will be disabled.) Default: true

## Stack Mixin
Stack Mixin is an mixin that provides cross-chart support of stackability using d3.layout.stack.

#### .stack(group[, name, accessor])
Stack a new crossfilter group onto this chart with an optional custom value accessor. All stacks
in the same chart will share the same key accessor and therefore the same set of keys.

For example, in a stacked bar chart, the bars of each stack will be positioned using the same set
of keys on the x axis, while stacked vertically. If name is specified then it will be used to
generate the legend label.
```js
// stack group using default accessor
chart.stack(valueSumGroup)
// stack group using custom accessor
.stack(avgByDayGroup, function(d){return d.value.avgByDay;});
```

#### .hidableStacks([boolean])
Allow named stacks to be hidden or shown by clicking on legend items.
This does not affect the behavior of hideStack or showStack.

#### .hideStack(name)
Hide all stacks on the chart with the given name.
The chart must be re-rendered for this change to appear.

#### .showStack(name)
Show all stacks on the chart with the given name.
The chart must be re-rendered for this change to appear.

#### .title([stackName], [titleFunction])
Set or get the title function. Chart class will use this function to render svg title (usually interpreted by
browser as tooltips) for each child element in the chart, i.e. a slice in a pie chart or a bubble in a bubble chart.
Almost every chart supports title function however in grid coordinate chart you need to turn off brush in order to
use title otherwise the brush layer will block tooltip trigger.

If the first argument is a stack name, the title function will get or set the title for that stack. If stackName
is not provided, the first stack is implied.
```js
// set a title function on 'first stack'
chart.title('first stack', function(d) { return d.key + ': ' + d.value; });
// get a title function from 'second stack'
var secondTitleFunction = chart.title('second stack');
);
```

#### .stackLayout([layout])
Gets or sets the stack layout algorithm, which computes a baseline for each stack and
propagates it to the next.  The default is
[d3.layout.stack](https://github.com/mbostock/d3/wiki/Stack-Layout#stack).

## Cap Mixin
Cap is a mixin that groups small data elements below a _cap_ into an *others* grouping for both the
Row and Pie Charts.

The top ordered elements in the group up to the cap amount will be kept in the chart, and the rest
will be replaced with an *others* element, with value equal to the sum of the replaced values. The
keys of the elements below the cap limit are recorded in order to filter by those keys when the
*others* element is clicked.

#### .cap([count])
Get or set the count of elements to that will be included in the cap.

#### .othersLabel([label])
Get or set the label for *Others* slice when slices cap is specified. Default label is **Others**.

#### .othersGrouper([grouperFunction])
Get or set the grouper function that will perform the insertion of data for the *Others* slice
if the slices cap is specified. If set to a falsy value, no others will be added. By default the
grouper function computes the sum of all values below the cap.
```js
chart.othersGrouper(function (data) {
    // compute the value for others, presumably the sum of all values below the cap
    var othersSum  = yourComputeOthersValueLogic(data)

    // the keys are needed to properly filter when the others element is clicked
    var othersKeys = yourComputeOthersKeysArrayLogic(data);

    // add the others row to the dataset
    data.push({'key': 'Others', 'value': othersSum, 'others': othersKeys });

    return data;
});
```

## Bubble Mixin
Includes: [Color Mixin](#color-mixin)

This Mixin provides reusable functionalities for any chart that needs to visualize data using bubbles.

#### .r([bubbleRadiusScale])
Get or set the bubble radius scale. By default the bubble chart uses
`d3.scale.linear().domain([0, 100])` as its r scale .

#### .radiusValueAccessor([radiusValueAccessor])
Get or set the radius value accessor function. If set, the radius value accessor function will
be used to retrieve a data value for each bubble. The data retrieved then will be mapped using
the r scale to the actual bubble radius. This allows you to encode a data dimension using bubble
size.

#### .minRadiusWithLabel([radius])
Get or set the minimum radius for label rendering. If a bubble's radius is less than this value
then no label will be rendered.  Default: 10

#### .maxBubbleRelativeSize([relativeSize])
Get or set the maximum relative size of a bubble to the length of x axis. This value is useful
when the difference in radius between bubbles is too great. Default: 0.3

## Pie Chart
Includes: [Cap Mixin](#cap-mixin), [Color Mixin](#color-mixin), [Base Mixin](#base-mixin)

The pie chart implementation is usually used to visualize a small categorical distribution.  The pie
chart uses keyAccessor to determine the slices, and valueAccessor to calculate the size of each
slice relative to the sum of all values. Slices are ordered by `.ordering` which defaults to sorting
by key.

Examples:

* [Nasdaq 100 Index](http://dc-js.github.com/dc.js/)
#### dc.pieChart(parent[, chartGroup])
Create a pie chart instance and attaches it to the given parent element.

Parameters:

* parent : string | node | selection - any valid
[d3 single selector](https://github.com/mbostock/d3/wiki/Selections#selecting-elements) specifying
a dom block element such as a div; or a dom element or d3 selection.

* chartGroup : string (optional) - name of the chart group this chart instance should be placed in.
Interaction with a chart will only trigger events and redraws within the chart's group.

Returns:
A newly created pie chart instance

```js
// create a pie chart under #chart-container1 element using the default global chart group
var chart1 = dc.pieChart('#chart-container1');
// create a pie chart under #chart-container2 element using chart group A
var chart2 = dc.pieChart('#chart-container2', 'chartGroupA');
```

#### .slicesCap([cap])
Get or set the maximum number of slices the pie chart will generate. The top slices are determined by
value from high to low. Other slices exeeding the cap will be rolled up into one single *Others* slice.
The resulting data will still be sorted by .ordering (default by key).

#### .innerRadius([innerRadius])
Get or set the inner radius of the pie chart. If the inner radius is greater than 0px then the
pie chart will be rendered as a doughnut chart. Default inner radius is 0px.

#### .radius([radius])
Get or set the outer radius. If the radius is not set, it will be half of the minimum of the
chart width and height.

#### .cx([cx])
Get or set center x coordinate position. Default is center of svg.

#### .cy([cy])
Get or set center y coordinate position. Default is center of svg.

#### .minAngleForLabel([minAngle])
Get or set the minimal slice angle for label rendering. Any slice with a smaller angle will not
display a slice label.  Default min angle is 0.5.

## Bar Chart
Includes: [Stack Mixin](#stack Mixin), [Coordinate Grid Mixin](#coordinate-grid-mixin)

Concrete bar chart/histogram implementation.

Examples:

* [Nasdaq 100 Index](http://dc-js.github.com/dc.js/)
* [Canadian City Crime Stats](http://dc-js.github.com/dc.js/crime/index.html)
#### dc.barChart(parent[, chartGroup])
Create a bar chart instance and attach it to the given parent element.

Parameters:
* parent : string | node | selection | compositeChart - any valid
[d3 single selector](https://github.com/mbostock/d3/wiki/Selections#selecting-elements) specifying
a dom block element such as a div; or a dom element or d3 selection.
If the bar chart is a sub-chart in a [Composite Chart](#composite-chart) then pass in the parent composite
chart instance.
* chartGroup : string (optional) - name of the chart group this chart instance should be placed in.
Interaction with a chart will only trigger events and redraws within the chart's group.

Returns:
A newly created bar chart instance

```js
// create a bar chart under #chart-container1 element using the default global chart group
var chart1 = dc.barChart('#chart-container1');
// create a bar chart under #chart-container2 element using chart group A
var chart2 = dc.barChart('#chart-container2', 'chartGroupA');
// create a sub-chart under a composite parent chart
var chart3 = dc.barChart(compositeChart);
```

#### .centerBar(boolean)
Whether the bar chart will render each bar centered around the data position on x axis. Default: false

#### .barPadding([padding])
Get or set the spacing between bars as a fraction of bar size. Valid values are between 0-1.
Setting this value will also remove any previously set `gap`. See the
[d3 docs](https://github.com/mbostock/d3/wiki/Ordinal-Scales#wiki-ordinal_rangeBands)
for a visual description of how the padding is applied.

#### .outerPadding([padding])
Get or set the outer padding on an ordinal bar chart. This setting has no effect on non-ordinal charts.
Will pad the width by `padding * barWidth` on each side of the chart.

Default: 0.5

#### .gap(gapBetweenBars)
Manually set fixed gap (in px) between bars instead of relying on the default auto-generated
gap.  By default the bar chart implementation will calculate and set the gap automatically
based on the number of data points and the length of the x axis.

#### .alwaysUseRounding([boolean])
Set or get whether rounding is enabled when bars are centered.  Default: false.  If false, using
rounding with centered bars will result in a warning and rounding will be ignored.  This flag
has no effect if bars are not centered.

When using standard d3.js rounding methods, the brush often doesn't align correctly with
centered bars since the bars are offset.  The rounding function must add an offset to
compensate, such as in the following example.
```js
chart.round(function(n) {return Math.floor(n)+0.5});
```

## Line Chart
Includes [Stack Mixin](#stack-mixin), [Coordinate Grid Mixin](#coordinate-grid-mixin)

Concrete line/area chart implementation.

Examples:
* [Nasdaq 100 Index](http://dc-js.github.com/dc.js/)
* [Canadian City Crime Stats](http://dc-js.github.com/dc.js/crime/index.html)
#### dc.lineChart(parent[, chartGroup])
Create a line chart instance and attach it to the given parent element.

Parameters:

* parent : string | node | selection | compositeChart - any valid
[d3 single selector](https://github.com/mbostock/d3/wiki/Selections#selecting-elements) specifying
a dom block element such as a div; or a dom element or d3 selection.
If the line chart is a sub-chart in a [Composite Chart](#composite-chart) then pass in the parent composite
chart instance.

* chartGroup : string (optional) - name of the chart group this chart instance should be placed in.
Interaction with a chart will only trigger events and redraws within the chart's group.

Returns:
A newly created line chart instance

```js
// create a line chart under #chart-container1 element using the default global chart group
var chart1 = dc.lineChart('#chart-container1');
// create a line chart under #chart-container2 element using chart group A
var chart2 = dc.lineChart('#chart-container2', 'chartGroupA');
// create a sub-chart under a composite parent chart
var chart3 = dc.lineChart(compositeChart);
```

#### .interpolate([value])
Gets or sets the interpolator to use for lines drawn, by string name, allowing e.g. step
functions, splines, and cubic interpolation.  This is passed to
[d3.svg.line.interpolate](https://github.com/mbostock/d3/wiki/SVG-Shapes#line_interpolate) and
[d3.svg.area.interpolate](https://github.com/mbostock/d3/wiki/SVG-Shapes#area_interpolate),
where you can find a complete list of valid arguments

#### .tension([value])
Gets or sets the tension to use for lines drawn, in the range 0 to 1.
This parameter further customizes the interpolation behavior.  It is passed to
[d3.svg.line.tension](https://github.com/mbostock/d3/wiki/SVG-Shapes#line_tension) and
[d3.svg.area.tension](https://github.com/mbostock/d3/wiki/SVG-Shapes#area_tension).  Default:
0.7

#### .defined([value])
Gets or sets a function that will determine discontinuities in the line which should be
skipped: the path will be broken into separate subpaths if some points are undefined.
This function is passed to
[d3.svg.line.defined](https://github.com/mbostock/d3/wiki/SVG-Shapes#line_defined)

Note: crossfilter will sometimes coerce nulls to 0, so you may need to carefully write
custom reduce functions to get this to work, depending on your data. See
https://github.com/dc-js/dc.js/issues/615#issuecomment-49089248

#### .dashStyle([array])
Set the line's d3 dashstyle. This value becomes the 'stroke-dasharray' of line. Defaults to empty
array (solid line).
 ```js
 // create a Dash Dot Dot Dot
 chart.dashStyle([3,1,1,1]);
 ```

#### .renderArea([boolean])
Get or set render area flag. If the flag is set to true then the chart will render the area
beneath each line and the line chart effectively becomes an area chart.

#### .dotRadius([dotRadius])
Get or set the radius (in px) for dots displayed on the data points. Default dot radius is 5.

#### .renderDataPoints([options])
Always show individual dots for each datapoint.

Options, if given, is an object that can contain the following:

* fillOpacity (default 0.8)
* strokeOpacity (default 0.8)
* radius (default 2)

If `options` is falsy, it disables data point rendering.

If no `options` are provided, the current `options` values are instead returned.

Example:
```
chart.renderDataPoints({radius: 2, fillOpacity: 0.8, strokeOpacity: 0.8})
```

## Data Count Widget
Includes: [Base Mixin](#base-mixin)

The data count widget is a simple widget designed to display the number of records selected by the
current filters out of the total number of records in the data set. Once created the data count widget
will automatically update the text content of the following elements under the parent element.

* '.total-count' - total number of records
* '.filter-count' - number of records matched by the current filters

Examples:

* [Nasdaq 100 Index](http://dc-js.github.com/dc.js/)
#### dc.dataCount(parent[, chartGroup])
Create a data count widget and attach it to the given parent element.

Parameters:

* parent : string | node | selection - any valid
[d3 single selector](https://github.com/mbostock/d3/wiki/Selections#selecting-elements) specifying
a dom block element such as a div; or a dom element or d3 selection.
* chartGroup : string (optional) - name of the chart group this widget should be placed in.
The data count widget will only react to filter changes in the chart group.

Returns:
A newly created data count widget instance
#### .dimension(allData) - **mandatory**
For the data count widget the only valid dimension is the entire data set.
#### .group(groupAll) - **mandatory**
For the data count widget the only valid group is the group returned by `dimension.groupAll()`.

```js
var ndx = crossfilter(data);
var all = ndx.groupAll();

dc.dataCount('.dc-data-count')
   .dimension(ndx)
   .group(all);
```

#### html([object])
Gets or sets an optional object specifying HTML templates to use depending how many items are
selected. The text `%total-count` will replaced with the total number of records, and the text
`%filter-count` will be replaced with the number of selected records.
- all: HTML template to use if all items are selected
- some: HTML template to use if not all items are selected

```js
counter.html({
    some: '%filter-count out of %total-count records selected',
    all: 'All records selected. Click on charts to apply filters'
})
```

#### formatNumber([formatter])
Gets or sets an optional function to format the filter count and total count.

```js
counter.formatNumber(d3.format('.2g'))
```

## Data Table Widget
Includes: [Base Mixin](#base-mixin)

The data table is a simple widget designed to list crossfilter focused data set (rows being
filtered) in a good old tabular fashion.

Examples:
* [Nasdaq 100 Index](http://dc-js.github.com/dc.js/)
#### dc.dataTable(parent[, chartGroup])
Create a data table widget instance and attach it to the given parent element.

Parameters:
* parent : string | node | selection - any valid
[d3 single selector](https://github.com/mbostock/d3/wiki/Selections#selecting-elements) specifying
a dom block element such as a div; or a dom element or d3 selection.

* chartGroup : string (optional) - name of the chart group this chart instance should be placed in.
Interaction with a chart will only trigger events and redraws within the chart's group.

Returns:
A newly created data table widget instance

#### .size([size])
Get or set the table size which determines the number of rows displayed by the widget.

#### .columns([columnFunctionArray])
Get or set column functions. The data table widget now supports several methods of specifying
the columns to display.  The original method, first shown below, uses an array of functions to
generate dynamic columns. Column functions are simple javascript functions with only one input
argument `d` which represents a row in the data set. The return value of these functions will be
used directly to generate table content for each cell. However, this method requires the .html
table entry to have a fixed set of column headers.

```js
    chart.columns([
        function(d) {
            return d.date;
        },
        function(d) {
            return d.open;
        },
        function(d) {
            return d.close;
        },
        function(d) {
            return numberFormat(d.close - d.open);
        },
        function(d) {
            return d.volume;
        }
    ]);
```

The next example shows you can simply list the data (d) content directly without
specifying it as a function, except where necessary (ie, computed columns).  Note
the data element accessor name is capitalized when displayed in the table. You can
also mix in functions as desired or necessary, but you must use the
    Object = [Label, Fn] method as shown below.
You may wish to override the following two functions, which are internally used to
translate the column information or function into a displayed header. The first one
is used on the simple "string" column specifier, the second is used to transform the
String(fn) into something displayable. For the Stock example, the function for Change
becomes a header of 'd.close - d.open'.
    _chart._doColumnHeaderCapitalize _chart._doColumnHeaderFnToString
You may use your own Object definition, however you must then override
    _chart._doColumnHeaderFormat , _chart._doColumnValueFormat
Be aware that fields without numberFormat specification will be displayed just as
they are stored in the data, unformatted.
```js
    chart.columns([
            "date",    // d["date"], ie, a field accessor; capitalized automatically
            "open",    // ...
            "close",   // ...
            ["Change", // Specify an Object = [Label, Fn]
                  function (d) {
                      return numberFormat(d.close - d.open);
                  }],
            "volume"   // d["volume"], ie, a field accessor; capitalized automatically
    ]);
```

A third example, where all fields are specified using the Object = [Label, Fn] method.

```js
    chart.columns([
        ["Date",   // Specify an Object = [Label, Fn]
         function (d) {
             return d.date;
         }],
        ["Open",
         function (d) {
             return numberFormat(d.open);
         }],
        ["Close",
         function (d) {
             return numberFormat(d.close);
         }],
        ["Change",
         function (d) {
             return numberFormat(d.close - d.open);
         }],
        ["Volume",
         function (d) {
             return d.volume;
         }]
    ]);
```

#### .sortBy([sortByFunction])
Get or set sort-by function. This function works as a value accessor at row level and returns a
particular field to be sorted by. Default value: identity function

```js
   chart.sortBy(function(d) {
        return d.date;
    });
```

#### .order([order])
Get or set sort order. Default value: ``` d3.ascending ```

```js
    chart.order(d3.descending);
```

## Data Grid Widget

Includes: [Base Mixin](#base-mixin)

Data grid is a simple widget designed to list the filtered records, providing
a simple way to define how the items are displayed.

Examples:
* [List of members of the european parliament](http://europarl.me/dc.js/web/ep/index.html)

#### dc.dataGrid(parent[, chartGroup])
Create a data grid widget instance and attach it to the given parent element.

Parameters:
* parent : string | node | selection - any valid
[d3 single selector](https://github.com/mbostock/d3/wiki/Selections#selecting-elements) specifying
a dom block element such as a div; or a dom element or d3 selection.

* chartGroup : string (optional) - name of the chart group this chart instance should be placed in.
Interaction with a chart will only trigger events and redraws within the chart's group.

Returns:
A newly created data grid widget instance

#### .size([size])
Get or set the grid size which determines the number of items displayed by the widget.

#### .html( function (data) { return '<html>'; })
Get or set the function that formats an item. The data grid widget uses a
function to generate dynamic html. Use your favourite templating engine or
generate the string directly.
```js
chart.html(function (d) { return '<div class='item '+data.exampleCategory+''>'+data.exampleString+'</div>';});
```

#### .htmlGroup( function (data) { return '<html>'; })
Get or set the function that formats a group label.
```js
chart.htmlGroup (function (d) { return '<h2>'.d.key . 'with ' . d.values.length .' items</h2>'});
```

#### .sortBy([sortByFunction])
Get or set sort-by function. This function works as a value accessor at the item
level and returns a particular field to be sorted.
by. Default: identity function

```js
chart.sortBy(function(d) {
    return d.date;
});
```

#### .order([order])
Get or set sort order function. Default value: ``` d3.ascending ```

```js
chart.order(d3.descending);
```

## Bubble Chart
Includes: [Bubble Mixin](#bubble-mixin), [Coordinate Grid Mixin](#coordinate-grid-mixin)

A concrete implementation of a general purpose bubble chart that allows data visualization using the
following dimensions:

* x axis position
* y axis position
* bubble radius
* color

Examples:
* [Nasdaq 100 Index](http://dc-js.github.com/dc.js/)
* [US Venture Capital Landscape 2011](http://dc-js.github.com/dc.js/vc/index.html)
#### dc.bubbleChart(parent[, chartGroup])
Create a bubble chart instance and attach it to the given parent element.

Parameters:
* parent : string | node | selection | compositeChart - any valid
[d3 single selector](https://github.com/mbostock/d3/wiki/Selections#selecting-elements) specifying
a dom block element such as a div; or a dom element or d3 selection.
* chartGroup : string (optional) - name of the chart group this chart instance should be placed in.
Interaction with a chart will only trigger events and redraws within the chart's group.

Returns:
A newly created bubble chart instance

```js
// create a bubble chart under #chart-container1 element using the default global chart group
var bubbleChart1 = dc.bubbleChart('#chart-container1');
// create a bubble chart under #chart-container2 element using chart group A
var bubbleChart2 = dc.bubbleChart('#chart-container2', 'chartGroupA');
```

#### .elasticRadius([boolean])
Turn on or off the elastic bubble radius feature, or return the value of the flag. If this
feature is turned on, then bubble radii will be automatically rescaled to fit the chart better.

## Composite Chart
Includes: [Coordinate Grid Mixin](#coordinate-grid-mixin)

Composite charts are a special kind of chart that render multiple charts on the same Coordinate
Grid. You can overlay (compose) different bar/line/area charts in a single composite chart to
achieve some quite flexible charting effects.
#### dc.compositeChart(parent[, chartGroup])
Create a composite chart instance and attach it to the given parent element.

Parameters:
* parent : string | node | selection - any valid
[d3 single selector](https://github.com/mbostock/d3/wiki/Selections#selecting-elements) specifying
a dom block element such as a div; or a dom element or d3 selection.
* chartGroup : string (optional) - name of the chart group this chart instance should be placed in.
Interaction with a chart will only trigger events and redraws within the chart's group.

Returns:
A newly created composite chart instance

```js
// create a composite chart under #chart-container1 element using the default global chart group
var compositeChart1 = dc.compositeChart('#chart-container1');
// create a composite chart under #chart-container2 element using chart group A
var compositeChart2 = dc.compositeChart('#chart-container2', 'chartGroupA');
```

#### .useRightAxisGridLines(bool)
Get or set whether to draw gridlines from the right y axis.  Drawing from the left y axis is the
default behavior. This option is only respected when subcharts with both left and right y-axes
are present.

#### .childOptions({object})
Get or set chart-specific options for all child charts. This is equivalent to calling `.options`
on each child chart.

#### .rightYAxisLabel([labelText])
Set or get the right y axis label.

#### .compose(subChartArray)
Combine the given charts into one single composite coordinate grid chart.

```js
// compose the given charts in the array into one single composite chart
moveChart.compose([
    // when creating sub-chart you need to pass in the parent chart
    dc.lineChart(moveChart)
        .group(indexAvgByMonthGroup) // if group is missing then parent's group will be used
        .valueAccessor(function (d){return d.value.avg;})
        // most of the normal functions will continue to work in a composed chart
        .renderArea(true)
        .stack(monthlyMoveGroup, function (d){return d.value;})
        .title(function (d){
            var value = d.value.avg?d.value.avg:d.value;
            if(isNaN(value)) value = 0;
            return dateFormat(d.key) + '\n' + numberFormat(value);
        }),
    dc.barChart(moveChart)
        .group(volumeByMonthGroup)
        .centerBar(true)
]);
```

#### .children()
Returns the child charts which are composed into the composite chart.

#### .shareColors([boolean])
Get or set color sharing for the chart. If set, the `.colors()` value from this chart
will be shared with composed children. Additionally if the child chart implements
Stackable and has not set a custom .colorAccessor, then it will generate a color
specific to its order in the composition.

#### .shareTitle([[boolean])
Get or set title sharing for the chart. If set, the `.title()` value from this chart will be
shared with composed children. Default value is true.

#### .rightY([yScale])
Get or set the y scale for the right axis. The right y scale is typically automatically
generated by the chart implementation.

#### .rightYAxis([yAxis])
Set or get the right y axis used by the composite chart. This function is most useful when y
axis customization is required. The y axis in dc.js is an instance of a [d3 axis
object](https://github.com/mbostock/d3/wiki/SVG-Axes#wiki-_axis) therefore it supports any valid
d3 axis manipulation. **Caution**: The y axis is usually generated internally by dc;
resetting it may cause unexpected results.
```jså
// customize y axis tick format
chart.rightYAxis().tickFormat(function (v) {return v + '%';});
// customize y axis tick values
chart.rightYAxis().tickValues([0, 100, 200, 300]);
```

## Series Chart

Includes: [Composite Chart](#composite chart)

A series chart is a chart that shows multiple series of data overlaid on one chart, where the
series is specified in the data. It is a specialization of Composite Chart and inherits all
composite features other than recomposing the chart.

#### dc.seriesChart(parent[, chartGroup])
Create a series chart instance and attach it to the given parent element.

Parameters:
* parent : string | node | selection - any valid
[d3 single selector](https://github.com/mbostock/d3/wiki/Selections#selecting-elements) specifying
a dom block element such as a div; or a dom element or d3 selection.

* chartGroup : string (optional) - name of the chart group this chart instance should be placed in.
Interaction with a chart will only trigger events and redraws within the chart's group.

Returns:
A newly created series chart instance

```js
// create a series chart under #chart-container1 element using the default global chart group
var seriesChart1 = dc.seriesChart("#chart-container1");
// create a series chart under #chart-container2 element using chart group A
var seriesChart2 = dc.seriesChart("#chart-container2", "chartGroupA");
```

#### .chart([function])
Get or set the chart function, which generates the child charts.  Default: dc.lineChart

```
// put interpolation on the line charts used for the series
chart.chart(function(c) { return dc.lineChart(c).interpolate('basis'); })
// do a scatter series chart
chart.chart(dc.scatterPlot)
```

#### .seriesAccessor([accessor])
Get or set accessor function for the displayed series. Given a datum, this function
should return the series that datum belongs to.

#### .seriesSort([sortFunction])
Get or set a function to sort the list of series by, given series values.

Example:
```
chart.seriesSort(d3.descending);
```

#### .valueSort([sortFunction])
Get or set a function to sort each series values by. By default this is the key accessor which,
for example, will ensure a lineChart series connects its points in increasing key/x order,
rather than haphazardly.

## Geo Choropleth Chart
Includes: [Color Mixin](#color-mixin), [Base Mixin](#base-mixin)

The geo choropleth chart is designed as an easy way to create a crossfilter driven choropleth map
from GeoJson data. This chart implementation was inspired by [the great d3 choropleth
example](http://bl.ocks.org/4060606).

Examples:
* [US Venture Capital Landscape 2011](http://dc-js.github.com/dc.js/vc/index.html)
#### dc.geoChoroplethChart(parent[, chartGroup])
Create a choropleth chart instance and attach it to the given parent element.

Parameters:
* parent : string | node | selection - any valid
[d3 single selector](https://github.com/mbostock/d3/wiki/Selections#selecting-elements) specifying
a dom block element such as a div; or a dom element or d3 selection.

* chartGroup : string (optional) - name of the chart group this chart instance should be placed in.
Interaction with a chart will only trigger events and redraws within the chart's group.

Returns:
A newly created choropleth chart instance

```js
// create a choropleth chart under '#us-chart' element using the default global chart group
var chart1 = dc.geoChoroplethChart('#us-chart');
// create a choropleth chart under '#us-chart2' element using chart group A
var chart2 = dc.compositeChart('#us-chart2', 'chartGroupA');
```

#### .overlayGeoJson(json, name, keyAccessor) - **mandatory**
Use this function to insert a new GeoJson map layer. This function can be invoked multiple times
if you have multiple GeoJson data layers to render on top of each other. If you overlay multiple
layers with the same name the new overlay will override the existing one.

Parameters:
* json - GeoJson feed
* name - name of the layer
* keyAccessor - accessor function used to extract 'key' from the GeoJson data. The key extracted by
this function should match the keys returned by the crossfilter groups.

```js
// insert a layer for rendering US states
chart.overlayGeoJson(statesJson.features, 'state', function(d) {
    return d.properties.name;
});
```

#### .projection(projection)
Set custom geo projection function. See the available [d3 geo projection
functions](https://github.com/mbostock/d3/wiki/Geo-Projections).  Default value: albersUsa.

#### .geoJsons()
Returns all GeoJson layers currently registered with this chart. The returned array is a
reference to this chart's internal data structure, so any modification to this array will also
modify this chart's internal registration.

Returns an array of objects containing fields {name, data, accessor}

#### .geoPath()
Returns the [d3.geo.path](https://github.com/mbostock/d3/wiki/Geo-Paths#path) object used to
render the projection and features.  Can be useful for figuring out the bounding box of the
feature set and thus a way to calculate scale and translation for the projection.

#### .removeGeoJson(name)
Remove a GeoJson layer from this chart by name

## Bubble Overlay Chart
Includes: [Bubble Mixin](#bubble-mixin), [Base Mixin](#base-mixin)

The bubble overlay chart is quite different from the typical bubble chart. With the bubble overlay
chart you can arbitrarily place bubbles on an existing svg or bitmap image, thus changing the
typical x and y positioning while retaining the capability to visualize data using bubble radius
and coloring.

Examples:
* [Canadian City Crime Stats](http://dc-js.github.com/dc.js/crime/index.html)
#### dc.bubbleOverlay(parent[, chartGroup])
Create a bubble overlay chart instance and attach it to the given parent element.

Parameters:
* parent : string | node | selection - any valid
[d3 single selector](https://github.com/mbostock/d3/wiki/Selections#selecting-elements) specifying
a dom block element such as a div; or a dom element or d3 selection.
off-screen. Typically this element should also be the parent of the underlying image.
* chartGroup : string (optional) - name of the chart group this chart instance should be placed in.
Interaction with a chart will only trigger events and redraws within the chart's group.

Returns:
A newly created bubble overlay chart instance

```js
// create a bubble overlay chart on top of the '#chart-container1 svg' element using the default global chart group
var bubbleChart1 = dc.bubbleOverlayChart('#chart-container1').svg(d3.select('#chart-container1 svg'));
// create a bubble overlay chart on top of the '#chart-container2 svg' element using chart group A
var bubbleChart2 = dc.compositeChart('#chart-container2', 'chartGroupA').svg(d3.select('#chart-container2 svg'));
```
#### .svg(imageElement) - **mandatory**
Set the underlying svg image element. Unlike other dc charts this chart will not generate a svg
element; therefore the bubble overlay chart will not work if this function is not invoked. If the
underlying image is a bitmap, then an empty svg will need to be created on top of the image.

```js
// set up underlying svg element
chart.svg(d3.select('#chart svg'));
```

#### .point(name, x, y) - **mandatory**
Set up a data point on the overlay. The name of a data point should match a specific 'key' among
data groups generated using keyAccessor.  If a match is found (point name <-> data group key)
then a bubble will be generated at the position specified by the function. x and y
value specified here are relative to the underlying svg.

## Row Chart
Includes: [Cap Mixin](#cap-mixin), [Margin Mixin](#margin-mixin), [Color Mixin](#color-mixin), [Base Mixin](#base-mixin)

Concrete row chart implementation.
#### dc.rowChart(parent[, chartGroup])
Create a row chart instance and attach it to the given parent element.

Parameters:

* parent : string | node | selection - any valid
[d3 single selector](https://github.com/mbostock/d3/wiki/Selections#selecting-elements) specifying
a dom block element such as a div; or a dom element or d3 selection.

* chartGroup : string (optional) - name of the chart group this chart instance should be placed in.
Interaction with a chart will only trigger events and redraws within the chart's group.

Returns:
A newly created row chart instance

```js
// create a row chart under #chart-container1 element using the default global chart group
var chart1 = dc.rowChart('#chart-container1');
// create a row chart under #chart-container2 element using chart group A
var chart2 = dc.rowChart('#chart-container2', 'chartGroupA');
```

#### .x([scale])
Gets or sets the x scale. The x scale can be any d3
[quantitive scale](https://github.com/mbostock/d3/wiki/Quantitative-Scales)

#### .renderTitleLabel(boolean)
Turn on/off Title label rendering (values) using SVG style of text-anchor 'end'

#### .xAxis()
Get the x axis for the row chart instance.  Note: not settable for row charts.
See the [d3 axis object](https://github.com/mbostock/d3/wiki/SVG-Axes#wiki-axis) documention for more information.
```js
// customize x axis tick format
chart.xAxis().tickFormat(function (v) {return v + '%';});
// customize x axis tick values
chart.xAxis().tickValues([0, 100, 200, 300]);
```

#### .fixedBarHeight([height])
Get or set the fixed bar height. Default is [false] which will auto-scale bars.
For example, if you want to fix the height for a specific number of bars (useful in TopN charts)
you could fix height as follows (where count = total number of bars in your TopN and gap is
your vertical gap space).
```js
 chart.fixedBarHeight( chartheight - (count + 1) * gap / count);
```

#### .gap([gap])
Get or set the vertical gap space between rows on a particular row chart instance. Default gap is 5px;

#### .elasticX([boolean])
Get or set the elasticity on x axis. If this attribute is set to true, then the x axis will rescle to auto-fit the
data range when filtered.

#### .labelOffsetX([x])
Get or set the x offset (horizontal space to the top left corner of a row) for labels on a particular row chart.
Default x offset is 10px;

#### .labelOffsetY([y])
Get or set the y offset (vertical space to the top left corner of a row) for labels on a particular row chart.
Default y offset is 15px;

#### .titleLabelOffsetx([x])
Get of set the x offset (horizontal space between right edge of row and right edge or text.
Default x offset is 2px;

## Legend
Legend is a attachable widget that can be added to other dc charts to render horizontal legend
labels.

```js
chart.legend(dc.legend().x(400).y(10).itemHeight(13).gap(5))
```

Examples:
* [Nasdaq 100 Index](http://dc-js.github.com/dc.js/)
* [Canadian City Crime Stats](http://dc-js.github.com/dc.js/crime/index.html)

#### .x([value])
Set or get x coordinate for legend widget. Default: 0.

#### .y([value])
Set or get y coordinate for legend widget. Default: 0.

#### .gap([value])
Set or get gap between legend items. Default: 5.

#### .itemHeight([value])
Set or get legend item height. Default: 12.

#### .horizontal([boolean])
Position legend horizontally instead of vertically

#### .legendWidth([value])
Maximum width for horizontal legend. Default: 560.

#### .itemWidth([value])
legendItem width for horizontal legend. Default: 70.

#### .autoItemWidth([value])
Turn automatic width for legend items on or off. If true, itemWidth() is ignored.
This setting takes into account gap(). Default: false.

## Scatter Plot
Includes: [Coordinate Grid Mixin](#coordinate-grid-mixin)

A scatter plot chart
#### dc.scatterPlot(parent[, chartGroup])
Create a scatter plot instance and attach it to the given parent element.

Parameters:

* parent : string | node | selection | compositeChart - any valid
[d3 single selector](https://github.com/mbostock/d3/wiki/Selections#selecting-elements) specifying
a dom block element such as a div; or a dom element or d3 selection.
If the scatter plot is a sub-chart in a [Composite Chart](#composite-chart) then pass in the parent composite
chart instance.

* chartGroup : string (optional) - name of the chart group this chart instance should be placed in.
Interaction with a chart will only trigger events and redraws within the chart's group.

Returns:
A newly created scatter plot instance

```js
// create a scatter plot under #chart-container1 element using the default global chart group
var chart1 = dc.scatterPlot('#chart-container1');
// create a scatter plot under #chart-container2 element using chart group A
var chart2 = dc.scatterPlot('#chart-container2', 'chartGroupA');
// create a sub-chart under a composite parent chart
var chart3 = dc.scatterPlot(compositeChart);
```

#### .existenceAccessor([accessor])
Get or set the existence accessor.  If a point exists, it is drawn with symbolSize radius and
opacity 1; if it does not exist, it is drawn with hiddenSize radius and opacity 0. By default,
the existence accessor checks if the reduced value is truthy.

#### .symbol([type])
Get or set the symbol type used for each point. By default the symbol is a circle. See the D3
[docs](https://github.com/mbostock/d3/wiki/SVG-Shapes#wiki-symbol_type) for acceptable types.
Type can be a constant or an accessor.

#### .symbolSize([radius])
Set or get radius for symbols. Default: 3.

#### .highlightedSize([radius])
Set or get radius for highlighted symbols. Default: 4.

#### .hiddenSize([radius])
Set or get radius for symbols when the group is empty. Default: 0.

## Number Display Widget
Includes: [Base Mixin](#base-mixin)

A display of a single numeric value.

Examples:

* [Test Example](http://dc-js.github.io/dc.js/examples/number.html)
#### dc.numberDisplay(parent[, chartGroup])
Create a Number Display instance and attach it to the given parent element.

Unlike other charts, you do not need to set a dimension. Instead a group object must be provided and
a valueAccessor that returns a single value.

Parameters:

* parent : string | node | selection - any valid
[d3 single selector](https://github.com/mbostock/d3/wiki/Selections#selecting-elements) specifying
a dom block element such as a div; or a dom element or d3 selection.
* chartGroup : string (optional) - name of the chart group this chart instance should be placed in.
The number display widget will only react to filter changes in the chart group.

Returns:
A newly created number display instance

```js
// create a number display under #chart-container1 element using the default global chart group
var display1 = dc.numberDisplay('#chart-container1');
```

#### .html([object])
 Gets or sets an optional object specifying HTML templates to use depending on the number
 displayed.  The text `%number` will be replaced with the current value.
 - one: HTML template to use if the number is 1
 - zero: HTML template to use if the number is 0
 - some: HTML template to use otherwise

 ```js
 numberWidget.html({
     one:'%number record',
     some:'%number records',
     none:'no records'})
 ```

#### .value()
Calculate and return the underlying value of the display

#### .formatNumber([formatter])
Get or set a function to format the value for the display. By default `d3.format('.2s');` is used.

## Heat Map

Includes: [Color Mixin](#color-mixin), [Margin Mixin](#margin-mixin), [Base Mixin](#base-mixin)

A heat map is matrix that represents the values of two dimensions of data using colors.

#### dc.heatMap(parent[, chartGroup])
Create a heat map instance and attach it to the given parent element.

Parameters:
* parent : string | node | selection - any valid
[d3 single selector](https://github.com/mbostock/d3/wiki/Selections#selecting-elements) specifying
a dom block element such as a div; or a dom element or d3 selection.

* chartGroup : string (optional) - name of the chart group this chart instance should be placed in.
Interaction with a chart will only trigger events and redraws within the chart's group.

Returns:
A newly created heat map instance

```js
// create a heat map under #chart-container1 element using the default global chart group
var heatMap1 = dc.heatMap('#chart-container1');
// create a heat map under #chart-container2 element using chart group A
var heatMap2 = dc.heatMap('#chart-container2', 'chartGroupA');
```

#### .colsLabel([labelFunction])
Set or get the column label function. The chart class uses this function to render
column labels on the X axis. It is passed the column name.
```js
// the default label function just returns the name
chart.colsLabel(function(d) { return d; });
```

#### .rowsLabel([labelFunction])
Set or get the row label function. The chart class uses this function to render
row labels on the Y axis. It is passed the row name.
```js
// the default label function just returns the name
chart.rowsLabel(function(d) { return d; });
```

#### .rows([values])
Gets or sets the values used to create the rows of the heatmap, as an array. By default, all
the values will be fetched from the data using the value accessor.

#### .cols([keys])
Gets or sets the keys used to create the columns of the heatmap, as an array. By default, all
the values will be fetched from the data using the key accessor.

#### .boxOnClick([handler])
Gets or sets the handler that fires when an individual cell is clicked in the heatmap.
By default, filtering of the cell will be toggled.

#### .xAxisOnClick([handler])
Gets or sets the handler that fires when a column tick is clicked in the x axis.
By default, if any cells in the column are unselected, the whole column will be selected,
otherwise the whole column will be unselected.

#### .yAxisOnClick([handler])
Gets or sets the handler that fires when a row tick is clicked in the y axis.
By default, if any cells in the row are unselected, the whole row will be selected,
otherwise the whole row will be unselected.

## Box Plot

Includes: [Coordinate Grid Mixin](#coordinate-grid-mixin)

A box plot is a chart that depicts numerical data via their quartile ranges.

#### dc.boxPlot(parent[, chartGroup])
Create a box plot instance and attach it to the given parent element.

Parameters:
* parent : string | node | selection - any valid
[d3 single selector](https://github.com/mbostock/d3/wiki/Selections#selecting-elements) representing
a dom block element such as a div; or a dom element or d3 selection.
* chartGroup : string (optional) - name of the chart group this chart instance should be placed in.
Interaction with a chart will only trigger events and redraws within the chart's group.

Returns:
A newly created box plot instance

```js
// create a box plot under #chart-container1 element using the default global chart group
var boxPlot1 = dc.boxPlot('#chart-container1');
// create a box plot under #chart-container2 element using chart group A
var boxPlot2 = dc.boxPlot('#chart-container2', 'chartGroupA');
```

#### .boxPadding([padding])
Get or set the spacing between boxes as a fraction of box size. Valid values are within 0-1.
See the [d3 docs](https://github.com/mbostock/d3/wiki/Ordinal-Scales#wiki-ordinal_rangeBands)
for a visual description of how the padding is applied.

Default: 0.8

#### .outerPadding([padding])
Get or set the outer padding on an ordinal box chart. This setting has no effect on non-ordinal charts
or on charts with a custom `.boxWidth`. Will pad the width by `padding * barWidth` on each side of the chart.

Default: 0.5

#### .boxWidth(width || function(innerChartWidth, xUnits) { ... })
Get or set the numerical width of the boxplot box. The width may also be a function taking as
parameters the chart width excluding the right and left margins, as well as the number of x
units.

#### .tickFormat()
Set the numerical format of the boxplot median, whiskers and quartile labels. Defaults to
integer formatting.
```js
// format ticks to 2 decimal places
chart.tickFormat(d3.format('.2f'));
```<|MERGE_RESOLUTION|>--- conflicted
+++ resolved
@@ -27,11 +27,7 @@
   * [Heat Map](#heat-map)
   * [Box Plot](#box-plot)
 
-<<<<<<< HEAD
 #### Version 2.1.0-dev
-=======
-#### Version 2.0.0-beta.11
->>>>>>> dcd69ffd
 The entire dc.js library is scoped under the **dc** name space. It does not introduce anything else
 into the global name space.
 #### Function Chaining
