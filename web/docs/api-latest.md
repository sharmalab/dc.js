<a name="dc"></a>
## dc : <code>object</code>
The entire dc.js library is scoped under the **dc** name space. It does not introduce
anything else into the global name space.

Most `dc` functions are designed to allow function chaining, meaning they return the current chart
instance whenever it is appropriate.  The getter forms of functions do not participate in function
chaining because they necessarily return values that are not the chart.  Although some,
such as [.svg](#dc.baseMixin+svg) and [.xAxis](#dc.coordinateGridMixin+xAxis),
return values that are chainable d3 objects.

**Kind**: global namespace  
**Version**: 2.0.0-beta.20  
**Example**  
```js
// Example chaining
chart.width(300)
     .height(300)
     .filter('sunday');
```

* [dc](#dc) : <code>object</code>
  * [.baseMixin](#dc.baseMixin) ⇒ <code>[baseMixin](#dc.baseMixin)</code>
    * [.height](#dc.baseMixin+height) ⇒ <code>Number</code> &#124; <code>[baseMixin](#dc.baseMixin)</code>
    * [.width](#dc.baseMixin+width) ⇒ <code>Number</code> &#124; <code>[baseMixin](#dc.baseMixin)</code>
    * [.minWidth](#dc.baseMixin+minWidth) ⇒ <code>Number</code> &#124; <code>[baseMixin](#dc.baseMixin)</code>
    * [.minHeight](#dc.baseMixin+minHeight) ⇒ <code>Number</code> &#124; <code>[baseMixin](#dc.baseMixin)</code>
    * [.dimension](#dc.baseMixin+dimension) ⇒ <code>crossfilter.dimension</code> &#124; <code>[baseMixin](#dc.baseMixin)</code>
    * [.data](#dc.baseMixin+data) ⇒ <code>\*</code> &#124; <code>[baseMixin](#dc.baseMixin)</code>
    * [.group](#dc.baseMixin+group) ⇒ <code>crossfilter.group</code> &#124; <code>[baseMixin](#dc.baseMixin)</code>
    * [.ordering](#dc.baseMixin+ordering) ⇒ <code>function</code> &#124; <code>[baseMixin](#dc.baseMixin)</code>
    * [.filterAll](#dc.baseMixin+filterAll) ⇒ <code>[baseMixin](#dc.baseMixin)</code>
    * [.select](#dc.baseMixin+select) ⇒ <code>d3.selection</code>
    * [.selectAll](#dc.baseMixin+selectAll) ⇒ <code>d3.selection</code>
    * [.anchor](#dc.baseMixin+anchor) ⇒ <code>String</code> &#124; <code>node</code> &#124; <code>d3.selection</code> &#124; <code>[baseMixin](#dc.baseMixin)</code>
    * [.anchorName](#dc.baseMixin+anchorName) ⇒ <code>String</code>
    * [.root](#dc.baseMixin+root) ⇒ <code>HTMLElement</code> &#124; <code>[baseMixin](#dc.baseMixin)</code>
    * [.svg](#dc.baseMixin+svg) ⇒ <code>SVGElement</code> &#124; <code>d3.selection</code> &#124; <code>[baseMixin](#dc.baseMixin)</code>
    * [.resetSvg](#dc.baseMixin+resetSvg) ⇒ <code>SVGElement</code>
    * [.filterPrinter](#dc.baseMixin+filterPrinter) ⇒ <code>function</code> &#124; <code>[baseMixin](#dc.baseMixin)</code>
    * [.turnOnControls](#dc.baseMixin+turnOnControls) ⇒ <code>[baseMixin](#dc.baseMixin)</code>
    * [.turnOffControls](#dc.baseMixin+turnOffControls) ⇒ <code>[baseMixin](#dc.baseMixin)</code>
    * [.transitionDuration](#dc.baseMixin+transitionDuration) ⇒ <code>Number</code> &#124; <code>[baseMixin](#dc.baseMixin)</code>
    * [.render](#dc.baseMixin+render) ⇒ <code>[baseMixin](#dc.baseMixin)</code>
    * [.redraw](#dc.baseMixin+redraw) ⇒ <code>[baseMixin](#dc.baseMixin)</code>
    * [.hasFilterHandler](#dc.baseMixin+hasFilterHandler) ⇒ <code>function</code> &#124; <code>[baseMixin](#dc.baseMixin)</code>
    * [.hasFilter](#dc.baseMixin+hasFilter) ⇒ <code>Boolean</code>
    * [.removeFilterHandler](#dc.baseMixin+removeFilterHandler) ⇒ <code>function</code> &#124; <code>[baseMixin](#dc.baseMixin)</code>
    * [.addFilterHandler](#dc.baseMixin+addFilterHandler) ⇒ <code>function</code> &#124; <code>[baseMixin](#dc.baseMixin)</code>
    * [.resetFilterHandler](#dc.baseMixin+resetFilterHandler) ⇒ <code>[baseMixin](#dc.baseMixin)</code>
    * [.filter](#dc.baseMixin+filter) ⇒ <code>[baseMixin](#dc.baseMixin)</code>
    * [.filters](#dc.baseMixin+filters) ⇒ <code>Array.&lt;\*&gt;</code>
    * [.onClick](#dc.baseMixin+onClick)
    * [.filterHandler](#dc.baseMixin+filterHandler) ⇒ <code>function</code> &#124; <code>[baseMixin](#dc.baseMixin)</code>
    * [.keyAccessor](#dc.baseMixin+keyAccessor) ⇒ <code>function</code> &#124; <code>[baseMixin](#dc.baseMixin)</code>
    * [.valueAccessor](#dc.baseMixin+valueAccessor) ⇒ <code>function</code> &#124; <code>[baseMixin](#dc.baseMixin)</code>
    * [.label](#dc.baseMixin+label) ⇒ <code>function</code> &#124; <code>[baseMixin](#dc.baseMixin)</code>
    * [.renderLabel](#dc.baseMixin+renderLabel) ⇒ <code>Boolean</code> &#124; <code>[baseMixin](#dc.baseMixin)</code>
    * [.title](#dc.baseMixin+title) ⇒ <code>function</code> &#124; <code>[baseMixin](#dc.baseMixin)</code>
    * [.renderTitle](#dc.baseMixin+renderTitle) ⇒ <code>Boolean</code> &#124; <code>[baseMixin](#dc.baseMixin)</code>
    * ~~[.renderlet](#dc.baseMixin+renderlet) ⇒ <code>[baseMixin](#dc.baseMixin)</code>~~
    * [.chartGroup](#dc.baseMixin+chartGroup) ⇒ <code>String</code> &#124; <code>[baseMixin](#dc.baseMixin)</code>
    * [.expireCache](#dc.baseMixin+expireCache) ⇒ <code>[baseMixin](#dc.baseMixin)</code>
    * [.legend](#dc.baseMixin+legend) ⇒ <code>[legend](#dc.legend)</code> &#124; <code>[baseMixin](#dc.baseMixin)</code>
    * [.chartID](#dc.baseMixin+chartID) ⇒ <code>String</code>
    * [.options](#dc.baseMixin+options) ⇒ <code>[baseMixin](#dc.baseMixin)</code>
    * [.on](#dc.baseMixin+on) ⇒ <code>[baseMixin](#dc.baseMixin)</code>
  * [.marginMixin](#dc.marginMixin) ⇒ <code>[marginMixin](#dc.marginMixin)</code>
    * [.margins](#dc.marginMixin+margins) ⇒ <code>Object</code> &#124; <code>[marginMixin](#dc.marginMixin)</code>
  * [.colorMixin](#dc.colorMixin) ⇒ <code>[colorMixin](#dc.colorMixin)</code>
    * [.colors](#dc.colorMixin+colors) ⇒ <code>d3.scale</code> &#124; <code>[colorMixin](#dc.colorMixin)</code>
    * [.ordinalColors](#dc.colorMixin+ordinalColors) ⇒ <code>[colorMixin](#dc.colorMixin)</code>
    * [.linearColors](#dc.colorMixin+linearColors) ⇒ <code>[colorMixin](#dc.colorMixin)</code>
    * [.colorAccessor](#dc.colorMixin+colorAccessor) ⇒ <code>function</code> &#124; <code>[colorMixin](#dc.colorMixin)</code>
    * [.colorDomain](#dc.colorMixin+colorDomain) ⇒ <code>Array.&lt;String&gt;</code> &#124; <code>[colorMixin](#dc.colorMixin)</code>
    * [.calculateColorDomain](#dc.colorMixin+calculateColorDomain) ⇒ <code>[colorMixin](#dc.colorMixin)</code>
    * [.getColor](#dc.colorMixin+getColor) ⇒ <code>String</code>
    * [.colorCalculator](#dc.colorMixin+colorCalculator) ⇒ <code>\*</code>
  * [.coordinateGridMixin](#dc.coordinateGridMixin) ⇒ <code>[coordinateGridMixin](#dc.coordinateGridMixin)</code>
    * [.rescale](#dc.coordinateGridMixin+rescale) ⇒ <code>[coordinateGridMixin](#dc.coordinateGridMixin)</code>
    * [.rangeChart](#dc.coordinateGridMixin+rangeChart) ⇒ <code>[coordinateGridMixin](#dc.coordinateGridMixin)</code>
    * [.zoomScale](#dc.coordinateGridMixin+zoomScale) ⇒ <code>Array.&lt;(Number\|Date)&gt;</code> &#124; <code>[coordinateGridMixin](#dc.coordinateGridMixin)</code>
    * [.zoomOutRestrict](#dc.coordinateGridMixin+zoomOutRestrict) ⇒ <code>Boolean</code> &#124; <code>[coordinateGridMixin](#dc.coordinateGridMixin)</code>
    * [.g](#dc.coordinateGridMixin+g) ⇒ <code>SVGElement</code> &#124; <code>[coordinateGridMixin](#dc.coordinateGridMixin)</code>
    * [.mouseZoomable](#dc.coordinateGridMixin+mouseZoomable) ⇒ <code>Boolean</code> &#124; <code>[coordinateGridMixin](#dc.coordinateGridMixin)</code>
    * [.chartBodyG](#dc.coordinateGridMixin+chartBodyG) ⇒ <code>SVGElement</code>
    * [.x](#dc.coordinateGridMixin+x) ⇒ <code>d3.scale</code> &#124; <code>[coordinateGridMixin](#dc.coordinateGridMixin)</code>
    * [.xUnits](#dc.coordinateGridMixin+xUnits) ⇒ <code>function</code> &#124; <code>[coordinateGridMixin](#dc.coordinateGridMixin)</code>
    * [.xAxis](#dc.coordinateGridMixin+xAxis) ⇒ <code>d3.svg.axis</code> &#124; <code>[coordinateGridMixin](#dc.coordinateGridMixin)</code>
    * [.elasticX](#dc.coordinateGridMixin+elasticX) ⇒ <code>Boolean</code> &#124; <code>[coordinateGridMixin](#dc.coordinateGridMixin)</code>
    * [.xAxisPadding](#dc.coordinateGridMixin+xAxisPadding) ⇒ <code>Number</code> &#124; <code>String</code> &#124; <code>[coordinateGridMixin](#dc.coordinateGridMixin)</code>
    * [.xUnitCount](#dc.coordinateGridMixin+xUnitCount) ⇒ <code>Number</code>
    * [.useRightYAxis](#dc.coordinateGridMixin+useRightYAxis) ⇒ <code>Boolean</code> &#124; <code>[coordinateGridMixin](#dc.coordinateGridMixin)</code>
    * [.isOrdinal](#dc.coordinateGridMixin+isOrdinal) ⇒ <code>Boolean</code>
    * [.xAxisLabel](#dc.coordinateGridMixin+xAxisLabel) ⇒ <code>String</code>
    * [.yAxisLabel](#dc.coordinateGridMixin+yAxisLabel) ⇒ <code>String</code> &#124; <code>[coordinateGridMixin](#dc.coordinateGridMixin)</code>
    * [.y](#dc.coordinateGridMixin+y) ⇒ <code>d3.scale</code> &#124; <code>[coordinateGridMixin](#dc.coordinateGridMixin)</code>
    * [.yAxis](#dc.coordinateGridMixin+yAxis) ⇒ <code>d3.svg.axis</code> &#124; <code>[coordinateGridMixin](#dc.coordinateGridMixin)</code>
    * [.elasticY](#dc.coordinateGridMixin+elasticY) ⇒ <code>Boolean</code> &#124; <code>[coordinateGridMixin](#dc.coordinateGridMixin)</code>
    * [.renderHorizontalGridLines](#dc.coordinateGridMixin+renderHorizontalGridLines) ⇒ <code>Boolean</code> &#124; <code>[coordinateGridMixin](#dc.coordinateGridMixin)</code>
    * [.renderVerticalGridLines](#dc.coordinateGridMixin+renderVerticalGridLines) ⇒ <code>Boolean</code> &#124; <code>[coordinateGridMixin](#dc.coordinateGridMixin)</code>
    * [.xAxisMin](#dc.coordinateGridMixin+xAxisMin) ⇒ <code>\*</code>
    * [.xAxisMax](#dc.coordinateGridMixin+xAxisMax) ⇒ <code>\*</code>
    * [.yAxisMin](#dc.coordinateGridMixin+yAxisMin) ⇒ <code>\*</code>
    * [.yAxisMax](#dc.coordinateGridMixin+yAxisMax) ⇒ <code>\*</code>
    * [.yAxisPadding](#dc.coordinateGridMixin+yAxisPadding) ⇒ <code>Number</code> &#124; <code>[coordinateGridMixin](#dc.coordinateGridMixin)</code>
    * [.round](#dc.coordinateGridMixin+round) ⇒ <code>function</code> &#124; <code>[coordinateGridMixin](#dc.coordinateGridMixin)</code>
    * [.clipPadding](#dc.coordinateGridMixin+clipPadding) ⇒ <code>Number</code> &#124; <code>[coordinateGridMixin](#dc.coordinateGridMixin)</code>
    * [.focus](#dc.coordinateGridMixin+focus)
    * [.brushOn](#dc.coordinateGridMixin+brushOn) ⇒ <code>Boolean</code> &#124; <code>[coordinateGridMixin](#dc.coordinateGridMixin)</code>
  * [.stackMixin](#dc.stackMixin) ⇒ <code>[stackMixin](#dc.stackMixin)</code>
    * [.stack](#dc.stackMixin+stack) ⇒ <code>Array.&lt;{group: crossfilter.group, name: String, accessor: function()}&gt;</code> &#124; <code>[stackMixin](#dc.stackMixin)</code>
    * [.hidableStacks](#dc.stackMixin+hidableStacks) ⇒ <code>Boolean</code> &#124; <code>[stackMixin](#dc.stackMixin)</code>
    * [.hideStack](#dc.stackMixin+hideStack) ⇒ <code>[stackMixin](#dc.stackMixin)</code>
    * [.showStack](#dc.stackMixin+showStack) ⇒ <code>[stackMixin](#dc.stackMixin)</code>
    * [.title](#dc.stackMixin+title) ⇒ <code>String</code> &#124; <code>[stackMixin](#dc.stackMixin)</code>
    * [.stackLayout](#dc.stackMixin+stackLayout) ⇒ <code>function</code> &#124; <code>[stackMixin](#dc.stackMixin)</code>
  * [.capMixin](#dc.capMixin) ⇒ <code>[capMixin](#dc.capMixin)</code>
    * [.cap](#dc.capMixin+cap) ⇒ <code>Number</code> &#124; <code>[capMixin](#dc.capMixin)</code>
    * [.othersLabel](#dc.capMixin+othersLabel) ⇒ <code>String</code> &#124; <code>[capMixin](#dc.capMixin)</code>
    * [.othersGrouper](#dc.capMixin+othersGrouper) ⇒ <code>function</code> &#124; <code>[capMixin](#dc.capMixin)</code>
  * [.bubbleMixin](#dc.bubbleMixin) ⇒ <code>[bubbleMixin](#dc.bubbleMixin)</code>
    * [.r](#dc.bubbleMixin+r) ⇒ <code>d3.scale</code> &#124; <code>[bubbleMixin](#dc.bubbleMixin)</code>
    * [.radiusValueAccessor](#dc.bubbleMixin+radiusValueAccessor) ⇒ <code>function</code> &#124; <code>[bubbleMixin](#dc.bubbleMixin)</code>
    * [.minRadius](#dc.bubbleMixin+minRadius) ⇒ <code>Number</code> &#124; <code>[bubbleMixin](#dc.bubbleMixin)</code>
    * [.minRadiusWithLabel](#dc.bubbleMixin+minRadiusWithLabel) ⇒ <code>Number</code> &#124; <code>[bubbleMixin](#dc.bubbleMixin)</code>
    * [.maxBubbleRelativeSize](#dc.bubbleMixin+maxBubbleRelativeSize) ⇒ <code>Number</code> &#124; <code>[bubbleMixin](#dc.bubbleMixin)</code>
  * [.filterAll](#dc.filterAll)
  * [.refocusAll](#dc.refocusAll)
  * [.renderAll](#dc.renderAll)
  * [.redrawAll](#dc.redrawAll)
  * [.disableTransitions](#dc.disableTransitions) : <code>Boolean</code>
  * [.units](#dc.units) : <code>Object</code>
    * [.integers](#dc.units.integers) ⇒ <code>Number</code>
    * [.ordinal](#dc.units.ordinal) ⇒ <code>Array.&lt;String&gt;</code>
    * [.fp](#dc.units.fp) : <code>Object</code>
      * [.precision](#dc.units.fp.precision) ⇒ <code>function</code>
  * [.filters](#dc.filters) : <code>Object</code>
    * [.RangedFilter](#dc.filters.RangedFilter)
      * [new RangedFilter(low, high)](#new_dc.filters.RangedFilter_new)
    * [.TwoDimensionalFilter](#dc.filters.TwoDimensionalFilter)
      * [new TwoDimensionalFilter(filter)](#new_dc.filters.TwoDimensionalFilter_new)
    * [.RangedTwoDimensionalFilter](#dc.filters.RangedTwoDimensionalFilter)
      * [new RangedTwoDimensionalFilter(filter)](#new_dc.filters.RangedTwoDimensionalFilter_new)
<<<<<<< HEAD
  * [.pieChart](#dc.pieChart) ⇒ <code>PieChart</code>
    * [.slicesCap](#dc.pieChart+slicesCap) ⇒ <code>Chart</code>
    * [.externalRadiusPadding](#dc.pieChart+externalRadiusPadding) ⇒ <code>Chart</code>
    * [.innerRadius](#dc.pieChart+innerRadius) ⇒ <code>Chart</code>
    * [.radius](#dc.pieChart+radius) ⇒ <code>Chart</code>
    * [.cx](#dc.pieChart+cx) ⇒ <code>Chart</code>
    * [.cy](#dc.pieChart+cy) ⇒ <code>Chart</code>
    * [.minAngleForLabel](#dc.pieChart+minAngleForLabel) ⇒ <code>Chart</code>
    * [.emptyTitle](#dc.pieChart+emptyTitle) ⇒ <code>Chart</code>
    * [.externalLabels](#dc.pieChart+externalLabels) ⇒ <code>Chart</code>
    * [.drawPaths](#dc.pieChart+drawPaths) ⇒ <code>Chart</code>
=======
  * [.pieChart](#dc.pieChart) ⇒ <code>[pieChart](#dc.pieChart)</code>
    * [.slicesCap](#dc.pieChart+slicesCap) ⇒ <code>Number</code> &#124; <code>[pieChart](#dc.pieChart)</code>
    * [.externalRadiusPadding](#dc.pieChart+externalRadiusPadding) ⇒ <code>Number</code> &#124; <code>[pieChart](#dc.pieChart)</code>
    * [.innerRadius](#dc.pieChart+innerRadius) ⇒ <code>Number</code> &#124; <code>[pieChart](#dc.pieChart)</code>
    * [.radius](#dc.pieChart+radius) ⇒ <code>Number</code> &#124; <code>[pieChart](#dc.pieChart)</code>
    * [.cx](#dc.pieChart+cx) ⇒ <code>Number</code> &#124; <code>[pieChart](#dc.pieChart)</code>
    * [.cy](#dc.pieChart+cy) ⇒ <code>Number</code> &#124; <code>[pieChart](#dc.pieChart)</code>
    * [.minAngleForLabel](#dc.pieChart+minAngleForLabel) ⇒ <code>Number</code> &#124; <code>[pieChart](#dc.pieChart)</code>
    * [.emptyTitle](#dc.pieChart+emptyTitle) ⇒ <code>String</code> &#124; <code>[pieChart](#dc.pieChart)</code>
    * [.externalLabels](#dc.pieChart+externalLabels) ⇒ <code>Number</code> &#124; <code>[pieChart](#dc.pieChart)</code>
>>>>>>> 9d8056d2
  * [.barChart](#dc.barChart) ⇒ <code>[barChart](#dc.barChart)</code>
    * [.centerBar](#dc.barChart+centerBar) ⇒ <code>Boolean</code> &#124; <code>[barChart](#dc.barChart)</code>
    * [.barPadding](#dc.barChart+barPadding) ⇒ <code>Number</code> &#124; <code>[barChart](#dc.barChart)</code>
    * [.outerPadding](#dc.barChart+outerPadding) ⇒ <code>Number</code> &#124; <code>[barChart](#dc.barChart)</code>
    * [.gap](#dc.barChart+gap) ⇒ <code>Number</code> &#124; <code>[barChart](#dc.barChart)</code>
    * [.alwaysUseRounding](#dc.barChart+alwaysUseRounding) ⇒ <code>Boolean</code> &#124; <code>[barChart](#dc.barChart)</code>
<<<<<<< HEAD
  * [.lineChart](#dc.lineChart) ⇒ <code>LineChart</code>
    * [.interpolate](#dc.lineChart+interpolate) ⇒ <code>Chart</code>
    * [.tension](#dc.lineChart+tension) ⇒ <code>Chart</code>
    * [.defined](#dc.lineChart+defined) ⇒ <code>Chart</code>
    * [.dashStyle](#dc.lineChart+dashStyle) ⇒ <code>Chart</code>
    * [.renderArea](#dc.lineChart+renderArea) ⇒ <code>Chart</code>
    * [.xyTipsOn](#dc.lineChart+xyTipsOn) ⇒ <code>Chart</code>
    * [.dotRadius](#dc.lineChart+dotRadius) ⇒ <code>Chart</code>
    * [.renderDataPoints](#dc.lineChart+renderDataPoints) ⇒ <code>Chart</code>
  * [.dataCount](#dc.dataCount) ⇒ <code>DataCount</code>
    * [.html](#dc.dataCount+html) ⇒ <code>Chart</code>
    * [.formatNumber](#dc.dataCount+formatNumber) ⇒ <code>Chart</code>
  * [.dataTable](#dc.dataTable) ⇒ <code>DataTable</code>
    * [.size](#dc.dataTable+size) ⇒ <code>Chart</code>
    * [.beginSlice](#dc.dataTable+beginSlice) ⇒ <code>Chart</code>
    * [.endSlice](#dc.dataTable+endSlice) ⇒ <code>Chart</code>
    * [.columns](#dc.dataTable+columns) ⇒ <code>Chart</code>
    * [.sortBy](#dc.dataTable+sortBy) ⇒ <code>Chart</code>
    * [.order](#dc.dataTable+order) ⇒ <code>Chart</code>
    * [.showGroups](#dc.dataTable+showGroups) ⇒ <code>Chart</code>
  * [.dataGrid](#dc.dataGrid) ⇒ <code>DataGrid</code>
    * [.beginSlice](#dc.dataGrid+beginSlice) ⇒ <code>Chart</code>
    * [.endSlice](#dc.dataGrid+endSlice) ⇒ <code>Chart</code>
    * [.size](#dc.dataGrid+size) ⇒ <code>Chart</code>
    * [.html](#dc.dataGrid+html) ⇒ <code>Chart</code>
    * [.htmlGroup](#dc.dataGrid+htmlGroup) ⇒ <code>Chart</code>
    * [.sortBy](#dc.dataGrid+sortBy) ⇒ <code>Chart</code>
    * [.order](#dc.dataGrid+order) ⇒ <code>Chart</code>
  * [.bubbleChart](#dc.bubbleChart) ⇒ <code>BubbleChart</code>
    * [.elasticRadius](#dc.bubbleChart+elasticRadius) ⇒ <code>Boolean</code>
  * [.compositeChart](#dc.compositeChart) ⇒ <code>CompositeChart</code>
    * [.useRightAxisGridLines](#dc.compositeChart+useRightAxisGridLines) ⇒ <code>Chart</code>
    * [.childOptions](#dc.compositeChart+childOptions) ⇒ <code>Chart</code>
    * [.rightYAxisLabel](#dc.compositeChart+rightYAxisLabel) ⇒ <code>Chart</code>
    * [.compose](#dc.compositeChart+compose) ⇒ <code>Chart</code>
    * [.children](#dc.compositeChart+children) ⇒ <code>Array.&lt;Chart&gt;</code>
    * [.shareColors](#dc.compositeChart+shareColors) ⇒ <code>Chart</code>
    * [.shareTitle](#dc.compositeChart+shareTitle) ⇒ <code>Chart</code>
    * [.rightY](#dc.compositeChart+rightY) ⇒ <code>Chart</code>
    * [.alignYAxes](#dc.compositeChart+alignYAxes) ⇒ <code>Chart</code>
    * [.rightYAxis](#dc.compositeChart+rightYAxis) ⇒ <code>Chart</code>
  * [.seriesChart](#dc.seriesChart) ⇒ <code>SeriesChart</code>
    * [.chart](#dc.seriesChart+chart) ⇒ <code>Chart</code>
    * [.seriesAccessor](#dc.seriesChart+seriesAccessor) ⇒ <code>Chart</code>
    * [.seriesSort](#dc.seriesChart+seriesSort) ⇒ <code>Chart</code>
    * [.valueSort](#dc.seriesChart+valueSort) ⇒ <code>Chart</code>
  * [.geoChoroplethChart](#dc.geoChoroplethChart) ⇒ <code>GeoChoroplethChart</code>
    * [.overlayGeoJson](#dc.geoChoroplethChart+overlayGeoJson) ⇒ <code>Chart</code>
    * [.projection](#dc.geoChoroplethChart+projection) ⇒ <code>Chart</code>
=======
  * [.lineChart](#dc.lineChart) ⇒ <code>[lineChart](#dc.lineChart)</code>
    * [.interpolate](#dc.lineChart+interpolate) ⇒ <code>String</code> &#124; <code>[lineChart](#dc.lineChart)</code>
    * [.tension](#dc.lineChart+tension) ⇒ <code>Number</code> &#124; <code>[lineChart](#dc.lineChart)</code>
    * [.defined](#dc.lineChart+defined) ⇒ <code>function</code> &#124; <code>[lineChart](#dc.lineChart)</code>
    * [.dashStyle](#dc.lineChart+dashStyle) ⇒ <code>Array.&lt;Number&gt;</code> &#124; <code>[lineChart](#dc.lineChart)</code>
    * [.renderArea](#dc.lineChart+renderArea) ⇒ <code>Boolean</code> &#124; <code>[lineChart](#dc.lineChart)</code>
    * [.xyTipsOn](#dc.lineChart+xyTipsOn) ⇒ <code>Boolean</code> &#124; <code>[lineChart](#dc.lineChart)</code>
    * [.dotRadius](#dc.lineChart+dotRadius) ⇒ <code>Number</code> &#124; <code>[lineChart](#dc.lineChart)</code>
    * [.renderDataPoints](#dc.lineChart+renderDataPoints) ⇒ <code>Object</code> &#124; <code>[lineChart](#dc.lineChart)</code>
  * [.dataCount](#dc.dataCount) ⇒ <code>[dataCount](#dc.dataCount)</code>
    * [.html](#dc.dataCount+html) ⇒ <code>Object</code> &#124; <code>[dataCount](#dc.dataCount)</code>
    * [.formatNumber](#dc.dataCount+formatNumber) ⇒ <code>function</code> &#124; <code>[dataCount](#dc.dataCount)</code>
  * [.dataTable](#dc.dataTable) ⇒ <code>[dataTable](#dc.dataTable)</code>
    * [.size](#dc.dataTable+size) ⇒ <code>Number</code> &#124; <code>[dataTable](#dc.dataTable)</code>
    * [.columns](#dc.dataTable+columns) ⇒ <code>Array.&lt;function()&gt;</code> &#124; <code>[dataTable](#dc.dataTable)</code>
    * [.sortBy](#dc.dataTable+sortBy) ⇒ <code>function</code> &#124; <code>[dataTable](#dc.dataTable)</code>
    * [.order](#dc.dataTable+order) ⇒ <code>function</code> &#124; <code>[dataTable](#dc.dataTable)</code>
    * [.showGroups](#dc.dataTable+showGroups) ⇒ <code>Boolean</code> &#124; <code>[dataTable](#dc.dataTable)</code>
  * [.dataGrid](#dc.dataGrid) ⇒ <code>[dataGrid](#dc.dataGrid)</code>
    * [.beginSlice](#dc.dataGrid+beginSlice) ⇒ <code>Number</code> &#124; <code>[dataGrid](#dc.dataGrid)</code>
    * [.endSlice](#dc.dataGrid+endSlice) ⇒ <code>Number</code> &#124; <code>[dataGrid](#dc.dataGrid)</code>
    * [.size](#dc.dataGrid+size) ⇒ <code>Number</code> &#124; <code>[dataGrid](#dc.dataGrid)</code>
    * [.html](#dc.dataGrid+html) ⇒ <code>function</code> &#124; <code>[dataGrid](#dc.dataGrid)</code>
    * [.htmlGroup](#dc.dataGrid+htmlGroup) ⇒ <code>function</code> &#124; <code>[dataGrid](#dc.dataGrid)</code>
    * [.sortBy](#dc.dataGrid+sortBy) ⇒ <code>function</code> &#124; <code>[dataGrid](#dc.dataGrid)</code>
    * [.order](#dc.dataGrid+order) ⇒ <code>function</code> &#124; <code>[dataGrid](#dc.dataGrid)</code>
  * [.bubbleChart](#dc.bubbleChart) ⇒ <code>[bubbleChart](#dc.bubbleChart)</code>
    * [.elasticRadius](#dc.bubbleChart+elasticRadius) ⇒ <code>Boolean</code> &#124; <code>[bubbleChart](#dc.bubbleChart)</code>
  * [.compositeChart](#dc.compositeChart) ⇒ <code>[compositeChart](#dc.compositeChart)</code>
    * [.useRightAxisGridLines](#dc.compositeChart+useRightAxisGridLines) ⇒ <code>Boolean</code> &#124; <code>[compositeChart](#dc.compositeChart)</code>
    * [.childOptions](#dc.compositeChart+childOptions) ⇒ <code>Object</code> &#124; <code>[compositeChart](#dc.compositeChart)</code>
    * [.rightYAxisLabel](#dc.compositeChart+rightYAxisLabel) ⇒ <code>String</code> &#124; <code>[compositeChart](#dc.compositeChart)</code>
    * [.compose](#dc.compositeChart+compose) ⇒ <code>[compositeChart](#dc.compositeChart)</code>
    * [.children](#dc.compositeChart+children) ⇒ <code>[Array.&lt;baseMixin&gt;](#dc.baseMixin)</code>
    * [.shareColors](#dc.compositeChart+shareColors) ⇒ <code>Boolean</code> &#124; <code>[compositeChart](#dc.compositeChart)</code>
    * [.shareTitle](#dc.compositeChart+shareTitle) ⇒ <code>Boolean</code> &#124; <code>[compositeChart](#dc.compositeChart)</code>
    * [.rightY](#dc.compositeChart+rightY) ⇒ <code>d3.scale</code> &#124; <code>[compositeChart](#dc.compositeChart)</code>
    * [.rightYAxis](#dc.compositeChart+rightYAxis) ⇒ <code>d3.svg.axis</code> &#124; <code>[compositeChart](#dc.compositeChart)</code>
  * [.seriesChart](#dc.seriesChart) ⇒ <code>[seriesChart](#dc.seriesChart)</code>
    * [.chart](#dc.seriesChart+chart) ⇒ <code>function</code> &#124; <code>[seriesChart](#dc.seriesChart)</code>
    * [.seriesAccessor](#dc.seriesChart+seriesAccessor) ⇒ <code>function</code> &#124; <code>[seriesChart](#dc.seriesChart)</code>
    * [.seriesSort](#dc.seriesChart+seriesSort) ⇒ <code>function</code> &#124; <code>[seriesChart](#dc.seriesChart)</code>
    * [.valueSort](#dc.seriesChart+valueSort) ⇒ <code>function</code> &#124; <code>[seriesChart](#dc.seriesChart)</code>
  * [.geoChoroplethChart](#dc.geoChoroplethChart) ⇒ <code>[geoChoroplethChart](#dc.geoChoroplethChart)</code>
    * [.overlayGeoJson](#dc.geoChoroplethChart+overlayGeoJson) ⇒ <code>[geoChoroplethChart](#dc.geoChoroplethChart)</code>
    * [.projection](#dc.geoChoroplethChart+projection) ⇒ <code>[geoChoroplethChart](#dc.geoChoroplethChart)</code>
>>>>>>> 9d8056d2
    * [.geoJsons](#dc.geoChoroplethChart+geoJsons) ⇒ <code>Array.&lt;{name:String, data: Object, accessor: function()}&gt;</code>
    * [.geoPath](#dc.geoChoroplethChart+geoPath) ⇒ <code>d3.geo.path</code>
    * [.removeGeoJson](#dc.geoChoroplethChart+removeGeoJson) ⇒ <code>[geoChoroplethChart](#dc.geoChoroplethChart)</code>
  * [.bubbleOverlay](#dc.bubbleOverlay) ⇒ <code>[bubbleOverlay](#dc.bubbleOverlay)</code>
    * [.svg](#dc.bubbleOverlay+svg) ⇒ <code>[bubbleOverlay](#dc.bubbleOverlay)</code>
    * [.point](#dc.bubbleOverlay+point) ⇒ <code>[bubbleOverlay](#dc.bubbleOverlay)</code>
  * [.rowChart](#dc.rowChart) ⇒ <code>[rowChart](#dc.rowChart)</code>
    * [.x](#dc.rowChart+x) ⇒ <code>d3.scale</code> &#124; <code>[rowChart](#dc.rowChart)</code>
    * [.renderTitleLabel](#dc.rowChart+renderTitleLabel) ⇒ <code>Boolean</code> &#124; <code>[rowChart](#dc.rowChart)</code>
    * [.xAxis](#dc.rowChart+xAxis) ⇒ <code>d3.svg.axis</code>
    * [.fixedBarHeight](#dc.rowChart+fixedBarHeight) ⇒ <code>Boolean</code> &#124; <code>Number</code> &#124; <code>[rowChart](#dc.rowChart)</code>
    * [.gap](#dc.rowChart+gap) ⇒ <code>Number</code> &#124; <code>[rowChart](#dc.rowChart)</code>
    * [.elasticX](#dc.rowChart+elasticX) ⇒ <code>Boolean</code> &#124; <code>[rowChart](#dc.rowChart)</code>
    * [.labelOffsetX](#dc.rowChart+labelOffsetX) ⇒ <code>Number</code> &#124; <code>[rowChart](#dc.rowChart)</code>
    * [.labelOffsetY](#dc.rowChart+labelOffsetY) ⇒ <code>Number</code> &#124; <code>[rowChart](#dc.rowChart)</code>
    * [.titleLabelOffsetX](#dc.rowChart+titleLabelOffsetX) ⇒ <code>Number</code> &#124; <code>[rowChart](#dc.rowChart)</code>
  * [.legend](#dc.legend) ⇒ <code>[legend](#dc.legend)</code>
    * [.x](#dc.legend+x) ⇒ <code>Number</code> &#124; <code>[legend](#dc.legend)</code>
    * [.y](#dc.legend+y) ⇒ <code>Number</code> &#124; <code>[legend](#dc.legend)</code>
    * [.gap](#dc.legend+gap) ⇒ <code>Number</code> &#124; <code>[legend](#dc.legend)</code>
    * [.itemHeight](#dc.legend+itemHeight) ⇒ <code>Number</code> &#124; <code>[legend](#dc.legend)</code>
    * [.horizontal](#dc.legend+horizontal) ⇒ <code>Boolean</code> &#124; <code>[legend](#dc.legend)</code>
    * [.legendWidth](#dc.legend+legendWidth) ⇒ <code>Number</code> &#124; <code>[legend](#dc.legend)</code>
    * [.itemWidth](#dc.legend+itemWidth) ⇒ <code>Number</code> &#124; <code>[legend](#dc.legend)</code>
    * [.autoItemWidth](#dc.legend+autoItemWidth) ⇒ <code>Boolean</code> &#124; <code>[legend](#dc.legend)</code>
  * [.scatterPlot](#dc.scatterPlot) ⇒ <code>[scatterPlot](#dc.scatterPlot)</code>
    * [.existenceAccessor](#dc.scatterPlot+existenceAccessor) ⇒ <code>function</code> &#124; <code>[scatterPlot](#dc.scatterPlot)</code>
    * [.symbol](#dc.scatterPlot+symbol) ⇒ <code>String</code> &#124; <code>function</code> &#124; <code>[scatterPlot](#dc.scatterPlot)</code>
    * [.symbolSize](#dc.scatterPlot+symbolSize) ⇒ <code>Number</code> &#124; <code>[scatterPlot](#dc.scatterPlot)</code>
    * [.highlightedSize](#dc.scatterPlot+highlightedSize) ⇒ <code>Number</code> &#124; <code>[scatterPlot](#dc.scatterPlot)</code>
    * [.hiddenSize](#dc.scatterPlot+hiddenSize) ⇒ <code>Number</code> &#124; <code>[scatterPlot](#dc.scatterPlot)</code>
  * [.numberDisplay](#dc.numberDisplay) ⇒ <code>[numberDisplay](#dc.numberDisplay)</code>
    * [.html](#dc.numberDisplay+html) ⇒ <code>Object</code> &#124; <code>[numberDisplay](#dc.numberDisplay)</code>
    * [.value](#dc.numberDisplay+value) ⇒ <code>Number</code>
    * [.formatNumber](#dc.numberDisplay+formatNumber) ⇒ <code>function</code> &#124; <code>[numberDisplay](#dc.numberDisplay)</code>
  * [.heatMap](#dc.heatMap) ⇒ <code>[heatMap](#dc.heatMap)</code>
    * [.colsLabel](#dc.heatMap+colsLabel) ⇒ <code>function</code> &#124; <code>[heatMap](#dc.heatMap)</code>
    * [.rowsLabel](#dc.heatMap+rowsLabel) ⇒ <code>function</code> &#124; <code>[heatMap](#dc.heatMap)</code>
    * [.rows](#dc.heatMap+rows) ⇒ <code>Array.&lt;(String\|Number)&gt;</code> &#124; <code>[heatMap](#dc.heatMap)</code>
    * [.cols](#dc.heatMap+cols) ⇒ <code>Array.&lt;(String\|Number)&gt;</code> &#124; <code>[heatMap](#dc.heatMap)</code>
    * [.boxOnClick](#dc.heatMap+boxOnClick) ⇒ <code>function</code> &#124; <code>[heatMap](#dc.heatMap)</code>
    * [.xAxisOnClick](#dc.heatMap+xAxisOnClick) ⇒ <code>function</code> &#124; <code>[heatMap](#dc.heatMap)</code>
    * [.yAxisOnClick](#dc.heatMap+yAxisOnClick) ⇒ <code>function</code> &#124; <code>[heatMap](#dc.heatMap)</code>
    * [.xBorderRadius](#dc.heatMap+xBorderRadius) ⇒ <code>Number</code> &#124; <code>[heatMap](#dc.heatMap)</code>
    * [.yBorderRadius](#dc.heatMap+yBorderRadius) ⇒ <code>Number</code> &#124; <code>[heatMap](#dc.heatMap)</code>
  * [.boxPlot](#dc.boxPlot) ⇒ <code>[boxPlot](#dc.boxPlot)</code>
    * [.boxPadding](#dc.boxPlot+boxPadding) ⇒ <code>Number</code> &#124; <code>[boxPlot](#dc.boxPlot)</code>
    * [.outerPadding](#dc.boxPlot+outerPadding) ⇒ <code>Number</code> &#124; <code>[boxPlot](#dc.boxPlot)</code>
    * [.boxWidth](#dc.boxPlot+boxWidth) ⇒ <code>Number</code> &#124; <code>function</code> &#124; <code>[boxPlot](#dc.boxPlot)</code>
    * [.tickFormat](#dc.boxPlot+tickFormat) ⇒ <code>Number</code> &#124; <code>function</code> &#124; <code>[boxPlot](#dc.boxPlot)</code>

<a name="dc.baseMixin"></a>
### dc.baseMixin ⇒ <code>[baseMixin](#dc.baseMixin)</code>
`dc.baseMixin` is an abstract functional object representing a basic `dc` chart object
for all chart and widget implementations. Methods from the [dc.baseMixin](#dc.baseMixin) are inherited
and available on all chart implementations in the `dc` library.

**Kind**: static mixin of <code>[dc](#dc)</code>  

| Param | Type |
| --- | --- |
| _chart | <code>Object</code> | 


* [.baseMixin](#dc.baseMixin) ⇒ <code>[baseMixin](#dc.baseMixin)</code>
  * [.height](#dc.baseMixin+height) ⇒ <code>Number</code> &#124; <code>[baseMixin](#dc.baseMixin)</code>
  * [.width](#dc.baseMixin+width) ⇒ <code>Number</code> &#124; <code>[baseMixin](#dc.baseMixin)</code>
  * [.minWidth](#dc.baseMixin+minWidth) ⇒ <code>Number</code> &#124; <code>[baseMixin](#dc.baseMixin)</code>
  * [.minHeight](#dc.baseMixin+minHeight) ⇒ <code>Number</code> &#124; <code>[baseMixin](#dc.baseMixin)</code>
  * [.dimension](#dc.baseMixin+dimension) ⇒ <code>crossfilter.dimension</code> &#124; <code>[baseMixin](#dc.baseMixin)</code>
  * [.data](#dc.baseMixin+data) ⇒ <code>\*</code> &#124; <code>[baseMixin](#dc.baseMixin)</code>
  * [.group](#dc.baseMixin+group) ⇒ <code>crossfilter.group</code> &#124; <code>[baseMixin](#dc.baseMixin)</code>
  * [.ordering](#dc.baseMixin+ordering) ⇒ <code>function</code> &#124; <code>[baseMixin](#dc.baseMixin)</code>
  * [.filterAll](#dc.baseMixin+filterAll) ⇒ <code>[baseMixin](#dc.baseMixin)</code>
  * [.select](#dc.baseMixin+select) ⇒ <code>d3.selection</code>
  * [.selectAll](#dc.baseMixin+selectAll) ⇒ <code>d3.selection</code>
  * [.anchor](#dc.baseMixin+anchor) ⇒ <code>String</code> &#124; <code>node</code> &#124; <code>d3.selection</code> &#124; <code>[baseMixin](#dc.baseMixin)</code>
  * [.anchorName](#dc.baseMixin+anchorName) ⇒ <code>String</code>
  * [.root](#dc.baseMixin+root) ⇒ <code>HTMLElement</code> &#124; <code>[baseMixin](#dc.baseMixin)</code>
  * [.svg](#dc.baseMixin+svg) ⇒ <code>SVGElement</code> &#124; <code>d3.selection</code> &#124; <code>[baseMixin](#dc.baseMixin)</code>
  * [.resetSvg](#dc.baseMixin+resetSvg) ⇒ <code>SVGElement</code>
  * [.filterPrinter](#dc.baseMixin+filterPrinter) ⇒ <code>function</code> &#124; <code>[baseMixin](#dc.baseMixin)</code>
  * [.turnOnControls](#dc.baseMixin+turnOnControls) ⇒ <code>[baseMixin](#dc.baseMixin)</code>
  * [.turnOffControls](#dc.baseMixin+turnOffControls) ⇒ <code>[baseMixin](#dc.baseMixin)</code>
  * [.transitionDuration](#dc.baseMixin+transitionDuration) ⇒ <code>Number</code> &#124; <code>[baseMixin](#dc.baseMixin)</code>
  * [.render](#dc.baseMixin+render) ⇒ <code>[baseMixin](#dc.baseMixin)</code>
  * [.redraw](#dc.baseMixin+redraw) ⇒ <code>[baseMixin](#dc.baseMixin)</code>
  * [.hasFilterHandler](#dc.baseMixin+hasFilterHandler) ⇒ <code>function</code> &#124; <code>[baseMixin](#dc.baseMixin)</code>
  * [.hasFilter](#dc.baseMixin+hasFilter) ⇒ <code>Boolean</code>
  * [.removeFilterHandler](#dc.baseMixin+removeFilterHandler) ⇒ <code>function</code> &#124; <code>[baseMixin](#dc.baseMixin)</code>
  * [.addFilterHandler](#dc.baseMixin+addFilterHandler) ⇒ <code>function</code> &#124; <code>[baseMixin](#dc.baseMixin)</code>
  * [.resetFilterHandler](#dc.baseMixin+resetFilterHandler) ⇒ <code>[baseMixin](#dc.baseMixin)</code>
  * [.filter](#dc.baseMixin+filter) ⇒ <code>[baseMixin](#dc.baseMixin)</code>
  * [.filters](#dc.baseMixin+filters) ⇒ <code>Array.&lt;\*&gt;</code>
  * [.onClick](#dc.baseMixin+onClick)
  * [.filterHandler](#dc.baseMixin+filterHandler) ⇒ <code>function</code> &#124; <code>[baseMixin](#dc.baseMixin)</code>
  * [.keyAccessor](#dc.baseMixin+keyAccessor) ⇒ <code>function</code> &#124; <code>[baseMixin](#dc.baseMixin)</code>
  * [.valueAccessor](#dc.baseMixin+valueAccessor) ⇒ <code>function</code> &#124; <code>[baseMixin](#dc.baseMixin)</code>
  * [.label](#dc.baseMixin+label) ⇒ <code>function</code> &#124; <code>[baseMixin](#dc.baseMixin)</code>
  * [.renderLabel](#dc.baseMixin+renderLabel) ⇒ <code>Boolean</code> &#124; <code>[baseMixin](#dc.baseMixin)</code>
  * [.title](#dc.baseMixin+title) ⇒ <code>function</code> &#124; <code>[baseMixin](#dc.baseMixin)</code>
  * [.renderTitle](#dc.baseMixin+renderTitle) ⇒ <code>Boolean</code> &#124; <code>[baseMixin](#dc.baseMixin)</code>
  * ~~[.renderlet](#dc.baseMixin+renderlet) ⇒ <code>[baseMixin](#dc.baseMixin)</code>~~
  * [.chartGroup](#dc.baseMixin+chartGroup) ⇒ <code>String</code> &#124; <code>[baseMixin](#dc.baseMixin)</code>
  * [.expireCache](#dc.baseMixin+expireCache) ⇒ <code>[baseMixin](#dc.baseMixin)</code>
  * [.legend](#dc.baseMixin+legend) ⇒ <code>[legend](#dc.legend)</code> &#124; <code>[baseMixin](#dc.baseMixin)</code>
  * [.chartID](#dc.baseMixin+chartID) ⇒ <code>String</code>
  * [.options](#dc.baseMixin+options) ⇒ <code>[baseMixin](#dc.baseMixin)</code>
  * [.on](#dc.baseMixin+on) ⇒ <code>[baseMixin](#dc.baseMixin)</code>

<a name="dc.baseMixin+height"></a>
#### baseMixin.height ⇒ <code>Number</code> &#124; <code>[baseMixin](#dc.baseMixin)</code>
Set or get the height attribute of a chart. The height is applied to the SVGElement generated by
the chart when rendered (or re-rendered). If a value is given, then it will be used to calculate
the new height and the chart returned for method chaining.  The value can either be a numeric, a
function, or falsy. If no value is specified then the value of the current height attribute will
be returned.

By default, without an explicit height being given, the chart will select the width of its
anchor element. If that isn't possible it defaults to 200 (provided by the
[minHeight](#dc.baseMixin+minHeight) property). Setting the value falsy will return
the chart to the default behavior.

**Kind**: instance property of <code>[baseMixin](#dc.baseMixin)</code>  
**See**: [minHeight](#dc.baseMixin+minHeight)  

| Param | Type |
| --- | --- |
| [height] | <code>Number</code> &#124; <code>function</code> | 

**Example**  
```js
// Default height
chart.height(function (element) {
    var height = element && element.getBoundingClientRect && element.getBoundingClientRect().height;
    return (height && height > chart.minHeight()) ? height : chart.minHeight();
});

chart.height(250); // Set the chart's height to 250px;
chart.height(function(anchor) { return doSomethingWith(anchor); }); // set the chart's height with a function
chart.height(null); // reset the height to the default auto calculation
```
<a name="dc.baseMixin+width"></a>
#### baseMixin.width ⇒ <code>Number</code> &#124; <code>[baseMixin](#dc.baseMixin)</code>
Set or get the width attribute of a chart.

**Kind**: instance property of <code>[baseMixin](#dc.baseMixin)</code>  
**See**

- [height](#dc.baseMixin+height)
- [minWidth](#dc.baseMixin+minWidth)


| Param | Type |
| --- | --- |
| [width] | <code>Number</code> &#124; <code>function</code> | 

**Example**  
```js
// Default width
chart.width(function (element) {
    var width = element && element.getBoundingClientRect && element.getBoundingClientRect().width;
    return (width && width > chart.minWidth()) ? width : chart.minWidth();
});
```
<a name="dc.baseMixin+minWidth"></a>
#### baseMixin.minWidth ⇒ <code>Number</code> &#124; <code>[baseMixin](#dc.baseMixin)</code>
Set or get the minimum width attribute of a chart. This only has effect when used with the default
[width](#dc.baseMixin+width) function.

**Kind**: instance property of <code>[baseMixin](#dc.baseMixin)</code>  
**See**: [width](#dc.baseMixin+width)  

| Param | Type | Default |
| --- | --- | --- |
| [minWidth] | <code>Number</code> | <code>200</code> | 

<a name="dc.baseMixin+minHeight"></a>
#### baseMixin.minHeight ⇒ <code>Number</code> &#124; <code>[baseMixin](#dc.baseMixin)</code>
Set or get the minimum height attribute of a chart. This only has effect when used with the default
[height](#dc.baseMixin+height) function.

**Kind**: instance property of <code>[baseMixin](#dc.baseMixin)</code>  
**See**: [height](#dc.baseMixin+height)  

| Param | Type | Default |
| --- | --- | --- |
| [minHeight] | <code>Number</code> | <code>200</code> | 

<a name="dc.baseMixin+dimension"></a>
#### baseMixin.dimension ⇒ <code>crossfilter.dimension</code> &#124; <code>[baseMixin](#dc.baseMixin)</code>
**mandatory**

Set or get the dimension attribute of a chart. In `dc`, a dimension can be any valid [crossfilter
dimension](https://github.com/square/crossfilter/wiki/API-Reference#wiki-dimension).

If a value is given, then it will be used as the new dimension. If no value is specified then
the current dimension will be returned.

**Kind**: instance property of <code>[baseMixin](#dc.baseMixin)</code>  
**See**: [crossfilter.dimension](https://github.com/square/crossfilter/wiki/API-Reference#dimension)  

| Param | Type |
| --- | --- |
| [dimension] | <code>crossfilter.dimension</code> | 

**Example**  
```js
var index = crossfilter([]);
var dimension = index.dimension(dc.pluck('key'));
chart.dimension(dimension);
```
<a name="dc.baseMixin+data"></a>
#### baseMixin.data ⇒ <code>\*</code> &#124; <code>[baseMixin](#dc.baseMixin)</code>
Set the data callback or retrieve the chart's data set. The data callback is passed the chart's
group and by default will return
[group.all](https://github.com/square/crossfilter/wiki/API-Reference#group_all).
This behavior may be modified to, for instance, return only the top 5 groups.

**Kind**: instance property of <code>[baseMixin](#dc.baseMixin)</code>  

| Param | Type |
| --- | --- |
| [callback] | <code>function</code> | 

**Example**  
```js
// Default data function
chart.data(function (group) { return group.all(); });

chart.data(function (group) { return group.top(5); });
```
<a name="dc.baseMixin+group"></a>
#### baseMixin.group ⇒ <code>crossfilter.group</code> &#124; <code>[baseMixin](#dc.baseMixin)</code>
**mandatory**

Set or get the group attribute of a chart. In `dc` a group is a
[crossfilter group](https://github.com/square/crossfilter/wiki/API-Reference#group-map-reduce).
Usually the group should be created from the particular dimension associated with the same chart. If a value is
given, then it will be used as the new group.

If no value specified then the current group will be returned.
If `name` is specified then it will be used to generate legend label.

**Kind**: instance property of <code>[baseMixin](#dc.baseMixin)</code>  
**See**: [crossfilter.group](https://github.com/square/crossfilter/wiki/API-Reference#group-map-reduce)  

| Param | Type |
| --- | --- |
| [group] | <code>crossfilter.group</code> | 
| [name] | <code>String</code> | 

**Example**  
```js
var index = crossfilter([]);
var dimension = index.dimension(dc.pluck('key'));
chart.dimension(dimension);
chart.group(dimension.group(crossfilter.reduceSum()));
```
<a name="dc.baseMixin+ordering"></a>
#### baseMixin.ordering ⇒ <code>function</code> &#124; <code>[baseMixin](#dc.baseMixin)</code>
Get or set an accessor to order ordinal dimensions.  This uses
[crossfilter.quicksort.by](https://github.com/square/crossfilter/wiki/API-Reference#quicksort_by) as the
sort.

**Kind**: instance property of <code>[baseMixin](#dc.baseMixin)</code>  
**See**: [crossfilter.quicksort.by](https://github.com/square/crossfilter/wiki/API-Reference#quicksort_by)  

| Param | Type |
| --- | --- |
| [orderFunction] | <code>function</code> | 

**Example**  
```js
// Default ordering accessor
_chart.ordering(dc.pluck('key'));
```
<a name="dc.baseMixin+filterAll"></a>
#### baseMixin.filterAll ⇒ <code>[baseMixin](#dc.baseMixin)</code>
Clear all filters associated with this chart

The same can be achieved by calling [chart.filter(null)](#dc.baseMixin+filter).

**Kind**: instance property of <code>[baseMixin](#dc.baseMixin)</code>  
<a name="dc.baseMixin+select"></a>
#### baseMixin.select ⇒ <code>d3.selection</code>
Execute d3 single selection in the chart's scope using the given selector and return the d3
selection.

This function is **not chainable** since it does not return a chart instance; however the d3
selection result can be chained to d3 function calls.

**Kind**: instance property of <code>[baseMixin](#dc.baseMixin)</code>  
**See**: [d3.selection](https://github.com/mbostock/d3/wiki/Selections)  
**Example**  
```js
// Similar to:
d3.select('#chart-id').select(selector);
```
<a name="dc.baseMixin+selectAll"></a>
#### baseMixin.selectAll ⇒ <code>d3.selection</code>
Execute in scope d3 selectAll using the given selector and return d3 selection result.

This function is **not chainable** since it does not return a chart instance; however the d3
selection result can be chained to d3 function calls.

**Kind**: instance property of <code>[baseMixin](#dc.baseMixin)</code>  
**See**: [d3.selection](https://github.com/mbostock/d3/wiki/Selections)  
**Example**  
```js
// Similar to:
d3.select('#chart-id').selectAll(selector);
```
<a name="dc.baseMixin+anchor"></a>
#### baseMixin.anchor ⇒ <code>String</code> &#124; <code>node</code> &#124; <code>d3.selection</code> &#124; <code>[baseMixin](#dc.baseMixin)</code>
Set the root SVGElement to either be an existing chart's root; or any valid [d3 single
selector](https://github.com/mbostock/d3/wiki/Selections#selecting-elements) specifying a dom
block element such as a div; or a dom element or d3 selection. Optionally registers the chart
within the chartGroup. This class is called internally on chart initialization, but be called
again to relocate the chart. However, it will orphan any previously created SVGElements.

**Kind**: instance property of <code>[baseMixin](#dc.baseMixin)</code>  

| Param | Type |
| --- | --- |
| [parent] | <code>anchorChart</code> &#124; <code>anchorSelector</code> &#124; <code>anchorNode</code> | 
| [chartGroup] | <code>String</code> | 

<a name="dc.baseMixin+anchorName"></a>
#### baseMixin.anchorName ⇒ <code>String</code>
Returns the DOM id for the chart's anchored location.

**Kind**: instance property of <code>[baseMixin](#dc.baseMixin)</code>  
<a name="dc.baseMixin+root"></a>
#### baseMixin.root ⇒ <code>HTMLElement</code> &#124; <code>[baseMixin](#dc.baseMixin)</code>
Returns the root element where a chart resides. Usually it will be the parent div element where
the SVGElement was created. You can also pass in a new root element however this is usually handled by
dc internally. Resetting the root element on a chart outside of dc internals may have
unexpected consequences.

**Kind**: instance property of <code>[baseMixin](#dc.baseMixin)</code>  
**See**: [HTMLElement](https://developer.mozilla.org/en-US/docs/Web/API/HTMLElement)  

| Param | Type |
| --- | --- |
| [rootElement] | <code>HTMLElement</code> | 

<a name="dc.baseMixin+svg"></a>
#### baseMixin.svg ⇒ <code>SVGElement</code> &#124; <code>d3.selection</code> &#124; <code>[baseMixin](#dc.baseMixin)</code>
Returns the top SVGElement for this specific chart. You can also pass in a new SVGElement,
however this is usually handled by dc internally. Resetting the SVGElement on a chart outside
of dc internals may have unexpected consequences.

**Kind**: instance property of <code>[baseMixin](#dc.baseMixin)</code>  
**See**: [SVGElement](https://developer.mozilla.org/en-US/docs/Web/API/SVGElement)  

| Param | Type |
| --- | --- |
| [svgElement] | <code>SVGElement</code> &#124; <code>d3.selection</code> | 

<a name="dc.baseMixin+resetSvg"></a>
#### baseMixin.resetSvg ⇒ <code>SVGElement</code>
Remove the chart's SVGElements from the dom and recreate the container SVGElement.

**Kind**: instance property of <code>[baseMixin](#dc.baseMixin)</code>  
**See**: [SVGElement](https://developer.mozilla.org/en-US/docs/Web/API/SVGElement)  
<a name="dc.baseMixin+filterPrinter"></a>
#### baseMixin.filterPrinter ⇒ <code>function</code> &#124; <code>[baseMixin](#dc.baseMixin)</code>
Set or get the filter printer function. The filter printer function is used to generate human
friendly text for filter value(s) associated with the chart instance. By default dc charts use a
default filter printer `dc.printers.filter` that provides simple printing support for both
single value and ranged filters.

**Kind**: instance property of <code>[baseMixin](#dc.baseMixin)</code>  

| Param | Type | Default |
| --- | --- | --- |
| [filterPrinterFunction] | <code>function</code> | <code>dc.printers.filter</code> | 

<a name="dc.baseMixin+turnOnControls"></a>
#### baseMixin.turnOnControls ⇒ <code>[baseMixin](#dc.baseMixin)</code>
Turn on optional control elements within the root element. dc currently supports the
following html control elements.
* root.selectAll('.reset') - elements are turned on if the chart has an active filter. This type
of control element is usually used to store a reset link to allow user to reset filter on a
certain chart. This element will be turned off automatically if the filter is cleared.
* root.selectAll('.filter') elements are turned on if the chart has an active filter. The text
content of this element is then replaced with the current filter value using the filter printer
function. This type of element will be turned off automatically if the filter is cleared.

**Kind**: instance property of <code>[baseMixin](#dc.baseMixin)</code>  
<a name="dc.baseMixin+turnOffControls"></a>
#### baseMixin.turnOffControls ⇒ <code>[baseMixin](#dc.baseMixin)</code>
Turn off optional control elements within the root element.

**Kind**: instance property of <code>[baseMixin](#dc.baseMixin)</code>  
**See**: [turnOnControls](#dc.baseMixin+turnOnControls)  
<a name="dc.baseMixin+transitionDuration"></a>
#### baseMixin.transitionDuration ⇒ <code>Number</code> &#124; <code>[baseMixin](#dc.baseMixin)</code>
Set or get the animation transition duration (in milliseconds) for this chart instance.

**Kind**: instance property of <code>[baseMixin](#dc.baseMixin)</code>  

| Param | Type | Default |
| --- | --- | --- |
| [duration] | <code>Number</code> | <code>750</code> | 

<a name="dc.baseMixin+render"></a>
#### baseMixin.render ⇒ <code>[baseMixin](#dc.baseMixin)</code>
Invoking this method will force the chart to re-render everything from scratch. Generally it
should only be used to render the chart for the first time on the page or if you want to make
sure everything is redrawn from scratch instead of relying on the default incremental redrawing
behaviour.

**Kind**: instance property of <code>[baseMixin](#dc.baseMixin)</code>  
<a name="dc.baseMixin+redraw"></a>
#### baseMixin.redraw ⇒ <code>[baseMixin](#dc.baseMixin)</code>
Calling redraw will cause the chart to re-render data changes incrementally. If there is no
change in the underlying data dimension then calling this method will have no effect on the
chart. Most chart interaction in dc will automatically trigger this method through internal
events (in particular [dc.redrawAll](#dc.redrawAll); therefore, you only need to
manually invoke this function if data is manipulated outside of dc's control (for example if
data is loaded in the background using
[crossfilter.add](https://github.com/square/crossfilter/wiki/API-Reference#crossfilter_add).

**Kind**: instance property of <code>[baseMixin](#dc.baseMixin)</code>  
<a name="dc.baseMixin+hasFilterHandler"></a>
#### baseMixin.hasFilterHandler ⇒ <code>function</code> &#124; <code>[baseMixin](#dc.baseMixin)</code>
Set or get the has filter handler. The has filter handler is a function that checks to see if
the chart's current filters include a specific filter.  Using a custom has filter handler allows
you to change the way filters are checked for and replaced.

**Kind**: instance property of <code>[baseMixin](#dc.baseMixin)</code>  

| Param | Type |
| --- | --- |
| [hasFilterHandler] | <code>function</code> | 

**Example**  
```js
// default has filter handler
chart.hasFilterHandler(function (filters, filter) {
    if (filter === null || typeof(filter) === 'undefined') {
        return filters.length > 0;
    }
    return filters.some(function (f) {
        return filter <= f && filter >= f;
    });
});

// custom filter handler (no-op)
chart.hasFilterHandler(function(filters, filter) {
    return false;
});
```
<a name="dc.baseMixin+hasFilter"></a>
#### baseMixin.hasFilter ⇒ <code>Boolean</code>
Check whether any active filter or a specific filter is associated with particular chart instance.
This function is **not chainable**.

**Kind**: instance property of <code>[baseMixin](#dc.baseMixin)</code>  
**See**: [hasFilterHandler](#dc.baseMixin+hasFilterHandler)  

| Param | Type |
| --- | --- |
| [filter] | <code>\*</code> | 

<a name="dc.baseMixin+removeFilterHandler"></a>
#### baseMixin.removeFilterHandler ⇒ <code>function</code> &#124; <code>[baseMixin](#dc.baseMixin)</code>
Set or get the remove filter handler. The remove filter handler is a function that removes a
filter from the chart's current filters. Using a custom remove filter handler allows you to
change how filters are removed or perform additional work when removing a filter, e.g. when
using a filter server other than crossfilter.

Any changes should modify the `filters` array argument and return that array.

**Kind**: instance property of <code>[baseMixin](#dc.baseMixin)</code>  

| Param | Type |
| --- | --- |
| [removeFilterHandler] | <code>function</code> | 

**Example**  
```js
// default remove filter handler
chart.removeFilterHandler(function (filters, filter) {
    for (var i = 0; i < filters.length; i++) {
        if (filters[i] <= filter && filters[i] >= filter) {
            filters.splice(i, 1);
            break;
        }
    }
    return filters;
});

// custom filter handler (no-op)
chart.removeFilterHandler(function(filters, filter) {
    return filters;
});
```
<a name="dc.baseMixin+addFilterHandler"></a>
#### baseMixin.addFilterHandler ⇒ <code>function</code> &#124; <code>[baseMixin](#dc.baseMixin)</code>
Set or get the add filter handler. The add filter handler is a function that adds a filter to
the chart's filter list. Using a custom add filter handler allows you to change the way filters
are added or perform additional work when adding a filter, e.g. when using a filter server other
than crossfilter.

Any changes should modify the `filters` array argument and return that array.

**Kind**: instance property of <code>[baseMixin](#dc.baseMixin)</code>  

| Param | Type |
| --- | --- |
| [addFilterHandler] | <code>function</code> | 

**Example**  
```js
// default add filter handler
chart.addFilterHandler(function (filters, filter) {
    filters.push(filter);
    return filters;
});

// custom filter handler (no-op)
chart.addFilterHandler(function(filters, filter) {
    return filters;
});
```
<a name="dc.baseMixin+resetFilterHandler"></a>
#### baseMixin.resetFilterHandler ⇒ <code>[baseMixin](#dc.baseMixin)</code>
Set or get the reset filter handler. The reset filter handler is a function that resets the
chart's filter list by returning a new list. Using a custom reset filter handler allows you to
change the way filters are reset, or perform additional work when resetting the filters,
e.g. when using a filter server other than crossfilter.

This function should return an array.

**Kind**: instance property of <code>[baseMixin](#dc.baseMixin)</code>  

| Param | Type |
| --- | --- |
| [resetFilterHandler] | <code>function</code> | 

**Example**  
```js
// default remove filter handler
function (filters) {
    return [];
}

// custom filter handler (no-op)
chart.resetFilterHandler(function(filters) {
    return filters;
});
```
<a name="dc.baseMixin+filter"></a>
#### baseMixin.filter ⇒ <code>[baseMixin](#dc.baseMixin)</code>
Filter the chart by the given value or return the current filter if the input parameter is missing.
If the passed filter is not currently in the chart's filters, it is added to the filters by the
[addFilterHandler](#dc.baseMixin+addFilterHandler).  If a filter exists already within the chart's
filters, it will be removed by the [removeFilterHandler](#dc.baseMixin+removeFilterHandler).  If
a `null` value was passed at the filter, this denotes that the filters should be reset, and is performed
by the [resetFilterHandler](#dc.baseMixin+resetFilterHandler).

Once the filters array has been updated, the filters are applied to the crossfilter.dimension, using the
[filterHandler](#dc.baseMixin+filterHandler).

**Kind**: instance property of <code>[baseMixin](#dc.baseMixin)</code>  
**See**

- [addFilterHandler](#dc.baseMixin+addFilterHandler)
- [removeFilterHandler](#dc.baseMixin+removeFilterHandler)
- [resetFilterHandler](#dc.baseMixin+resetFilterHandler)
- [filterHandler](#dc.baseMixin+filterHandler)


| Param | Type |
| --- | --- |
| [filter] | <code>\*</code> | 

**Example**  
```js
// filter by a single string
chart.filter('Sunday');
// filter by a single age
chart.filter(18);
```
<a name="dc.baseMixin+filters"></a>
#### baseMixin.filters ⇒ <code>Array.&lt;\*&gt;</code>
Returns all current filters. This method does not perform defensive cloning of the internal
filter array before returning, therefore any modification of the returned array will effect the
chart's internal filter storage.

**Kind**: instance property of <code>[baseMixin](#dc.baseMixin)</code>  
<a name="dc.baseMixin+onClick"></a>
#### baseMixin.onClick
This function is passed to d3 as the onClick handler for each chart. The default behavior is to
filter on the clicked datum (passed to the callback) and redraw the chart group.

**Kind**: instance property of <code>[baseMixin](#dc.baseMixin)</code>  

| Param | Type |
| --- | --- |
| datum | <code>\*</code> | 

<a name="dc.baseMixin+filterHandler"></a>
#### baseMixin.filterHandler ⇒ <code>function</code> &#124; <code>[baseMixin](#dc.baseMixin)</code>
Set or get the filter handler. The filter handler is a function that performs the filter action
on a specific dimension. Using a custom filter handler allows you to perform additional logic
before or after filtering.

**Kind**: instance property of <code>[baseMixin](#dc.baseMixin)</code>  
**See**: [crossfilter.dimension.filter](https://github.com/square/crossfilter/wiki/API-Reference#dimension_filter)  

| Param | Type |
| --- | --- |
| [filterHandler] | <code>function</code> | 

**Example**  
```js
// default filter handler
chart.filterHandler(function (dimension, filters) {
    dimension.filter(null);
    if (filters.length === 0) {
        dimension.filter(null);
    } else {
        dimension.filterFunction(function (d) {
            for (var i = 0; i < filters.length; i++) {
                var filter = filters[i];
                if (filter.isFiltered && filter.isFiltered(d)) {
                    return true;
                } else if (filter <= d && filter >= d) {
                    return true;
                }
            }
            return false;
        });
    }
    return filters;
});

// custom filter handler
chart.filterHandler(function(dimension, filter){
    var newFilter = filter + 10;
    dimension.filter(newFilter);
    return newFilter; // set the actual filter value to the new value
});
```
<a name="dc.baseMixin+keyAccessor"></a>
#### baseMixin.keyAccessor ⇒ <code>function</code> &#124; <code>[baseMixin](#dc.baseMixin)</code>
Set or get the key accessor function. The key accessor function is used to retrieve the key
value from the crossfilter group. Key values are used differently in different charts, for
example keys correspond to slices in a pie chart and x axis positions in a grid coordinate chart.

**Kind**: instance property of <code>[baseMixin](#dc.baseMixin)</code>  

| Param | Type |
| --- | --- |
| [keyAccessor] | <code>function</code> | 

**Example**  
```js
// default key accessor
chart.keyAccessor(function(d) { return d.key; });
// custom key accessor for a multi-value crossfilter reduction
chart.keyAccessor(function(p) { return p.value.absGain; });
```
<a name="dc.baseMixin+valueAccessor"></a>
#### baseMixin.valueAccessor ⇒ <code>function</code> &#124; <code>[baseMixin](#dc.baseMixin)</code>
Set or get the value accessor function. The value accessor function is used to retrieve the
value from the crossfilter group. Group values are used differently in different charts, for
example values correspond to slice sizes in a pie chart and y axis positions in a grid
coordinate chart.

**Kind**: instance property of <code>[baseMixin](#dc.baseMixin)</code>  

| Param | Type |
| --- | --- |
| [valueAccessor] | <code>function</code> | 

**Example**  
```js
// default value accessor
chart.valueAccessor(function(d) { return d.value; });
// custom value accessor for a multi-value crossfilter reduction
chart.valueAccessor(function(p) { return p.value.percentageGain; });
```
<a name="dc.baseMixin+label"></a>
#### baseMixin.label ⇒ <code>function</code> &#124; <code>[baseMixin](#dc.baseMixin)</code>
Set or get the label function. The chart class will use this function to render labels for each
child element in the chart, e.g. slices in a pie chart or bubbles in a bubble chart. Not every
chart supports the label function for example bar chart and line chart do not use this function
at all.

**Kind**: instance property of <code>[baseMixin](#dc.baseMixin)</code>  

| Param | Type |
| --- | --- |
| [labelFunction] | <code>function</code> | 

**Example**  
```js
// default label function just return the key
chart.label(function(d) { return d.key; });
// label function has access to the standard d3 data binding and can get quite complicated
chart.label(function(d) { return d.data.key + '(' + Math.floor(d.data.value / all.value() * 100) + '%)'; });
```
<a name="dc.baseMixin+renderLabel"></a>
#### baseMixin.renderLabel ⇒ <code>Boolean</code> &#124; <code>[baseMixin](#dc.baseMixin)</code>
Turn on/off label rendering

**Kind**: instance property of <code>[baseMixin](#dc.baseMixin)</code>  

| Param | Type | Default |
| --- | --- | --- |
| [renderLabel] | <code>Boolean</code> | <code>false</code> | 

<a name="dc.baseMixin+title"></a>
#### baseMixin.title ⇒ <code>function</code> &#124; <code>[baseMixin](#dc.baseMixin)</code>
Set or get the title function. The chart class will use this function to render the SVGElement title
(usually interpreted by browser as tooltips) for each child element in the chart, e.g. a slice
in a pie chart or a bubble in a bubble chart. Almost every chart supports the title function;
however in grid coordinate charts you need to turn off the brush in order to see titles, because
otherwise the brush layer will block tooltip triggering.

**Kind**: instance property of <code>[baseMixin](#dc.baseMixin)</code>  

| Param | Type |
| --- | --- |
| [titleFunction] | <code>function</code> | 

**Example**  
```js
// default title function just return the key
chart.title(function(d) { return d.key + ': ' + d.value; });
// title function has access to the standard d3 data binding and can get quite complicated
chart.title(function(p) {
   return p.key.getFullYear()
       + '\n'
       + 'Index Gain: ' + numberFormat(p.value.absGain) + '\n'
       + 'Index Gain in Percentage: ' + numberFormat(p.value.percentageGain) + '%\n'
       + 'Fluctuation / Index Ratio: ' + numberFormat(p.value.fluctuationPercentage) + '%';
});
```
<a name="dc.baseMixin+renderTitle"></a>
#### baseMixin.renderTitle ⇒ <code>Boolean</code> &#124; <code>[baseMixin](#dc.baseMixin)</code>
Turn on/off title rendering, or return the state of the render title flag if no arguments are
given.

**Kind**: instance property of <code>[baseMixin](#dc.baseMixin)</code>  

| Param | Type | Default |
| --- | --- | --- |
| [renderTitle] | <code>Boolean</code> | <code>true</code> | 

<a name="dc.baseMixin+renderlet"></a>
#### ~~baseMixin.renderlet ⇒ <code>[baseMixin](#dc.baseMixin)</code>~~
***Deprecated***

A renderlet is similar to an event listener on rendering event. Multiple renderlets can be added
to an individual chart.  Each time a chart is rerendered or redrawn the renderlets are invoked
right after the chart finishes its transitions, giving you a way to modify the SVGElements.
Renderlet functions take the chart instance as the only input parameter and you can
use the dc API or use raw d3 to achieve pretty much any effect.

Use [on](#dc.baseMixin+on) with a 'renderlet' prefix.
Generates a random key for the renderlet, which makes it hard to remove.

**Kind**: instance property of <code>[baseMixin](#dc.baseMixin)</code>  

| Param | Type |
| --- | --- |
| renderletFunction | <code>function</code> | 

**Example**  
```js
// do this instead of .renderlet(function(chart) { ... })
chart.on("renderlet", function(chart){
    // mix of dc API and d3 manipulation
    chart.select('g.y').style('display', 'none');
    // its a closure so you can also access other chart variable available in the closure scope
    moveChart.filter(chart.filter());
});
```
<a name="dc.baseMixin+chartGroup"></a>
#### baseMixin.chartGroup ⇒ <code>String</code> &#124; <code>[baseMixin](#dc.baseMixin)</code>
Get or set the chart group to which this chart belongs. Chart groups are rendered or redrawn
together since it is expected they share the same underlying crossfilter data set.

**Kind**: instance property of <code>[baseMixin](#dc.baseMixin)</code>  

| Param | Type |
| --- | --- |
| [chartGroup] | <code>String</code> | 

<a name="dc.baseMixin+expireCache"></a>
#### baseMixin.expireCache ⇒ <code>[baseMixin](#dc.baseMixin)</code>
Expire the internal chart cache. dc charts cache some data internally on a per chart basis to
speed up rendering and avoid unnecessary calculation; however it might be useful to clear the
cache if you have changed state which will affect rendering.  For example if you invoke the
[crossfilter.add](https://github.com/square/crossfilter/wiki/API-Reference#crossfilter_add)
function or reset group or dimension after rendering it is a good idea to
clear the cache to make sure charts are rendered properly.

**Kind**: instance property of <code>[baseMixin](#dc.baseMixin)</code>  
<a name="dc.baseMixin+legend"></a>
#### baseMixin.legend ⇒ <code>[legend](#dc.legend)</code> &#124; <code>[baseMixin](#dc.baseMixin)</code>
Attach a dc.legend widget to this chart. The legend widget will automatically draw legend labels
based on the color setting and names associated with each group.

**Kind**: instance property of <code>[baseMixin](#dc.baseMixin)</code>  

| Param | Type |
| --- | --- |
| [legend] | <code>[legend](#dc.legend)</code> | 

**Example**  
```js
chart.legend(dc.legend().x(400).y(10).itemHeight(13).gap(5))
```
<a name="dc.baseMixin+chartID"></a>
#### baseMixin.chartID ⇒ <code>String</code>
Returns the internal numeric ID of the chart.

**Kind**: instance property of <code>[baseMixin](#dc.baseMixin)</code>  
<a name="dc.baseMixin+options"></a>
#### baseMixin.options ⇒ <code>[baseMixin](#dc.baseMixin)</code>
Set chart options using a configuration object. Each key in the object will cause the method of
the same name to be called with the value to set that attribute for the chart.

**Kind**: instance property of <code>[baseMixin](#dc.baseMixin)</code>  

| Param | Type |
| --- | --- |
| opts | <code>Object</code> | 

**Example**  
```js
chart.options({dimension: myDimension, group: myGroup});
```
<a name="dc.baseMixin+on"></a>
#### baseMixin.on ⇒ <code>[baseMixin](#dc.baseMixin)</code>
All dc chart instance supports the following listeners.
Supports the following events:
* `renderlet` - This listener function will be invoked after transitions after redraw and render. Replaces the
deprecated [renderlet](#dc.baseMixin+renderlet) method.
* `pretransition` - Like `.on('renderlet', ...)` but the event is fired before transitions start.
* `preRender` - This listener function will be invoked before chart rendering.
* `postRender` - This listener function will be invoked after chart finish rendering including
all renderlets' logic.
* `preRedraw` - This listener function will be invoked before chart redrawing.
* `postRedraw` - This listener function will be invoked after chart finish redrawing
including all renderlets' logic.
* `filtered` - This listener function will be invoked after a filter is applied, added or removed.
* `zoomed` - This listener function will be invoked after a zoom is triggered.

**Kind**: instance property of <code>[baseMixin](#dc.baseMixin)</code>  
**See**: [d3.dispatch.on](https://github.com/mbostock/d3/wiki/Internals#dispatch_on)  

| Param | Type |
| --- | --- |
| event | <code>String</code> | 
| listener | <code>function</code> | 

**Example**  
```js
.on('renderlet', function(chart, filter){...})
.on('pretransition', function(chart, filter){...})
.on('preRender', function(chart){...})
.on('postRender', function(chart){...})
.on('preRedraw', function(chart){...})
.on('postRedraw', function(chart){...})
.on('filtered', function(chart, filter){...})
.on('zoomed', function(chart, filter){...})
```
<a name="dc.marginMixin"></a>
### dc.marginMixin ⇒ <code>[marginMixin](#dc.marginMixin)</code>
Margin is a mixin that provides margin utility functions for both the Row Chart and Coordinate Grid
Charts.

**Kind**: static mixin of <code>[dc](#dc)</code>  

| Param | Type |
| --- | --- |
| _chart | <code>Object</code> | 

<a name="dc.marginMixin+margins"></a>
#### marginMixin.margins ⇒ <code>Object</code> &#124; <code>[marginMixin](#dc.marginMixin)</code>
Get or set the margins for a particular coordinate grid chart instance. The margins is stored as
an associative Javascript array.

**Kind**: instance property of <code>[marginMixin](#dc.marginMixin)</code>  

| Param | Type | Default |
| --- | --- | --- |
| [margins] | <code>Object</code> | <code>{top: 10, right: 50, bottom: 30, left: 30}</code> | 

**Example**  
```js
var leftMargin = chart.margins().left; // 30 by default
chart.margins().left = 50;
leftMargin = chart.margins().left; // now 50
```
<a name="dc.colorMixin"></a>
### dc.colorMixin ⇒ <code>[colorMixin](#dc.colorMixin)</code>
The Color Mixin is an abstract chart functional class providing universal coloring support
as a mix-in for any concrete chart implementation.

**Kind**: static mixin of <code>[dc](#dc)</code>  

| Param | Type |
| --- | --- |
| _chart | <code>Object</code> | 


* [.colorMixin](#dc.colorMixin) ⇒ <code>[colorMixin](#dc.colorMixin)</code>
  * [.colors](#dc.colorMixin+colors) ⇒ <code>d3.scale</code> &#124; <code>[colorMixin](#dc.colorMixin)</code>
  * [.ordinalColors](#dc.colorMixin+ordinalColors) ⇒ <code>[colorMixin](#dc.colorMixin)</code>
  * [.linearColors](#dc.colorMixin+linearColors) ⇒ <code>[colorMixin](#dc.colorMixin)</code>
  * [.colorAccessor](#dc.colorMixin+colorAccessor) ⇒ <code>function</code> &#124; <code>[colorMixin](#dc.colorMixin)</code>
  * [.colorDomain](#dc.colorMixin+colorDomain) ⇒ <code>Array.&lt;String&gt;</code> &#124; <code>[colorMixin](#dc.colorMixin)</code>
  * [.calculateColorDomain](#dc.colorMixin+calculateColorDomain) ⇒ <code>[colorMixin](#dc.colorMixin)</code>
  * [.getColor](#dc.colorMixin+getColor) ⇒ <code>String</code>
  * [.colorCalculator](#dc.colorMixin+colorCalculator) ⇒ <code>\*</code>

<a name="dc.colorMixin+colors"></a>
#### colorMixin.colors ⇒ <code>d3.scale</code> &#124; <code>[colorMixin](#dc.colorMixin)</code>
Retrieve current color scale or set a new color scale. This methods accepts any function that
operates like a d3 scale.

**Kind**: instance property of <code>[colorMixin](#dc.colorMixin)</code>  
**See**: [d3.scale](http://github.com/mbostock/d3/wiki/Scales)  

| Param | Type | Default |
| --- | --- | --- |
| [colorScale] | <code>d3.scale</code> | <code>d3.scale.category20c()</code> | 

**Example**  
```js
// alternate categorical scale
chart.colors(d3.scale.category20b());
// ordinal scale
chart.colors(d3.scale.ordinal().range(['red','green','blue']));
// convenience method, the same as above
chart.ordinalColors(['red','green','blue']);
// set a linear scale
chart.linearColors(["#4575b4", "#ffffbf", "#a50026"]);
```
<a name="dc.colorMixin+ordinalColors"></a>
#### colorMixin.ordinalColors ⇒ <code>[colorMixin](#dc.colorMixin)</code>
Convenience method to set the color scale to
[d3.scale.ordinal](https://github.com/mbostock/d3/wiki/Ordinal-Scales#ordinal) with
range `r`.

**Kind**: instance property of <code>[colorMixin](#dc.colorMixin)</code>  

| Param | Type |
| --- | --- |
| r | <code>Array.&lt;String&gt;</code> | 

<a name="dc.colorMixin+linearColors"></a>
#### colorMixin.linearColors ⇒ <code>[colorMixin](#dc.colorMixin)</code>
Convenience method to set the color scale to an Hcl interpolated linear scale with range `r`.

**Kind**: instance property of <code>[colorMixin](#dc.colorMixin)</code>  

| Param | Type |
| --- | --- |
| r | <code>Array.&lt;Number&gt;</code> | 

<a name="dc.colorMixin+colorAccessor"></a>
#### colorMixin.colorAccessor ⇒ <code>function</code> &#124; <code>[colorMixin](#dc.colorMixin)</code>
Set or the get color accessor function. This function will be used to map a data point in a
crossfilter group to a color value on the color scale. The default function uses the key
accessor.

**Kind**: instance property of <code>[colorMixin](#dc.colorMixin)</code>  

| Param | Type |
| --- | --- |
| [colorAccessor] | <code>function</code> | 

**Example**  
```js
// default index based color accessor
.colorAccessor(function (d, i){return i;})
// color accessor for a multi-value crossfilter reduction
.colorAccessor(function (d){return d.value.absGain;})
```
<a name="dc.colorMixin+colorDomain"></a>
#### colorMixin.colorDomain ⇒ <code>Array.&lt;String&gt;</code> &#124; <code>[colorMixin](#dc.colorMixin)</code>
Set or get the current domain for the color mapping function. The domain must be supplied as an
array.

Note: previously this method accepted a callback function. Instead you may use a custom scale
set by [.colors](#dc.colorMixin+colors).

**Kind**: instance property of <code>[colorMixin](#dc.colorMixin)</code>  

| Param | Type |
| --- | --- |
| [domain] | <code>Array.&lt;String&gt;</code> | 

<a name="dc.colorMixin+calculateColorDomain"></a>
#### colorMixin.calculateColorDomain ⇒ <code>[colorMixin](#dc.colorMixin)</code>
Set the domain by determining the min and max values as retrieved by
[.colorAccessor](#dc.colorMixin+colorAccessor) over the chart's dataset.

**Kind**: instance property of <code>[colorMixin](#dc.colorMixin)</code>  
<a name="dc.colorMixin+getColor"></a>
#### colorMixin.getColor ⇒ <code>String</code>
Get the color for the datum d and counter i. This is used internally by charts to retrieve a color.

**Kind**: instance property of <code>[colorMixin](#dc.colorMixin)</code>  

| Param | Type |
| --- | --- |
| d | <code>\*</code> | 
| [i] | <code>Number</code> | 

<a name="dc.colorMixin+colorCalculator"></a>
#### colorMixin.colorCalculator ⇒ <code>\*</code>
Get the color for the datum d and counter i. This is used internally by charts to retrieve a color.

**Kind**: instance property of <code>[colorMixin](#dc.colorMixin)</code>  

| Param | Type |
| --- | --- |
| [colorCalculator] | <code>\*</code> | 

<a name="dc.coordinateGridMixin"></a>
### dc.coordinateGridMixin ⇒ <code>[coordinateGridMixin](#dc.coordinateGridMixin)</code>
Coordinate Grid is an abstract base chart designed to support a number of coordinate grid based
concrete chart types, e.g. bar chart, line chart, and bubble chart.

**Kind**: static mixin of <code>[dc](#dc)</code>  
**Mixes**: <code>[colorMixin](#dc.colorMixin)</code>, <code>[marginMixin](#dc.marginMixin)</code>, <code>[baseMixin](#dc.baseMixin)</code>  

| Param | Type |
| --- | --- |
| _chart | <code>Object</code> | 


* [.coordinateGridMixin](#dc.coordinateGridMixin) ⇒ <code>[coordinateGridMixin](#dc.coordinateGridMixin)</code>
  * [.rescale](#dc.coordinateGridMixin+rescale) ⇒ <code>[coordinateGridMixin](#dc.coordinateGridMixin)</code>
  * [.rangeChart](#dc.coordinateGridMixin+rangeChart) ⇒ <code>[coordinateGridMixin](#dc.coordinateGridMixin)</code>
  * [.zoomScale](#dc.coordinateGridMixin+zoomScale) ⇒ <code>Array.&lt;(Number\|Date)&gt;</code> &#124; <code>[coordinateGridMixin](#dc.coordinateGridMixin)</code>
  * [.zoomOutRestrict](#dc.coordinateGridMixin+zoomOutRestrict) ⇒ <code>Boolean</code> &#124; <code>[coordinateGridMixin](#dc.coordinateGridMixin)</code>
  * [.g](#dc.coordinateGridMixin+g) ⇒ <code>SVGElement</code> &#124; <code>[coordinateGridMixin](#dc.coordinateGridMixin)</code>
  * [.mouseZoomable](#dc.coordinateGridMixin+mouseZoomable) ⇒ <code>Boolean</code> &#124; <code>[coordinateGridMixin](#dc.coordinateGridMixin)</code>
  * [.chartBodyG](#dc.coordinateGridMixin+chartBodyG) ⇒ <code>SVGElement</code>
  * [.x](#dc.coordinateGridMixin+x) ⇒ <code>d3.scale</code> &#124; <code>[coordinateGridMixin](#dc.coordinateGridMixin)</code>
  * [.xUnits](#dc.coordinateGridMixin+xUnits) ⇒ <code>function</code> &#124; <code>[coordinateGridMixin](#dc.coordinateGridMixin)</code>
  * [.xAxis](#dc.coordinateGridMixin+xAxis) ⇒ <code>d3.svg.axis</code> &#124; <code>[coordinateGridMixin](#dc.coordinateGridMixin)</code>
  * [.elasticX](#dc.coordinateGridMixin+elasticX) ⇒ <code>Boolean</code> &#124; <code>[coordinateGridMixin](#dc.coordinateGridMixin)</code>
  * [.xAxisPadding](#dc.coordinateGridMixin+xAxisPadding) ⇒ <code>Number</code> &#124; <code>String</code> &#124; <code>[coordinateGridMixin](#dc.coordinateGridMixin)</code>
  * [.xUnitCount](#dc.coordinateGridMixin+xUnitCount) ⇒ <code>Number</code>
  * [.useRightYAxis](#dc.coordinateGridMixin+useRightYAxis) ⇒ <code>Boolean</code> &#124; <code>[coordinateGridMixin](#dc.coordinateGridMixin)</code>
  * [.isOrdinal](#dc.coordinateGridMixin+isOrdinal) ⇒ <code>Boolean</code>
  * [.xAxisLabel](#dc.coordinateGridMixin+xAxisLabel) ⇒ <code>String</code>
  * [.yAxisLabel](#dc.coordinateGridMixin+yAxisLabel) ⇒ <code>String</code> &#124; <code>[coordinateGridMixin](#dc.coordinateGridMixin)</code>
  * [.y](#dc.coordinateGridMixin+y) ⇒ <code>d3.scale</code> &#124; <code>[coordinateGridMixin](#dc.coordinateGridMixin)</code>
  * [.yAxis](#dc.coordinateGridMixin+yAxis) ⇒ <code>d3.svg.axis</code> &#124; <code>[coordinateGridMixin](#dc.coordinateGridMixin)</code>
  * [.elasticY](#dc.coordinateGridMixin+elasticY) ⇒ <code>Boolean</code> &#124; <code>[coordinateGridMixin](#dc.coordinateGridMixin)</code>
  * [.renderHorizontalGridLines](#dc.coordinateGridMixin+renderHorizontalGridLines) ⇒ <code>Boolean</code> &#124; <code>[coordinateGridMixin](#dc.coordinateGridMixin)</code>
  * [.renderVerticalGridLines](#dc.coordinateGridMixin+renderVerticalGridLines) ⇒ <code>Boolean</code> &#124; <code>[coordinateGridMixin](#dc.coordinateGridMixin)</code>
  * [.xAxisMin](#dc.coordinateGridMixin+xAxisMin) ⇒ <code>\*</code>
  * [.xAxisMax](#dc.coordinateGridMixin+xAxisMax) ⇒ <code>\*</code>
  * [.yAxisMin](#dc.coordinateGridMixin+yAxisMin) ⇒ <code>\*</code>
  * [.yAxisMax](#dc.coordinateGridMixin+yAxisMax) ⇒ <code>\*</code>
  * [.yAxisPadding](#dc.coordinateGridMixin+yAxisPadding) ⇒ <code>Number</code> &#124; <code>[coordinateGridMixin](#dc.coordinateGridMixin)</code>
  * [.round](#dc.coordinateGridMixin+round) ⇒ <code>function</code> &#124; <code>[coordinateGridMixin](#dc.coordinateGridMixin)</code>
  * [.clipPadding](#dc.coordinateGridMixin+clipPadding) ⇒ <code>Number</code> &#124; <code>[coordinateGridMixin](#dc.coordinateGridMixin)</code>
  * [.focus](#dc.coordinateGridMixin+focus)
  * [.brushOn](#dc.coordinateGridMixin+brushOn) ⇒ <code>Boolean</code> &#124; <code>[coordinateGridMixin](#dc.coordinateGridMixin)</code>

<a name="dc.coordinateGridMixin+rescale"></a>
#### coordinateGridMixin.rescale ⇒ <code>[coordinateGridMixin](#dc.coordinateGridMixin)</code>
When changing the domain of the x or y scale, it is necessary to tell the chart to recalculate
and redraw the axes. (`.rescale()` is called automatically when the x or y scale is replaced
with [.x()](#dc.coordinateGridMixin+x) or [.y()](#dc.coordinateGridMixin+y), and has
no effect on elastic scales.)

**Kind**: instance property of <code>[coordinateGridMixin](#dc.coordinateGridMixin)</code>  
<a name="dc.coordinateGridMixin+rangeChart"></a>
#### coordinateGridMixin.rangeChart ⇒ <code>[coordinateGridMixin](#dc.coordinateGridMixin)</code>
Get or set the range selection chart associated with this instance. Setting the range selection
chart using this function will automatically update its selection brush when the current chart
zooms in. In return the given range chart will also automatically attach this chart as its focus
chart hence zoom in when range brush updates. See the [Nasdaq 100
Index](http://dc-js.github.com/dc.js/) example for this effect in action.

**Kind**: instance property of <code>[coordinateGridMixin](#dc.coordinateGridMixin)</code>  

| Param | Type |
| --- | --- |
| [rangeChart] | <code>[coordinateGridMixin](#dc.coordinateGridMixin)</code> | 

<a name="dc.coordinateGridMixin+zoomScale"></a>
#### coordinateGridMixin.zoomScale ⇒ <code>Array.&lt;(Number\|Date)&gt;</code> &#124; <code>[coordinateGridMixin](#dc.coordinateGridMixin)</code>
Get or set the scale extent for mouse zooms.

**Kind**: instance property of <code>[coordinateGridMixin](#dc.coordinateGridMixin)</code>  

| Param | Type | Default |
| --- | --- | --- |
| [extent] | <code>Array.&lt;(Number\|Date)&gt;</code> | <code>[1, Infinity]</code> | 

<a name="dc.coordinateGridMixin+zoomOutRestrict"></a>
#### coordinateGridMixin.zoomOutRestrict ⇒ <code>Boolean</code> &#124; <code>[coordinateGridMixin](#dc.coordinateGridMixin)</code>
Get or set the zoom restriction for the chart. If true limits the zoom to origional domain of the chart.

**Kind**: instance property of <code>[coordinateGridMixin](#dc.coordinateGridMixin)</code>  

| Param | Type | Default |
| --- | --- | --- |
| [zoomOutRestrict] | <code>Boolean</code> | <code>true</code> | 

<a name="dc.coordinateGridMixin+g"></a>
#### coordinateGridMixin.g ⇒ <code>SVGElement</code> &#124; <code>[coordinateGridMixin](#dc.coordinateGridMixin)</code>
Get or set the root g element. This method is usually used to retrieve the g element in order to
overlay custom svg drawing programatically. **Caution**: The root g element is usually generated
by dc.js internals, and resetting it might produce unpredictable result.

**Kind**: instance property of <code>[coordinateGridMixin](#dc.coordinateGridMixin)</code>  

| Param | Type |
| --- | --- |
| [gElement] | <code>SVGElement</code> | 

<a name="dc.coordinateGridMixin+mouseZoomable"></a>
#### coordinateGridMixin.mouseZoomable ⇒ <code>Boolean</code> &#124; <code>[coordinateGridMixin](#dc.coordinateGridMixin)</code>
Set or get mouse zoom capability flag (default: false). When turned on the chart will be
zoomable using the mouse wheel. If the range selector chart is attached zooming will also update
the range selection brush on the associated range selector chart.

**Kind**: instance property of <code>[coordinateGridMixin](#dc.coordinateGridMixin)</code>  

| Param | Type | Default |
| --- | --- | --- |
| [mouseZoomable] | <code>Boolean</code> | <code>false</code> | 

<a name="dc.coordinateGridMixin+chartBodyG"></a>
#### coordinateGridMixin.chartBodyG ⇒ <code>SVGElement</code>
Retrieve the svg group for the chart body.

**Kind**: instance property of <code>[coordinateGridMixin](#dc.coordinateGridMixin)</code>  

| Param | Type |
| --- | --- |
| [chartBodyG] | <code>SVGElement</code> | 

<a name="dc.coordinateGridMixin+x"></a>
#### coordinateGridMixin.x ⇒ <code>d3.scale</code> &#124; <code>[coordinateGridMixin](#dc.coordinateGridMixin)</code>
**mandatory**

Get or set the x scale. The x scale can be any d3
[quantitive scale](https://github.com/mbostock/d3/wiki/Quantitative-Scales) or
[ordinal scale](https://github.com/mbostock/d3/wiki/Ordinal-Scales).

**Kind**: instance property of <code>[coordinateGridMixin](#dc.coordinateGridMixin)</code>  
**See**: [d3.scale](http://github.com/mbostock/d3/wiki/Scales)  

| Param | Type |
| --- | --- |
| [xScale] | <code>d3.scale</code> | 

**Example**  
```js
// set x to a linear scale
chart.x(d3.scale.linear().domain([-2500, 2500]))
// set x to a time scale to generate histogram
chart.x(d3.time.scale().domain([new Date(1985, 0, 1), new Date(2012, 11, 31)]))
```
<a name="dc.coordinateGridMixin+xUnits"></a>
#### coordinateGridMixin.xUnits ⇒ <code>function</code> &#124; <code>[coordinateGridMixin](#dc.coordinateGridMixin)</code>
Set or get the xUnits function. The coordinate grid chart uses the xUnits function to calculate
the number of data projections on x axis such as the number of bars for a bar chart or the
number of dots for a line chart. This function is expected to return a Javascript array of all
data points on x axis, or the number of points on the axis. [d3 time range functions
d3.time.days, d3.time.months, and
d3.time.years](https://github.com/mbostock/d3/wiki/Time-Intervals#aliases) are all valid xUnits
function. dc.js also provides a few units function, see the [Utilities](#utilities) section for
a list of built-in units functions. The default xUnits function is dc.units.integers.

**Kind**: instance property of <code>[coordinateGridMixin](#dc.coordinateGridMixin)</code>  
**Todo**

- [ ] Add docs for utilities


| Param | Type |
| --- | --- |
| [xUnits] | <code>function</code> | 

**Example**  
```js
// set x units to count days
chart.xUnits(d3.time.days);
// set x units to count months
chart.xUnits(d3.time.months);

// A custom xUnits function can be used as long as it follows the following interface:
// units in integer
function(start, end, xDomain) {
     // simply calculates how many integers in the domain
     return Math.abs(end - start);
};

// fixed units
function(start, end, xDomain) {
     // be aware using fixed units will disable the focus/zoom ability on the chart
     return 1000;
```
<a name="dc.coordinateGridMixin+xAxis"></a>
#### coordinateGridMixin.xAxis ⇒ <code>d3.svg.axis</code> &#124; <code>[coordinateGridMixin](#dc.coordinateGridMixin)</code>
Set or get the x axis used by a particular coordinate grid chart instance. This function is most
useful when x axis customization is required. The x axis in dc.js is an instance of a [d3
axis object](https://github.com/mbostock/d3/wiki/SVG-Axes#wiki-axis); therefore it supports any
valid d3 axis manipulation. **Caution**: The x axis is usually generated internally by dc;
resetting it may cause unexpected results.

**Kind**: instance property of <code>[coordinateGridMixin](#dc.coordinateGridMixin)</code>  
**See**: [d3.svg.axis](http://github.com/mbostock/d3/wiki/SVG-Axes)  

| Param | Type | Default |
| --- | --- | --- |
| [xAxis] | <code>d3.svg.axis</code> | <code>d3.svg.axis().orient(&#x27;bottom&#x27;)</code> | 

**Example**  
```js
// customize x axis tick format
chart.xAxis().tickFormat(function(v) {return v + '%';});
// customize x axis tick values
chart.xAxis().tickValues([0, 100, 200, 300]);
```
<a name="dc.coordinateGridMixin+elasticX"></a>
#### coordinateGridMixin.elasticX ⇒ <code>Boolean</code> &#124; <code>[coordinateGridMixin](#dc.coordinateGridMixin)</code>
Turn on/off elastic x axis behavior. If x axis elasticity is turned on, then the grid chart will
attempt to recalculate the x axis range whenever a redraw event is triggered.

**Kind**: instance property of <code>[coordinateGridMixin](#dc.coordinateGridMixin)</code>  

| Param | Type | Default |
| --- | --- | --- |
| [elasticX] | <code>Boolean</code> | <code>false</code> | 

<a name="dc.coordinateGridMixin+xAxisPadding"></a>
#### coordinateGridMixin.xAxisPadding ⇒ <code>Number</code> &#124; <code>String</code> &#124; <code>[coordinateGridMixin](#dc.coordinateGridMixin)</code>
Set or get x axis padding for the elastic x axis. The padding will be added to both end of the x
axis if elasticX is turned on; otherwise it is ignored.

padding can be an integer or percentage in string (e.g. '10%'). Padding can be applied to
number or date x axes.  When padding a date axis, an integer represents number of days being padded
and a percentage string will be treated the same as an integer.

**Kind**: instance property of <code>[coordinateGridMixin](#dc.coordinateGridMixin)</code>  

| Param | Type | Default |
| --- | --- | --- |
| [padding] | <code>Number</code> &#124; <code>String</code> | <code>0</code> | 

<a name="dc.coordinateGridMixin+xUnitCount"></a>
#### coordinateGridMixin.xUnitCount ⇒ <code>Number</code>
Returns the number of units displayed on the x axis using the unit measure configured by
.xUnits.

**Kind**: instance property of <code>[coordinateGridMixin](#dc.coordinateGridMixin)</code>  
<a name="dc.coordinateGridMixin+useRightYAxis"></a>
#### coordinateGridMixin.useRightYAxis ⇒ <code>Boolean</code> &#124; <code>[coordinateGridMixin](#dc.coordinateGridMixin)</code>
Gets or sets whether the chart should be drawn with a right axis instead of a left axis. When
used with a chart in a composite chart, allows both left and right Y axes to be shown on a
chart.

**Kind**: instance property of <code>[coordinateGridMixin](#dc.coordinateGridMixin)</code>  

| Param | Type | Default |
| --- | --- | --- |
| [useRightYAxis] | <code>Boolean</code> | <code>false</code> | 

<a name="dc.coordinateGridMixin+isOrdinal"></a>
#### coordinateGridMixin.isOrdinal ⇒ <code>Boolean</code>
Returns true if the chart is using ordinal xUnits ([dc.units.ordinal](#dc.units.ordinal), or false
otherwise. Most charts behave differently with ordinal data and use the result of this method to
trigger the appropriate logic.

**Kind**: instance property of <code>[coordinateGridMixin](#dc.coordinateGridMixin)</code>  
<a name="dc.coordinateGridMixin+xAxisLabel"></a>
#### coordinateGridMixin.xAxisLabel ⇒ <code>String</code>
Set or get the x axis label. If setting the label, you may optionally include additional padding to
the margin to make room for the label. By default the padded is set to 12 to accomodate the text height.

**Kind**: instance property of <code>[coordinateGridMixin](#dc.coordinateGridMixin)</code>  

| Param | Type | Default |
| --- | --- | --- |
| [labelText] | <code>String</code> |  | 
| [padding] | <code>Number</code> | <code>12</code> | 

<a name="dc.coordinateGridMixin+yAxisLabel"></a>
#### coordinateGridMixin.yAxisLabel ⇒ <code>String</code> &#124; <code>[coordinateGridMixin](#dc.coordinateGridMixin)</code>
Set or get the y axis label. If setting the label, you may optionally include additional padding
to the margin to make room for the label. By default the padded is set to 12 to accomodate the
text height.

**Kind**: instance property of <code>[coordinateGridMixin](#dc.coordinateGridMixin)</code>  

| Param | Type | Default |
| --- | --- | --- |
| [labelText] | <code>String</code> |  | 
| [padding] | <code>Number</code> | <code>12</code> | 

<a name="dc.coordinateGridMixin+y"></a>
#### coordinateGridMixin.y ⇒ <code>d3.scale</code> &#124; <code>[coordinateGridMixin](#dc.coordinateGridMixin)</code>
Get or set the y scale. The y scale is typically automatically determined by the chart implementation.

**Kind**: instance property of <code>[coordinateGridMixin](#dc.coordinateGridMixin)</code>  
**See**: [d3.scale](http://github.com/mbostock/d3/wiki/Scales)  

| Param | Type |
| --- | --- |
| [yScale] | <code>d3.scale</code> | 

<a name="dc.coordinateGridMixin+yAxis"></a>
#### coordinateGridMixin.yAxis ⇒ <code>d3.svg.axis</code> &#124; <code>[coordinateGridMixin](#dc.coordinateGridMixin)</code>
Set or get the y axis used by the coordinate grid chart instance. This function is most useful
when y axis customization is required. The y axis in dc.js is simply an instance of a [d3 axis
object](https://github.com/mbostock/d3/wiki/SVG-Axes#wiki-_axis); therefore it supports any
valid d3 axis manipulation. **Caution**: The y axis is usually generated internally by dc;
resetting it may cause unexpected results.

**Kind**: instance property of <code>[coordinateGridMixin](#dc.coordinateGridMixin)</code>  
**See**: [d3.svg.axis](http://github.com/mbostock/d3/wiki/SVG-Axes)  

| Param | Type | Default |
| --- | --- | --- |
| [yAxis] | <code>d3.svg.axis</code> | <code>d3.svg.axis().orient(&#x27;left&#x27;)</code> | 

**Example**  
```js
// customize y axis tick format
chart.yAxis().tickFormat(function(v) {return v + '%';});
// customize y axis tick values
chart.yAxis().tickValues([0, 100, 200, 300]);
```
<a name="dc.coordinateGridMixin+elasticY"></a>
#### coordinateGridMixin.elasticY ⇒ <code>Boolean</code> &#124; <code>[coordinateGridMixin](#dc.coordinateGridMixin)</code>
Turn on/off elastic y axis behavior. If y axis elasticity is turned on, then the grid chart will
attempt to recalculate the y axis range whenever a redraw event is triggered.

**Kind**: instance property of <code>[coordinateGridMixin](#dc.coordinateGridMixin)</code>  

| Param | Type | Default |
| --- | --- | --- |
| [elasticY] | <code>Boolean</code> | <code>false</code> | 

<a name="dc.coordinateGridMixin+renderHorizontalGridLines"></a>
#### coordinateGridMixin.renderHorizontalGridLines ⇒ <code>Boolean</code> &#124; <code>[coordinateGridMixin](#dc.coordinateGridMixin)</code>
Turn on/off horizontal grid lines.

**Kind**: instance property of <code>[coordinateGridMixin](#dc.coordinateGridMixin)</code>  

| Param | Type | Default |
| --- | --- | --- |
| [renderHorizontalGridLines] | <code>Boolean</code> | <code>false</code> | 

<a name="dc.coordinateGridMixin+renderVerticalGridLines"></a>
#### coordinateGridMixin.renderVerticalGridLines ⇒ <code>Boolean</code> &#124; <code>[coordinateGridMixin](#dc.coordinateGridMixin)</code>
Turn on/off vertical grid lines.

**Kind**: instance property of <code>[coordinateGridMixin](#dc.coordinateGridMixin)</code>  

| Param | Type | Default |
| --- | --- | --- |
| [renderVerticalGridLines] | <code>Boolean</code> | <code>false</code> | 

<a name="dc.coordinateGridMixin+xAxisMin"></a>
#### coordinateGridMixin.xAxisMin ⇒ <code>\*</code>
Calculates the minimum x value to display in the chart. Includes xAxisPadding if set.

**Kind**: instance property of <code>[coordinateGridMixin](#dc.coordinateGridMixin)</code>  
<a name="dc.coordinateGridMixin+xAxisMax"></a>
#### coordinateGridMixin.xAxisMax ⇒ <code>\*</code>
Calculates the maximum x value to display in the chart. Includes xAxisPadding if set.

**Kind**: instance property of <code>[coordinateGridMixin](#dc.coordinateGridMixin)</code>  
<a name="dc.coordinateGridMixin+yAxisMin"></a>
#### coordinateGridMixin.yAxisMin ⇒ <code>\*</code>
Calculates the minimum y value to display in the chart. Includes yAxisPadding if set.

**Kind**: instance property of <code>[coordinateGridMixin](#dc.coordinateGridMixin)</code>  
<a name="dc.coordinateGridMixin+yAxisMax"></a>
#### coordinateGridMixin.yAxisMax ⇒ <code>\*</code>
Calculates the maximum y value to display in the chart. Includes yAxisPadding if set.

**Kind**: instance property of <code>[coordinateGridMixin](#dc.coordinateGridMixin)</code>  
<a name="dc.coordinateGridMixin+yAxisPadding"></a>
#### coordinateGridMixin.yAxisPadding ⇒ <code>Number</code> &#124; <code>[coordinateGridMixin](#dc.coordinateGridMixin)</code>
Set or get y axis padding for the elastic y axis. The padding will be added to the top of the y
axis if elasticY is turned on; otherwise it is ignored.

padding can be an integer or percentage in string (e.g. '10%'). Padding can be applied to
number or date axes. When padding a date axis, an integer represents number of days being padded
and a percentage string will be treated the same as an integer.

**Kind**: instance property of <code>[coordinateGridMixin](#dc.coordinateGridMixin)</code>  

| Param | Type | Default |
| --- | --- | --- |
| [padding] | <code>Number</code> &#124; <code>String</code> | <code>0</code> | 

<a name="dc.coordinateGridMixin+round"></a>
#### coordinateGridMixin.round ⇒ <code>function</code> &#124; <code>[coordinateGridMixin](#dc.coordinateGridMixin)</code>
Set or get the rounding function used to quantize the selection when brushing is enabled.

**Kind**: instance property of <code>[coordinateGridMixin](#dc.coordinateGridMixin)</code>  

| Param | Type |
| --- | --- |
| [round] | <code>function</code> | 

**Example**  
```js
// set x unit round to by month, this will make sure range selection brush will
// select whole months
chart.round(d3.time.month.round);
```
<a name="dc.coordinateGridMixin+clipPadding"></a>
#### coordinateGridMixin.clipPadding ⇒ <code>Number</code> &#124; <code>[coordinateGridMixin](#dc.coordinateGridMixin)</code>
Get or set the padding in pixels for the clip path. Once set padding will be applied evenly to
the top, left, right, and bottom when the clip path is generated. If set to zero, the clip area
will be exactly the chart body area minus the margins.

**Kind**: instance property of <code>[coordinateGridMixin](#dc.coordinateGridMixin)</code>  

| Param | Type | Default |
| --- | --- | --- |
| [padding] | <code>Number</code> | <code>5</code> | 

<a name="dc.coordinateGridMixin+focus"></a>
#### coordinateGridMixin.focus
Zoom this chart to focus on the given range. The given range should be an array containing only
2 elements (`[start, end]`) defining a range in the x domain. If the range is not given or set
to null, then the zoom will be reset. _For focus to work elasticX has to be turned off;
otherwise focus will be ignored.

**Kind**: instance property of <code>[coordinateGridMixin](#dc.coordinateGridMixin)</code>  

| Param | Type |
| --- | --- |
| [range] | <code>Array.&lt;Number&gt;</code> | 

**Example**  
```js
chart.on('renderlet', function(chart) {
    // smooth the rendering through event throttling
    dc.events.trigger(function(){
         // focus some other chart to the range selected by user on this chart
         someOtherChart.focus(chart.filter());
    });
})
```
<a name="dc.coordinateGridMixin+brushOn"></a>
#### coordinateGridMixin.brushOn ⇒ <code>Boolean</code> &#124; <code>[coordinateGridMixin](#dc.coordinateGridMixin)</code>
Turn on/off the brush-based range filter. When brushing is on then user can drag the mouse
across a chart with a quantitative scale to perform range filtering based on the extent of the
brush, or click on the bars of an ordinal bar chart or slices of a pie chart to filter and
un-filter them. However turning on the brush filter will disable other interactive elements on
the chart such as highlighting, tool tips, and reference lines. Zooming will still be possible
if enabled, but only via scrolling (panning will be disabled.)

**Kind**: instance property of <code>[coordinateGridMixin](#dc.coordinateGridMixin)</code>  

| Param | Type | Default |
| --- | --- | --- |
| [brushOn] | <code>Boolean</code> | <code>true</code> | 

<a name="dc.stackMixin"></a>
### dc.stackMixin ⇒ <code>[stackMixin](#dc.stackMixin)</code>
Stack Mixin is an mixin that provides cross-chart support of stackability using d3.layout.stack.

**Kind**: static mixin of <code>[dc](#dc)</code>  

| Param | Type |
| --- | --- |
| _chart | <code>Object</code> | 


* [.stackMixin](#dc.stackMixin) ⇒ <code>[stackMixin](#dc.stackMixin)</code>
  * [.stack](#dc.stackMixin+stack) ⇒ <code>Array.&lt;{group: crossfilter.group, name: String, accessor: function()}&gt;</code> &#124; <code>[stackMixin](#dc.stackMixin)</code>
  * [.hidableStacks](#dc.stackMixin+hidableStacks) ⇒ <code>Boolean</code> &#124; <code>[stackMixin](#dc.stackMixin)</code>
  * [.hideStack](#dc.stackMixin+hideStack) ⇒ <code>[stackMixin](#dc.stackMixin)</code>
  * [.showStack](#dc.stackMixin+showStack) ⇒ <code>[stackMixin](#dc.stackMixin)</code>
  * [.title](#dc.stackMixin+title) ⇒ <code>String</code> &#124; <code>[stackMixin](#dc.stackMixin)</code>
  * [.stackLayout](#dc.stackMixin+stackLayout) ⇒ <code>function</code> &#124; <code>[stackMixin](#dc.stackMixin)</code>

<a name="dc.stackMixin+stack"></a>
#### stackMixin.stack ⇒ <code>Array.&lt;{group: crossfilter.group, name: String, accessor: function()}&gt;</code> &#124; <code>[stackMixin](#dc.stackMixin)</code>
Stack a new crossfilter group onto this chart with an optional custom value accessor. All stacks
in the same chart will share the same key accessor and therefore the same set of keys.

For example, in a stacked bar chart, the bars of each stack will be positioned using the same set
of keys on the x axis, while stacked vertically. If name is specified then it will be used to
generate the legend label.

**Kind**: instance property of <code>[stackMixin](#dc.stackMixin)</code>  
**See**: [crossfilter.group](https://github.com/square/crossfilter/wiki/API-Reference#group-map-reduce)  

| Param | Type |
| --- | --- |
| group | <code>crossfilter.group</code> | 
| [name] | <code>String</code> | 
| [accessor] | <code>function</code> | 

**Example**  
```js
// stack group using default accessor
chart.stack(valueSumGroup)
// stack group using custom accessor
.stack(avgByDayGroup, function(d){return d.value.avgByDay;});
```
<a name="dc.stackMixin+hidableStacks"></a>
#### stackMixin.hidableStacks ⇒ <code>Boolean</code> &#124; <code>[stackMixin](#dc.stackMixin)</code>
Allow named stacks to be hidden or shown by clicking on legend items.
This does not affect the behavior of hideStack or showStack.

**Kind**: instance property of <code>[stackMixin](#dc.stackMixin)</code>  

| Param | Type | Default |
| --- | --- | --- |
| [hidableStacks] | <code>Boolean</code> | <code>false</code> | 

<a name="dc.stackMixin+hideStack"></a>
#### stackMixin.hideStack ⇒ <code>[stackMixin](#dc.stackMixin)</code>
Hide all stacks on the chart with the given name.
The chart must be re-rendered for this change to appear.

**Kind**: instance property of <code>[stackMixin](#dc.stackMixin)</code>  

| Param | Type |
| --- | --- |
| stackName | <code>String</code> | 

<a name="dc.stackMixin+showStack"></a>
#### stackMixin.showStack ⇒ <code>[stackMixin](#dc.stackMixin)</code>
Show all stacks on the chart with the given name.
The chart must be re-rendered for this change to appear.

**Kind**: instance property of <code>[stackMixin](#dc.stackMixin)</code>  

| Param | Type |
| --- | --- |
| stackName | <code>String</code> | 

<a name="dc.stackMixin+title"></a>
#### stackMixin.title ⇒ <code>String</code> &#124; <code>[stackMixin](#dc.stackMixin)</code>
Set or get the title function. Chart class will use this function to render svg title (usually interpreted by
browser as tooltips) for each child element in the chart, i.e. a slice in a pie chart or a bubble in a bubble chart.
Almost every chart supports title function however in grid coordinate chart you need to turn off brush in order to
use title otherwise the brush layer will block tooltip trigger.

If the first argument is a stack name, the title function will get or set the title for that stack. If stackName
is not provided, the first stack is implied.

**Kind**: instance property of <code>[stackMixin](#dc.stackMixin)</code>  

| Param | Type |
| --- | --- |
| [stackName] | <code>String</code> | 
| [titleAccessor] | <code>function</code> | 

**Example**  
```js
// set a title function on 'first stack'
chart.title('first stack', function(d) { return d.key + ': ' + d.value; });
// get a title function from 'second stack'
var secondTitleFunction = chart.title('second stack');
```
<a name="dc.stackMixin+stackLayout"></a>
#### stackMixin.stackLayout ⇒ <code>function</code> &#124; <code>[stackMixin](#dc.stackMixin)</code>
Gets or sets the stack layout algorithm, which computes a baseline for each stack and
propagates it to the next

**Kind**: instance property of <code>[stackMixin](#dc.stackMixin)</code>  
**See**: [d3.layout.stack](http://github.com/mbostock/d3/wiki/Stack-Layout)  

| Param | Type | Default |
| --- | --- | --- |
| [stack] | <code>function</code> | <code>d3.layout.stack</code> | 

<a name="dc.capMixin"></a>
### dc.capMixin ⇒ <code>[capMixin](#dc.capMixin)</code>
Cap is a mixin that groups small data elements below a _cap_ into an *others* grouping for both the
Row and Pie Charts.

The top ordered elements in the group up to the cap amount will be kept in the chart, and the rest
will be replaced with an *others* element, with value equal to the sum of the replaced values. The
keys of the elements below the cap limit are recorded in order to filter by those keys when the
others* element is clicked.

**Kind**: static mixin of <code>[dc](#dc)</code>  

| Param | Type |
| --- | --- |
| _chart | <code>Object</code> | 


* [.capMixin](#dc.capMixin) ⇒ <code>[capMixin](#dc.capMixin)</code>
  * [.cap](#dc.capMixin+cap) ⇒ <code>Number</code> &#124; <code>[capMixin](#dc.capMixin)</code>
  * [.othersLabel](#dc.capMixin+othersLabel) ⇒ <code>String</code> &#124; <code>[capMixin](#dc.capMixin)</code>
  * [.othersGrouper](#dc.capMixin+othersGrouper) ⇒ <code>function</code> &#124; <code>[capMixin](#dc.capMixin)</code>

<a name="dc.capMixin+cap"></a>
#### capMixin.cap ⇒ <code>Number</code> &#124; <code>[capMixin](#dc.capMixin)</code>
Get or set the count of elements to that will be included in the cap.

**Kind**: instance property of <code>[capMixin](#dc.capMixin)</code>  

| Param | Type | Default |
| --- | --- | --- |
| [count] | <code>Number</code> | <code>Infinity</code> | 

<a name="dc.capMixin+othersLabel"></a>
#### capMixin.othersLabel ⇒ <code>String</code> &#124; <code>[capMixin](#dc.capMixin)</code>
Get or set the label for *Others* slice when slices cap is specified

**Kind**: instance property of <code>[capMixin](#dc.capMixin)</code>  

| Param | Type | Default |
| --- | --- | --- |
| [label] | <code>String</code> | <code>&quot;Others&quot;</code> | 

<a name="dc.capMixin+othersGrouper"></a>
#### capMixin.othersGrouper ⇒ <code>function</code> &#124; <code>[capMixin](#dc.capMixin)</code>
Get or set the grouper function that will perform the insertion of data for the *Others* slice
if the slices cap is specified. If set to a falsy value, no others will be added. By default the
grouper function computes the sum of all values below the cap.

**Kind**: instance property of <code>[capMixin](#dc.capMixin)</code>  

| Param | Type |
| --- | --- |
| [grouperFunction] | <code>function</code> | 

**Example**  
```js
// Default others grouper
chart.othersGrouper(function (topRows) {
   var topRowsSum = d3.sum(topRows, _chart.valueAccessor()),
       allRows = _chart.group().all(),
       allRowsSum = d3.sum(allRows, _chart.valueAccessor()),
       topKeys = topRows.map(_chart.keyAccessor()),
       allKeys = allRows.map(_chart.keyAccessor()),
       topSet = d3.set(topKeys),
       others = allKeys.filter(function (d) {return !topSet.has(d);});
   if (allRowsSum > topRowsSum) {
       return topRows.concat([{'others': others, 'key': _othersLabel, 'value': allRowsSum - topRowsSum}]);
   }
   return topRows;
});
// Custom others grouper
chart.othersGrouper(function (data) {
    // compute the value for others, presumably the sum of all values below the cap
    var othersSum  = yourComputeOthersValueLogic(data)

    // the keys are needed to properly filter when the others element is clicked
    var othersKeys = yourComputeOthersKeysArrayLogic(data);

    // add the others row to the dataset
    data.push({'key': 'Others', 'value': othersSum, 'others': othersKeys });

    return data;
});
```
<a name="dc.bubbleMixin"></a>
### dc.bubbleMixin ⇒ <code>[bubbleMixin](#dc.bubbleMixin)</code>
This Mixin provides reusable functionalities for any chart that needs to visualize data using bubbles.

**Kind**: static mixin of <code>[dc](#dc)</code>  
**Mixes**: <code>[colorMixin](#dc.colorMixin)</code>  

| Param | Type |
| --- | --- |
| _chart | <code>Object</code> | 


* [.bubbleMixin](#dc.bubbleMixin) ⇒ <code>[bubbleMixin](#dc.bubbleMixin)</code>
  * [.r](#dc.bubbleMixin+r) ⇒ <code>d3.scale</code> &#124; <code>[bubbleMixin](#dc.bubbleMixin)</code>
  * [.radiusValueAccessor](#dc.bubbleMixin+radiusValueAccessor) ⇒ <code>function</code> &#124; <code>[bubbleMixin](#dc.bubbleMixin)</code>
  * [.minRadius](#dc.bubbleMixin+minRadius) ⇒ <code>Number</code> &#124; <code>[bubbleMixin](#dc.bubbleMixin)</code>
  * [.minRadiusWithLabel](#dc.bubbleMixin+minRadiusWithLabel) ⇒ <code>Number</code> &#124; <code>[bubbleMixin](#dc.bubbleMixin)</code>
  * [.maxBubbleRelativeSize](#dc.bubbleMixin+maxBubbleRelativeSize) ⇒ <code>Number</code> &#124; <code>[bubbleMixin](#dc.bubbleMixin)</code>

<a name="dc.bubbleMixin+r"></a>
#### bubbleMixin.r ⇒ <code>d3.scale</code> &#124; <code>[bubbleMixin](#dc.bubbleMixin)</code>
Get or set the bubble radius scale. By default the bubble chart uses
[d3.scale.linear().domain([0, 100])](https://github.com/mbostock/d3/wiki/Quantitative-Scales#linear)
as its radius scale.

**Kind**: instance property of <code>[bubbleMixin](#dc.bubbleMixin)</code>  
**See**: [d3.scale](http://github.com/mbostock/d3/wiki/Scales)  

| Param | Type | Default |
| --- | --- | --- |
| [bubbleRadiusScale] | <code>d3.scale</code> | <code>d3.scale.linear().domain([0, 100])</code> | 

<a name="dc.bubbleMixin+radiusValueAccessor"></a>
#### bubbleMixin.radiusValueAccessor ⇒ <code>function</code> &#124; <code>[bubbleMixin](#dc.bubbleMixin)</code>
Get or set the radius value accessor function. If set, the radius value accessor function will
be used to retrieve a data value for each bubble. The data retrieved then will be mapped using
the r scale to the actual bubble radius. This allows you to encode a data dimension using bubble
size.

**Kind**: instance property of <code>[bubbleMixin](#dc.bubbleMixin)</code>  

| Param | Type |
| --- | --- |
| [radiusValueAccessor] | <code>function</code> | 

<a name="dc.bubbleMixin+minRadius"></a>
#### bubbleMixin.minRadius ⇒ <code>Number</code> &#124; <code>[bubbleMixin](#dc.bubbleMixin)</code>
Get or set the minimum radius. This will be used to initialize the radius scale's range.

**Kind**: instance property of <code>[bubbleMixin](#dc.bubbleMixin)</code>  

| Param | Type | Default |
| --- | --- | --- |
| [radius] | <code>Number</code> | <code>10</code> | 

<a name="dc.bubbleMixin+minRadiusWithLabel"></a>
#### bubbleMixin.minRadiusWithLabel ⇒ <code>Number</code> &#124; <code>[bubbleMixin](#dc.bubbleMixin)</code>
Get or set the minimum radius for label rendering. If a bubble's radius is less than this value
then no label will be rendered.

**Kind**: instance property of <code>[bubbleMixin](#dc.bubbleMixin)</code>  

| Param | Type | Default |
| --- | --- | --- |
| [radius] | <code>Number</code> | <code>10</code> | 

<a name="dc.bubbleMixin+maxBubbleRelativeSize"></a>
#### bubbleMixin.maxBubbleRelativeSize ⇒ <code>Number</code> &#124; <code>[bubbleMixin](#dc.bubbleMixin)</code>
Get or set the maximum relative size of a bubble to the length of x axis. This value is useful
when the difference in radius between bubbles is too great.

**Kind**: instance property of <code>[bubbleMixin](#dc.bubbleMixin)</code>  

| Param | Type | Default |
| --- | --- | --- |
| [relativeSize] | <code>Number</code> | <code>0.3</code> | 

<a name="dc.filterAll"></a>
### dc.filterAll
Clear all filters on all charts within the given chart group. If the chart group is not given then
only charts that belong to the default chart group will be reset.

**Kind**: static property of <code>[dc](#dc)</code>  

| Param | Type |
| --- | --- |
| [group] | <code>String</code> | 

<a name="dc.refocusAll"></a>
### dc.refocusAll
Reset zoom level / focus on all charts that belong to the given chart group. If the chart group is
not given then only charts that belong to the default chart group will be reset.

**Kind**: static property of <code>[dc](#dc)</code>  

| Param | Type |
| --- | --- |
| [group] | <code>String</code> | 

<a name="dc.renderAll"></a>
### dc.renderAll
Re-render all charts belong to the given chart group. If the chart group is not given then only
charts that belong to the default chart group will be re-rendered.

**Kind**: static property of <code>[dc](#dc)</code>  

| Param | Type |
| --- | --- |
| [group] | <code>String</code> | 

<a name="dc.redrawAll"></a>
### dc.redrawAll
Redraw all charts belong to the given chart group. If the chart group is not given then only charts
that belong to the default chart group will be re-drawn. Redraw is different from re-render since
when redrawing dc tries to update the graphic incrementally, using transitions, instead of starting
from scratch.

**Kind**: static property of <code>[dc](#dc)</code>  

| Param | Type |
| --- | --- |
| [group] | <code>String</code> | 

<a name="dc.disableTransitions"></a>
### dc.disableTransitions : <code>Boolean</code>
If this boolean is set truthy, all transitions will be disabled, and changes to the charts will happen
immediately

**Kind**: static property of <code>[dc](#dc)</code>  
**Default**: <code>false</code>  
<a name="dc.units"></a>
### dc.units : <code>Object</code>
**Kind**: static property of <code>[dc](#dc)</code>  

* [.units](#dc.units) : <code>Object</code>
  * [.integers](#dc.units.integers) ⇒ <code>Number</code>
  * [.ordinal](#dc.units.ordinal) ⇒ <code>Array.&lt;String&gt;</code>
  * [.fp](#dc.units.fp) : <code>Object</code>
    * [.precision](#dc.units.fp.precision) ⇒ <code>function</code>

<a name="dc.units.integers"></a>
#### units.integers ⇒ <code>Number</code>
The default value for [.xUnits](#dc.coordinateGridMixin+xUnits) for the
[Coordinate Grid Chart](#dc.coordinateGridMixin) and should
be used when the x values are a sequence of integers.
It is a function that counts the number of integers in the range supplied in its start and end parameters.

**Kind**: static property of <code>[units](#dc.units)</code>  
**See**: [coordinateGridMixin.xUnits](#dc.coordinateGridMixin+xUnits)  

| Param | Type |
| --- | --- |
| start | <code>Number</code> | 
| end | <code>Number</code> | 

**Example**  
```js
chart.xUnits(dc.units.integers) // already the default
```
<a name="dc.units.ordinal"></a>
#### units.ordinal ⇒ <code>Array.&lt;String&gt;</code>
This argument can be passed to the [.xUnits](#dc.coordinateGridMixin+xUnits) function of the to
specify ordinal units for the x axis. Usually this parameter is used in combination with passing
[d3.scale.ordinal](https://github.com/mbostock/d3/wiki/Ordinal-Scales) to
[.x](#dc.coordinateGridMixin+x).
It just returns the domain passed to it, which for ordinal charts is an array of all values.

**Kind**: static property of <code>[units](#dc.units)</code>  
**See**

- [d3.scale.ordinal](https://github.com/mbostock/d3/wiki/Ordinal-Scales)
- [coordinateGridMixin.xUnits](#dc.coordinateGridMixin+xUnits)
- [coordinateGridMixin.x](#dc.coordinateGridMixin+x)


| Param | Type |
| --- | --- |
| start | <code>\*</code> | 
| end | <code>\*</code> | 
| domain | <code>Array.&lt;String&gt;</code> | 

**Example**  
```js
chart.xUnits(dc.units.ordinal)
     .x(d3.scale.ordinal())
```
<a name="dc.units.fp"></a>
#### units.fp : <code>Object</code>
**Kind**: static property of <code>[units](#dc.units)</code>  
<a name="dc.units.fp.precision"></a>
##### fp.precision ⇒ <code>function</code>
This function generates an argument for the [Coordinate Grid Chart](#dc.coordinateGridMixin)
[.xUnits](#dc.coordinateGridMixin+xUnits) function specifying that the x values are floating-point
numbers with the given precision.
The returned function determines how many values at the given precision will fit into the range
supplied in its start and end parameters.

**Kind**: static property of <code>[fp](#dc.units.fp)</code>  
**Returns**: <code>function</code> - start-end unit function  
**See**: [coordinateGridMixin.xUnits](#dc.coordinateGridMixin+xUnits)  

| Param | Type |
| --- | --- |
| precision | <code>Number</code> | 

**Example**  
```js
// specify values (and ticks) every 0.1 units
chart.xUnits(dc.units.fp.precision(0.1)
// there are 500 units between 0.5 and 1 if the precision is 0.001
var thousandths = dc.units.fp.precision(0.001);
thousandths(0.5, 1.0) // returns 500
```
<a name="dc.filters"></a>
### dc.filters : <code>Object</code>
The dc.js filters are functions which are passed into crossfilter to chose which records will be
accumulated to produce values for the charts.  In the crossfilter model, any filters applied on one
dimension will affect all the other dimensions but not that one.  dc always applies a filter
function to the dimension; the function combines multiple filters and if any of them accept a
record, it is filtered in.

These filter constructors are used as appropriate by the various charts to implement brushing.  We
mention below which chart uses which filter.  In some cases, many instances of a filter will be added.

Each of the dc.js filters is an object with the following properties:
* `isFiltered` - a function that returns true if a value is within the filter
* `filterType` - a string identifying the filter, here the name of the constructor

Currently these filter objects are also arrays, but this is not a requirement. Custom filters
can be used as long as they have the properties above.

**Kind**: static property of <code>[dc](#dc)</code>  

* [.filters](#dc.filters) : <code>Object</code>
  * [.RangedFilter](#dc.filters.RangedFilter)
    * [new RangedFilter(low, high)](#new_dc.filters.RangedFilter_new)
  * [.TwoDimensionalFilter](#dc.filters.TwoDimensionalFilter)
    * [new TwoDimensionalFilter(filter)](#new_dc.filters.TwoDimensionalFilter_new)
  * [.RangedTwoDimensionalFilter](#dc.filters.RangedTwoDimensionalFilter)
    * [new RangedTwoDimensionalFilter(filter)](#new_dc.filters.RangedTwoDimensionalFilter_new)

<a name="dc.filters.RangedFilter"></a>
#### filters.RangedFilter
**Kind**: static class of <code>[filters](#dc.filters)</code>  
<a name="new_dc.filters.RangedFilter_new"></a>
##### new RangedFilter(low, high)
RangedFilter is a filter which accepts keys between `low` and `high`.  It is used to implement X
axis brushing for the [coordinate grid charts](#dc.coordinateGridMixin).

Its `filterType` is 'RangedFilter'


| Param | Type |
| --- | --- |
| low | <code>Number</code> | 
| high | <code>Number</code> | 

<a name="dc.filters.TwoDimensionalFilter"></a>
#### filters.TwoDimensionalFilter
**Kind**: static class of <code>[filters](#dc.filters)</code>  
<a name="new_dc.filters.TwoDimensionalFilter_new"></a>
##### new TwoDimensionalFilter(filter)
TwoDimensionalFilter is a filter which accepts a single two-dimensional value.  It is used by the
[heat map chart](#dc.heatMap) to include particular cells as they are clicked.  (Rows and columns are
filtered by filtering all the cells in the row or column.)

Its `filterType` is 'TwoDimensionalFilter'


| Param | Type |
| --- | --- |
| filter | <code>Array.&lt;Number&gt;</code> | 

<a name="dc.filters.RangedTwoDimensionalFilter"></a>
#### filters.RangedTwoDimensionalFilter
**Kind**: static class of <code>[filters](#dc.filters)</code>  
<a name="new_dc.filters.RangedTwoDimensionalFilter_new"></a>
##### new RangedTwoDimensionalFilter(filter)
The RangedTwoDimensionalFilter allows filtering all values which fit within a rectangular
region. It is used by the [scatter plot](#dc.scatterPlot) to implement rectangular brushing.

It takes two two-dimensional points in the form `[[x1,y1],[x2,y2]]`, and normalizes them so that
`x1 <= x2` and `y1 <- y2`. It then returns a filter which accepts any points which are in the
rectangular range including the lower values but excluding the higher values.

If an array of two values are given to the RangedTwoDimensionalFilter, it interprets the values as
two x coordinates `x1` and `x2` and returns a filter which accepts any points for which `x1 <= x <
x2`.

Its `filterType` is 'RangedTwoDimensionalFilter'


| Param | Type |
| --- | --- |
| filter | <code>Array.&lt;Array.&lt;Number&gt;&gt;</code> | 

<a name="dc.pieChart"></a>
### dc.pieChart ⇒ <code>[pieChart](#dc.pieChart)</code>
The pie chart implementation is usually used to visualize a small categorical distribution.  The pie
chart uses keyAccessor to determine the slices, and valueAccessor to calculate the size of each
slice relative to the sum of all values. Slices are ordered by [ordering](#dc.baseMixin+ordering)
which defaults to sorting by key.

Examples:
- [Nasdaq 100 Index](http://dc-js.github.com/dc.js/)

**Kind**: static property of <code>[dc](#dc)</code>  
**Mixes**: <code>[capMixin](#dc.capMixin)</code>, <code>[colorMixin](#dc.colorMixin)</code>, <code>[baseMixin](#dc.baseMixin)</code>  

| Param | Type | Description |
| --- | --- | --- |
| parent | <code>String</code> &#124; <code>node</code> &#124; <code>d3.selection</code> | Any valid [d3 single selector](https://github.com/mbostock/d3/wiki/Selections#selecting-elements) specifying a dom block element such as a div; or a dom element or d3 selection. |
| [chartGroup] | <code>String</code> | The name of the chart group this chart instance should be placed in. Interaction with a chart will only trigger events and redraws within the chart's group. |

**Example**  
```js
// create a pie chart under #chart-container1 element using the default global chart group
var chart1 = dc.pieChart('#chart-container1');
// create a pie chart under #chart-container2 element using chart group A
var chart2 = dc.pieChart('#chart-container2', 'chartGroupA');
```

<<<<<<< HEAD
* [.pieChart](#dc.pieChart) ⇒ <code>PieChart</code>
  * [.slicesCap](#dc.pieChart+slicesCap) ⇒ <code>Chart</code>
  * [.externalRadiusPadding](#dc.pieChart+externalRadiusPadding) ⇒ <code>Chart</code>
  * [.innerRadius](#dc.pieChart+innerRadius) ⇒ <code>Chart</code>
  * [.radius](#dc.pieChart+radius) ⇒ <code>Chart</code>
  * [.cx](#dc.pieChart+cx) ⇒ <code>Chart</code>
  * [.cy](#dc.pieChart+cy) ⇒ <code>Chart</code>
  * [.minAngleForLabel](#dc.pieChart+minAngleForLabel) ⇒ <code>Chart</code>
  * [.emptyTitle](#dc.pieChart+emptyTitle) ⇒ <code>Chart</code>
  * [.externalLabels](#dc.pieChart+externalLabels) ⇒ <code>Chart</code>
  * [.drawPaths](#dc.pieChart+drawPaths) ⇒ <code>Chart</code>
=======
* [.pieChart](#dc.pieChart) ⇒ <code>[pieChart](#dc.pieChart)</code>
  * [.slicesCap](#dc.pieChart+slicesCap) ⇒ <code>Number</code> &#124; <code>[pieChart](#dc.pieChart)</code>
  * [.externalRadiusPadding](#dc.pieChart+externalRadiusPadding) ⇒ <code>Number</code> &#124; <code>[pieChart](#dc.pieChart)</code>
  * [.innerRadius](#dc.pieChart+innerRadius) ⇒ <code>Number</code> &#124; <code>[pieChart](#dc.pieChart)</code>
  * [.radius](#dc.pieChart+radius) ⇒ <code>Number</code> &#124; <code>[pieChart](#dc.pieChart)</code>
  * [.cx](#dc.pieChart+cx) ⇒ <code>Number</code> &#124; <code>[pieChart](#dc.pieChart)</code>
  * [.cy](#dc.pieChart+cy) ⇒ <code>Number</code> &#124; <code>[pieChart](#dc.pieChart)</code>
  * [.minAngleForLabel](#dc.pieChart+minAngleForLabel) ⇒ <code>Number</code> &#124; <code>[pieChart](#dc.pieChart)</code>
  * [.emptyTitle](#dc.pieChart+emptyTitle) ⇒ <code>String</code> &#124; <code>[pieChart](#dc.pieChart)</code>
  * [.externalLabels](#dc.pieChart+externalLabels) ⇒ <code>Number</code> &#124; <code>[pieChart](#dc.pieChart)</code>
>>>>>>> 9d8056d2

<a name="dc.pieChart+slicesCap"></a>
#### pieChart.slicesCap ⇒ <code>Number</code> &#124; <code>[pieChart](#dc.pieChart)</code>
Get or set the maximum number of slices the pie chart will generate. The top slices are determined by
value from high to low. Other slices exeeding the cap will be rolled up into one single *Others* slice.

**Kind**: instance property of <code>[pieChart](#dc.pieChart)</code>  

| Param | Type |
| --- | --- |
| [cap] | <code>Number</code> | 

<a name="dc.pieChart+externalRadiusPadding"></a>
#### pieChart.externalRadiusPadding ⇒ <code>Number</code> &#124; <code>[pieChart](#dc.pieChart)</code>
Get or set the external radius padding of the pie chart. This will force the radius of the
pie chart to become smaller or larger depending on the value.

**Kind**: instance property of <code>[pieChart](#dc.pieChart)</code>  

| Param | Type | Default |
| --- | --- | --- |
| [externalRadiusPadding] | <code>Number</code> | <code>0</code> | 

<a name="dc.pieChart+innerRadius"></a>
#### pieChart.innerRadius ⇒ <code>Number</code> &#124; <code>[pieChart](#dc.pieChart)</code>
Get or set the inner radius of the pie chart. If the inner radius is greater than 0px then the
pie chart will be rendered as a doughnut chart.

**Kind**: instance property of <code>[pieChart](#dc.pieChart)</code>  

| Param | Type | Default |
| --- | --- | --- |
| [innerRadius] | <code>Number</code> | <code>0</code> | 

<a name="dc.pieChart+radius"></a>
#### pieChart.radius ⇒ <code>Number</code> &#124; <code>[pieChart](#dc.pieChart)</code>
Get or set the outer radius. If the radius is not set, it will be half of the minimum of the
chart width and height.

**Kind**: instance property of <code>[pieChart](#dc.pieChart)</code>  

| Param | Type |
| --- | --- |
| [radius] | <code>Number</code> | 

<a name="dc.pieChart+cx"></a>
#### pieChart.cx ⇒ <code>Number</code> &#124; <code>[pieChart](#dc.pieChart)</code>
Get or set center x coordinate position. Default is center of svg.

**Kind**: instance property of <code>[pieChart](#dc.pieChart)</code>  

| Param | Type |
| --- | --- |
| [cx] | <code>Number</code> | 

<a name="dc.pieChart+cy"></a>
#### pieChart.cy ⇒ <code>Number</code> &#124; <code>[pieChart](#dc.pieChart)</code>
Get or set center y coordinate position. Default is center of svg.

**Kind**: instance property of <code>[pieChart](#dc.pieChart)</code>  

| Param | Type |
| --- | --- |
| [cy] | <code>Number</code> | 

<a name="dc.pieChart+minAngleForLabel"></a>
#### pieChart.minAngleForLabel ⇒ <code>Number</code> &#124; <code>[pieChart](#dc.pieChart)</code>
Get or set the minimal slice angle for label rendering. Any slice with a smaller angle will not
display a slice label.

**Kind**: instance property of <code>[pieChart](#dc.pieChart)</code>  

| Param | Type | Default |
| --- | --- | --- |
| [minAngleForLabel] | <code>Number</code> | <code>0.5</code> | 

<a name="dc.pieChart+emptyTitle"></a>
#### pieChart.emptyTitle ⇒ <code>String</code> &#124; <code>[pieChart](#dc.pieChart)</code>
Title to use for the only slice when there is no data.

**Kind**: instance property of <code>[pieChart](#dc.pieChart)</code>  

| Param | Type |
| --- | --- |
| [title] | <code>String</code> | 

<a name="dc.pieChart+externalLabels"></a>
#### pieChart.externalLabels ⇒ <code>Number</code> &#124; <code>[pieChart](#dc.pieChart)</code>
Position slice labels offset from the outer edge of the chart

The given argument sets the radial offset.

**Kind**: instance property of <code>[pieChart](#dc.pieChart)</code>  

| Param | Type |
| --- | --- |
| [externalLabelRadius] | <code>Number</code> | 

<a name="dc.pieChart+drawPaths"></a>
#### pieChart.drawPaths ⇒ <code>Chart</code>
Get or set whether to draw lines from pie slices to their labels.

**Kind**: instance property of <code>[pieChart](#dc.pieChart)</code>  

| Param | Type |
| --- | --- |
| [drawPaths] | <code>Boolean</code> | 

<a name="dc.barChart"></a>
### dc.barChart ⇒ <code>[barChart](#dc.barChart)</code>
Concrete bar chart/histogram implementation.

Examples:
- [Nasdaq 100 Index](http://dc-js.github.com/dc.js/)
- [Canadian City Crime Stats](http://dc-js.github.com/dc.js/crime/index.html)

**Kind**: static property of <code>[dc](#dc)</code>  
**Mixes**: <code>[stackMixin](#dc.stackMixin)</code>, <code>[coordinateGridMixin](#dc.coordinateGridMixin)</code>  

| Param | Type | Description |
| --- | --- | --- |
| parent | <code>String</code> &#124; <code>node</code> &#124; <code>d3.selection</code> &#124; <code>[compositeChart](#dc.compositeChart)</code> | Any valid [d3 single selector](https://github.com/mbostock/d3/wiki/Selections#selecting-elements) specifying a dom block element such as a div; or a dom element or d3 selection.  If the bar chart is a sub-chart in a [Composite Chart](#dc.compositeChart) then pass in the parent composite chart instance. |
| [chartGroup] | <code>String</code> | The name of the chart group this chart instance should be placed in. Interaction with a chart will only trigger events and redraws within the chart's group. |

**Example**  
```js
// create a bar chart under #chart-container1 element using the default global chart group
var chart1 = dc.barChart('#chart-container1');
// create a bar chart under #chart-container2 element using chart group A
var chart2 = dc.barChart('#chart-container2', 'chartGroupA');
// create a sub-chart under a composite parent chart
var chart3 = dc.barChart(compositeChart);
```

* [.barChart](#dc.barChart) ⇒ <code>[barChart](#dc.barChart)</code>
  * [.centerBar](#dc.barChart+centerBar) ⇒ <code>Boolean</code> &#124; <code>[barChart](#dc.barChart)</code>
  * [.barPadding](#dc.barChart+barPadding) ⇒ <code>Number</code> &#124; <code>[barChart](#dc.barChart)</code>
  * [.outerPadding](#dc.barChart+outerPadding) ⇒ <code>Number</code> &#124; <code>[barChart](#dc.barChart)</code>
  * [.gap](#dc.barChart+gap) ⇒ <code>Number</code> &#124; <code>[barChart](#dc.barChart)</code>
  * [.alwaysUseRounding](#dc.barChart+alwaysUseRounding) ⇒ <code>Boolean</code> &#124; <code>[barChart](#dc.barChart)</code>

<a name="dc.barChart+centerBar"></a>
#### barChart.centerBar ⇒ <code>Boolean</code> &#124; <code>[barChart](#dc.barChart)</code>
Whether the bar chart will render each bar centered around the data position on the x-axis.

**Kind**: instance property of <code>[barChart](#dc.barChart)</code>  

| Param | Type | Default |
| --- | --- | --- |
| [centerBar] | <code>Boolean</code> | <code>false</code> | 

<a name="dc.barChart+barPadding"></a>
#### barChart.barPadding ⇒ <code>Number</code> &#124; <code>[barChart](#dc.barChart)</code>
Get or set the spacing between bars as a fraction of bar size. Valid values are between 0-1.
Setting this value will also remove any previously set [gap](#dc.barChart+gap). See the
[d3 docs](https://github.com/mbostock/d3/wiki/Ordinal-Scales#wiki-ordinal_rangeBands)
for a visual description of how the padding is applied.

**Kind**: instance property of <code>[barChart](#dc.barChart)</code>  

| Param | Type | Default |
| --- | --- | --- |
| [barPadding] | <code>Number</code> | <code>0</code> | 

<a name="dc.barChart+outerPadding"></a>
#### barChart.outerPadding ⇒ <code>Number</code> &#124; <code>[barChart](#dc.barChart)</code>
Get or set the outer padding on an ordinal bar chart. This setting has no effect on non-ordinal charts.
Will pad the width by `padding * barWidth` on each side of the chart.

**Kind**: instance property of <code>[barChart](#dc.barChart)</code>  

| Param | Type | Default |
| --- | --- | --- |
| [padding] | <code>Number</code> | <code>0.5</code> | 

<a name="dc.barChart+gap"></a>
#### barChart.gap ⇒ <code>Number</code> &#124; <code>[barChart](#dc.barChart)</code>
Manually set fixed gap (in px) between bars instead of relying on the default auto-generated
gap.  By default the bar chart implementation will calculate and set the gap automatically
based on the number of data points and the length of the x axis.

**Kind**: instance property of <code>[barChart](#dc.barChart)</code>  

| Param | Type | Default |
| --- | --- | --- |
| [gap] | <code>Number</code> | <code>2</code> | 

<a name="dc.barChart+alwaysUseRounding"></a>
#### barChart.alwaysUseRounding ⇒ <code>Boolean</code> &#124; <code>[barChart](#dc.barChart)</code>
Set or get whether rounding is enabled when bars are centered. If false, using
rounding with centered bars will result in a warning and rounding will be ignored.  This flag
has no effect if bars are not [centered](#dc.barChart+centerBar).
When using standard d3.js rounding methods, the brush often doesn't align correctly with
centered bars since the bars are offset.  The rounding function must add an offset to
compensate, such as in the following example.

**Kind**: instance property of <code>[barChart](#dc.barChart)</code>  

| Param | Type | Default |
| --- | --- | --- |
| [alwaysUseRounding] | <code>Boolean</code> | <code>false</code> | 

**Example**  
```js
chart.round(function(n) { return Math.floor(n) + 0.5; });
```
<a name="dc.lineChart"></a>
### dc.lineChart ⇒ <code>[lineChart](#dc.lineChart)</code>
Concrete line/area chart implementation.

Examples:
- [Nasdaq 100 Index](http://dc-js.github.com/dc.js/)
- [Canadian City Crime Stats](http://dc-js.github.com/dc.js/crime/index.html)

**Kind**: static property of <code>[dc](#dc)</code>  
**Mixes**: <code>[stackMixin](#dc.stackMixin)</code>, <code>[coordinateGridMixin](#dc.coordinateGridMixin)</code>  

| Param | Type | Description |
| --- | --- | --- |
| parent | <code>String</code> &#124; <code>node</code> &#124; <code>d3.selection</code> &#124; <code>[compositeChart](#dc.compositeChart)</code> | Any valid [d3 single selector](https://github.com/mbostock/d3/wiki/Selections#selecting-elements) specifying a dom block element such as a div; or a dom element or d3 selection.  If the bar chart is a sub-chart in a [Composite Chart](#dc.compositeChart) then pass in the parent composite chart instance. |
| [chartGroup] | <code>String</code> | The name of the chart group this chart instance should be placed in. Interaction with a chart will only trigger events and redraws within the chart's group. |

**Example**  
```js
// create a line chart under #chart-container1 element using the default global chart group
var chart1 = dc.lineChart('#chart-container1');
// create a line chart under #chart-container2 element using chart group A
var chart2 = dc.lineChart('#chart-container2', 'chartGroupA');
// create a sub-chart under a composite parent chart
var chart3 = dc.lineChart(compositeChart);
```

* [.lineChart](#dc.lineChart) ⇒ <code>[lineChart](#dc.lineChart)</code>
  * [.interpolate](#dc.lineChart+interpolate) ⇒ <code>String</code> &#124; <code>[lineChart](#dc.lineChart)</code>
  * [.tension](#dc.lineChart+tension) ⇒ <code>Number</code> &#124; <code>[lineChart](#dc.lineChart)</code>
  * [.defined](#dc.lineChart+defined) ⇒ <code>function</code> &#124; <code>[lineChart](#dc.lineChart)</code>
  * [.dashStyle](#dc.lineChart+dashStyle) ⇒ <code>Array.&lt;Number&gt;</code> &#124; <code>[lineChart](#dc.lineChart)</code>
  * [.renderArea](#dc.lineChart+renderArea) ⇒ <code>Boolean</code> &#124; <code>[lineChart](#dc.lineChart)</code>
  * [.xyTipsOn](#dc.lineChart+xyTipsOn) ⇒ <code>Boolean</code> &#124; <code>[lineChart](#dc.lineChart)</code>
  * [.dotRadius](#dc.lineChart+dotRadius) ⇒ <code>Number</code> &#124; <code>[lineChart](#dc.lineChart)</code>
  * [.renderDataPoints](#dc.lineChart+renderDataPoints) ⇒ <code>Object</code> &#124; <code>[lineChart](#dc.lineChart)</code>

<a name="dc.lineChart+interpolate"></a>
#### lineChart.interpolate ⇒ <code>String</code> &#124; <code>[lineChart](#dc.lineChart)</code>
Gets or sets the interpolator to use for lines drawn, by string name, allowing e.g. step
functions, splines, and cubic interpolation.  This is passed to
[d3.svg.line.interpolate](https://github.com/mbostock/d3/wiki/SVG-Shapes#line_interpolate) and
[d3.svg.area.interpolate](https://github.com/mbostock/d3/wiki/SVG-Shapes#area_interpolate),
where you can find a complete list of valid arguments

**Kind**: instance property of <code>[lineChart](#dc.lineChart)</code>  
**See**

- [d3.svg.line.interpolate](https://github.com/mbostock/d3/wiki/SVG-Shapes#line_interpolate)
- [d3.svg.area.interpolate](https://github.com/mbostock/d3/wiki/SVG-Shapes#area_interpolate)


| Param | Type | Default |
| --- | --- | --- |
| [interpolate] | <code>String</code> | <code>&#x27;linear&#x27;</code> | 

<a name="dc.lineChart+tension"></a>
#### lineChart.tension ⇒ <code>Number</code> &#124; <code>[lineChart](#dc.lineChart)</code>
Gets or sets the tension to use for lines drawn, in the range 0 to 1.
This parameter further customizes the interpolation behavior.  It is passed to
[d3.svg.line.tension](https://github.com/mbostock/d3/wiki/SVG-Shapes#line_tension) and
[d3.svg.area.tension](https://github.com/mbostock/d3/wiki/SVG-Shapes#area_tension).

**Kind**: instance property of <code>[lineChart](#dc.lineChart)</code>  
**See**

- [d3.svg.line.interpolate](https://github.com/mbostock/d3/wiki/SVG-Shapes#line_interpolate)
- [d3.svg.area.interpolate](https://github.com/mbostock/d3/wiki/SVG-Shapes#area_interpolate)


| Param | Type | Default |
| --- | --- | --- |
| [tension] | <code>Number</code> | <code>0.7</code> | 

<a name="dc.lineChart+defined"></a>
#### lineChart.defined ⇒ <code>function</code> &#124; <code>[lineChart](#dc.lineChart)</code>
Gets or sets a function that will determine discontinuities in the line which should be
skipped: the path will be broken into separate subpaths if some points are undefined.
This function is passed to
[d3.svg.line.defined](https://github.com/mbostock/d3/wiki/SVG-Shapes#line_defined)

Note: crossfilter will sometimes coerce nulls to 0, so you may need to carefully write
custom reduce functions to get this to work, depending on your data. See
https://github.com/dc-js/dc.js/issues/615#issuecomment-49089248

**Kind**: instance property of <code>[lineChart](#dc.lineChart)</code>  
**See**: [d3.svg.line.defined](https://github.com/mbostock/d3/wiki/SVG-Shapes#line_defined)  

| Param | Type |
| --- | --- |
| [defined] | <code>function</code> | 

<a name="dc.lineChart+dashStyle"></a>
#### lineChart.dashStyle ⇒ <code>Array.&lt;Number&gt;</code> &#124; <code>[lineChart](#dc.lineChart)</code>
Set the line's d3 dashstyle. This value becomes the 'stroke-dasharray' of line. Defaults to empty
array (solid line).

**Kind**: instance property of <code>[lineChart](#dc.lineChart)</code>  
**See**: [stroke-dasharray](https://developer.mozilla.org/en-US/docs/Web/SVG/Attribute/stroke-dasharray)  

| Param | Type | Default |
| --- | --- | --- |
| [dashStyle] | <code>Array.&lt;Number&gt;</code> | <code>[]</code> | 

**Example**  
```js
// create a Dash Dot Dot Dot
chart.dashStyle([3,1,1,1]);
```
<a name="dc.lineChart+renderArea"></a>
#### lineChart.renderArea ⇒ <code>Boolean</code> &#124; <code>[lineChart](#dc.lineChart)</code>
Get or set render area flag. If the flag is set to true then the chart will render the area
beneath each line and the line chart effectively becomes an area chart.

**Kind**: instance property of <code>[lineChart](#dc.lineChart)</code>  

| Param | Type | Default |
| --- | --- | --- |
| [renderArea] | <code>Boolean</code> | <code>false</code> | 

<a name="dc.lineChart+xyTipsOn"></a>
#### lineChart.xyTipsOn ⇒ <code>Boolean</code> &#124; <code>[lineChart](#dc.lineChart)</code>
Turn on/off the mouseover behavior of an individual data point which renders a circle and x/y axis
dashed lines back to each respective axis.  This is ignored if the chart
[brush](#dc.coordinateGridMixin+brushOn) is on

**Kind**: instance property of <code>[lineChart](#dc.lineChart)</code>  

| Param | Type | Default |
| --- | --- | --- |
| [xyTipsOn] | <code>Boolean</code> | <code>false</code> | 

<a name="dc.lineChart+dotRadius"></a>
#### lineChart.dotRadius ⇒ <code>Number</code> &#124; <code>[lineChart](#dc.lineChart)</code>
Get or set the radius (in px) for dots displayed on the data points.

**Kind**: instance property of <code>[lineChart](#dc.lineChart)</code>  

| Param | Type | Default |
| --- | --- | --- |
| [dotRadius] | <code>Number</code> | <code>5</code> | 

<a name="dc.lineChart+renderDataPoints"></a>
#### lineChart.renderDataPoints ⇒ <code>Object</code> &#124; <code>[lineChart](#dc.lineChart)</code>
Always show individual dots for each datapoint.
If `options` is falsy, it disables data point rendering.

If no `options` are provided, the current `options` values are instead returned.

**Kind**: instance property of <code>[lineChart](#dc.lineChart)</code>  

| Param | Type | Default |
| --- | --- | --- |
| [options] | <code>Object</code> | <code>{fillOpacity: 0.8, strokeOpacity: 0.8, radius: 2}</code> | 

**Example**  
```js
chart.renderDataPoints({radius: 2, fillOpacity: 0.8, strokeOpacity: 0.8})
```
<a name="dc.dataCount"></a>
### dc.dataCount ⇒ <code>[dataCount](#dc.dataCount)</code>
The data count widget is a simple widget designed to display the number of records selected by the
current filters out of the total number of records in the data set. Once created the data count widget
will automatically update the text content of the following elements under the parent element.

'.total-count' - total number of records
'.filter-count' - number of records matched by the current filters

Examples:
- [Nasdaq 100 Index](http://dc-js.github.com/dc.js/)

**Kind**: static property of <code>[dc](#dc)</code>  
**Mixes**: <code>[baseMixin](#dc.baseMixin)</code>  

| Param | Type | Description |
| --- | --- | --- |
| parent | <code>String</code> &#124; <code>node</code> &#124; <code>d3.selection</code> | Any valid [d3 single selector](https://github.com/mbostock/d3/wiki/Selections#selecting-elements) specifying a dom block element such as a div; or a dom element or d3 selection. |
| [chartGroup] | <code>String</code> | The name of the chart group this chart instance should be placed in. Interaction with a chart will only trigger events and redraws within the chart's group. |

**Example**  
```js
var ndx = crossfilter(data);
var all = ndx.groupAll();

dc.dataCount('.dc-data-count')
    .dimension(ndx)
    .group(all);
```

* [.dataCount](#dc.dataCount) ⇒ <code>[dataCount](#dc.dataCount)</code>
  * [.html](#dc.dataCount+html) ⇒ <code>Object</code> &#124; <code>[dataCount](#dc.dataCount)</code>
  * [.formatNumber](#dc.dataCount+formatNumber) ⇒ <code>function</code> &#124; <code>[dataCount](#dc.dataCount)</code>

<a name="dc.dataCount+html"></a>
#### dataCount.html ⇒ <code>Object</code> &#124; <code>[dataCount](#dc.dataCount)</code>
Gets or sets an optional object specifying HTML templates to use depending how many items are
selected. The text `%total-count` will replaced with the total number of records, and the text
`%filter-count` will be replaced with the number of selected records.
- all: HTML template to use if all items are selected
- some: HTML template to use if not all items are selected

**Kind**: instance property of <code>[dataCount](#dc.dataCount)</code>  

| Param | Type |
| --- | --- |
| [options] | <code>Object</code> | 

**Example**  
```js
counter.html({
     some: '%filter-count out of %total-count records selected',
     all: 'All records selected. Click on charts to apply filters'
})
```
<a name="dc.dataCount+formatNumber"></a>
#### dataCount.formatNumber ⇒ <code>function</code> &#124; <code>[dataCount](#dc.dataCount)</code>
Gets or sets an optional function to format the filter count and total count.

**Kind**: instance property of <code>[dataCount](#dc.dataCount)</code>  
**See**: [d3.format](https://github.com/mbostock/d3/wiki/Formatting)  

| Param | Type | Default |
| --- | --- | --- |
| [formatter] | <code>function</code> | <code>d3.format(&#x27;.2g&#x27;)</code> | 

**Example**  
```js
counter.formatNumber(d3.format('.2g'))
```
<a name="dc.dataTable"></a>
### dc.dataTable ⇒ <code>[dataTable](#dc.dataTable)</code>
The data table is a simple widget designed to list crossfilter focused data set (rows being
filtered) in a good old tabular fashion.

Note: Unlike other charts, the data table (and data grid chart) use the group attribute as a keying function
for [nesting](https://github.com/mbostock/d3/wiki/Arrays#-nest) the data together in groups.
Do not pass in a crossfilter group as this will not work.

Examples:
- [Nasdaq 100 Index](http://dc-js.github.com/dc.js/)

**Kind**: static property of <code>[dc](#dc)</code>  
**Mixes**: <code>[baseMixin](#dc.baseMixin)</code>  

| Param | Type | Description |
| --- | --- | --- |
| parent | <code>String</code> &#124; <code>node</code> &#124; <code>d3.selection</code> | Any valid [d3 single selector](https://github.com/mbostock/d3/wiki/Selections#selecting-elements) specifying a dom block element such as a div; or a dom element or d3 selection. |
| [chartGroup] | <code>String</code> | The name of the chart group this chart instance should be placed in. Interaction with a chart will only trigger events and redraws within the chart's group. |


<<<<<<< HEAD
* [.dataTable](#dc.dataTable) ⇒ <code>DataTable</code>
  * [.size](#dc.dataTable+size) ⇒ <code>Chart</code>
  * [.beginSlice](#dc.dataTable+beginSlice) ⇒ <code>Chart</code>
  * [.endSlice](#dc.dataTable+endSlice) ⇒ <code>Chart</code>
  * [.columns](#dc.dataTable+columns) ⇒ <code>Chart</code>
  * [.sortBy](#dc.dataTable+sortBy) ⇒ <code>Chart</code>
  * [.order](#dc.dataTable+order) ⇒ <code>Chart</code>
  * [.showGroups](#dc.dataTable+showGroups) ⇒ <code>Chart</code>
=======
* [.dataTable](#dc.dataTable) ⇒ <code>[dataTable](#dc.dataTable)</code>
  * [.size](#dc.dataTable+size) ⇒ <code>Number</code> &#124; <code>[dataTable](#dc.dataTable)</code>
  * [.columns](#dc.dataTable+columns) ⇒ <code>Array.&lt;function()&gt;</code> &#124; <code>[dataTable](#dc.dataTable)</code>
  * [.sortBy](#dc.dataTable+sortBy) ⇒ <code>function</code> &#124; <code>[dataTable](#dc.dataTable)</code>
  * [.order](#dc.dataTable+order) ⇒ <code>function</code> &#124; <code>[dataTable](#dc.dataTable)</code>
  * [.showGroups](#dc.dataTable+showGroups) ⇒ <code>Boolean</code> &#124; <code>[dataTable](#dc.dataTable)</code>
>>>>>>> 9d8056d2

<a name="dc.dataTable+size"></a>
#### dataTable.size ⇒ <code>Number</code> &#124; <code>[dataTable](#dc.dataTable)</code>
Get or set the table size which determines the number of rows displayed by the widget.

**Kind**: instance property of <code>[dataTable](#dc.dataTable)</code>  

| Param | Type | Default |
| --- | --- | --- |
| [size] | <code>Number</code> | <code>25</code> | 

<a name="dc.dataTable+beginSlice"></a>
#### dataTable.beginSlice ⇒ <code>Chart</code>
Get or set the index of the beginning slice which determines which entries get displayed
by the widget. Useful when implementing pagination.

Note: the sortBy function will determine how the rows are ordered for pagination purposes.
See the [table pagination example](http://dc-js.github.io/dc.js/examples/table-pagination.html)
to see how to add a user interface to control the slicing.

**Kind**: instance property of <code>[dataTable](#dc.dataTable)</code>  

| Param | Type | Default |
| --- | --- | --- |
| [beginSlice] | <code>Number</code> | <code>0</code> | 

<a name="dc.dataTable+endSlice"></a>
#### dataTable.endSlice ⇒ <code>Chart</code>
Get or set the index of the end slice which determines which entries get displayed by the
widget. Useful when implementing pagination. See [`beginSlice`](#dc.dataTable+beginSlice) for more information.

**Kind**: instance property of <code>[dataTable](#dc.dataTable)</code>  

| Param | Type |
| --- | --- |
| [endSlice] | <code>Number</code> &#124; <code>undefined</code> | 

<a name="dc.dataTable+columns"></a>
#### dataTable.columns ⇒ <code>Array.&lt;function()&gt;</code> &#124; <code>[dataTable](#dc.dataTable)</code>
Get or set column functions. The data table widget now supports several methods of specifying
the columns to display.  The original method, first shown below, uses an array of functions to
generate dynamic columns. Column functions are simple javascript functions with only one input
argument `d` which represents a row in the data set. The return value of these functions will be
used directly to generate table content for each cell. However, this method requires the .html
table entry to have a fixed set of column headers.

The second example shows you can simply list the data (d) content directly without
specifying it as a function, except where necessary (ie, computed columns).  Note
the data element accessor name is capitalized when displayed in the table. You can
also mix in functions as desired or necessary, but you must use the
`Object = [Label, Fn]` method as shown below.
You may wish to override the following two functions, which are internally used to
translate the column information or function into a displayed header. The first one
is used on the simple "string" column specifier, the second is used to transform the
String(fn) into something displayable. For the Stock example, the function for Change
becomes a header of `d.close - d.open`.

`_chart._doColumnHeaderCapitalize` `_chart._doColumnHeaderFnToString`
You may use your own Object definition, however you must then override
`_chart._doColumnHeaderFormat`, `_chart._doColumnValueFormat`
Be aware that fields without numberFormat specification will be displayed just as
they are stored in the data, unformatted.

The third example, where all fields are specified using the Object = [Label, Fn] method.

**Kind**: instance property of <code>[dataTable](#dc.dataTable)</code>  
**Returns**: <code>Array.&lt;function()&gt;</code> - }<code>[dataTable](#dc.dataTable)</code>  

| Param | Type | Default |
| --- | --- | --- |
| [columns] | <code>Array.&lt;function()&gt;</code> | <code>[]</code> | 

**Example**  
```js
chart.columns([
    function(d) { return d.date; },
    function(d) { return d.open; },
    function(d) { return d.close; },
    function(d) { return numberFormat(d.close - d.open); },
    function(d) { return d.volume; }
]);
```
**Example**  
```js
chart.columns([
    "date",    // d["date"], ie, a field accessor; capitalized automatically
    "open",    // ...
    "close",   // ...
    ["Change", // Specify an Object = [Label, Fn]
        function (d) { return numberFormat(d.close - d.open); }],
    "volume"   // d["volume"], ie, a field accessor; capitalized automatically
]);
```
**Example**  
```js
chart.columns([
    ["Date",   // Specify an Object = [Label, Fn]
        function (d) { return d.date; }],
    ["Open",
        function (d) { return numberFormat(d.open); }],
    ["Close",
        function (d) { return numberFormat(d.close); }],
    ["Change",
        function (d) { return numberFormat(d.close - d.open); }],
    ["Volume",
        function (d) { return d.volume; }]
]);
```
<a name="dc.dataTable+sortBy"></a>
#### dataTable.sortBy ⇒ <code>function</code> &#124; <code>[dataTable](#dc.dataTable)</code>
Get or set sort-by function. This function works as a value accessor at row level and returns a
particular field to be sorted by. Default value: identity function

**Kind**: instance property of <code>[dataTable](#dc.dataTable)</code>  

| Param | Type |
| --- | --- |
| [sortBy] | <code>function</code> | 

**Example**  
```js
chart.sortBy(function(d) {
    return d.date;
});
```
<a name="dc.dataTable+order"></a>
#### dataTable.order ⇒ <code>function</code> &#124; <code>[dataTable](#dc.dataTable)</code>
Get or set sort order.

**Kind**: instance property of <code>[dataTable](#dc.dataTable)</code>  
**See**

- [d3.ascending](https://github.com/mbostock/d3/wiki/Arrays#d3_ascending)
- [d3.descending](https://github.com/mbostock/d3/wiki/Arrays#d3_descending)


| Param | Type | Default |
| --- | --- | --- |
| [order] | <code>function</code> | <code>d3.ascending</code> | 

**Example**  
```js
chart.order(d3.descending);
```
<a name="dc.dataTable+showGroups"></a>
#### dataTable.showGroups ⇒ <code>Boolean</code> &#124; <code>[dataTable](#dc.dataTable)</code>
Get or set if group rows will be shown.

The .group() getter-setter must be provided in either case.

**Kind**: instance property of <code>[dataTable](#dc.dataTable)</code>  

| Param | Type | Default |
| --- | --- | --- |
| [showGroups] | <code>Boolean</code> | <code>true</code> | 

**Example**  
```js
chart
    .group([value], [name])
    .showGroups(true|false);
```
<a name="dc.dataGrid"></a>
### dc.dataGrid ⇒ <code>[dataGrid](#dc.dataGrid)</code>
Data grid is a simple widget designed to list the filtered records, providing
a simple way to define how the items are displayed.

Note: Unlike other charts, the data grid chart (and data table) use the group attribute as a keying function
for [nesting](https://github.com/mbostock/d3/wiki/Arrays#-nest) the data together in groups.
Do not pass in a crossfilter group as this will not work.

Examples:
- [List of members of the european parliament](http://europarl.me/dc.js/web/ep/index.html)

**Kind**: static property of <code>[dc](#dc)</code>  
**Mixes**: <code>[baseMixin](#dc.baseMixin)</code>  

| Param | Type | Description |
| --- | --- | --- |
| parent | <code>String</code> &#124; <code>node</code> &#124; <code>d3.selection</code> | Any valid [d3 single selector](https://github.com/mbostock/d3/wiki/Selections#selecting-elements) specifying a dom block element such as a div; or a dom element or d3 selection. |
| [chartGroup] | <code>String</code> | The name of the chart group this chart instance should be placed in. Interaction with a chart will only trigger events and redraws within the chart's group. |


* [.dataGrid](#dc.dataGrid) ⇒ <code>[dataGrid](#dc.dataGrid)</code>
  * [.beginSlice](#dc.dataGrid+beginSlice) ⇒ <code>Number</code> &#124; <code>[dataGrid](#dc.dataGrid)</code>
  * [.endSlice](#dc.dataGrid+endSlice) ⇒ <code>Number</code> &#124; <code>[dataGrid](#dc.dataGrid)</code>
  * [.size](#dc.dataGrid+size) ⇒ <code>Number</code> &#124; <code>[dataGrid](#dc.dataGrid)</code>
  * [.html](#dc.dataGrid+html) ⇒ <code>function</code> &#124; <code>[dataGrid](#dc.dataGrid)</code>
  * [.htmlGroup](#dc.dataGrid+htmlGroup) ⇒ <code>function</code> &#124; <code>[dataGrid](#dc.dataGrid)</code>
  * [.sortBy](#dc.dataGrid+sortBy) ⇒ <code>function</code> &#124; <code>[dataGrid](#dc.dataGrid)</code>
  * [.order](#dc.dataGrid+order) ⇒ <code>function</code> &#124; <code>[dataGrid](#dc.dataGrid)</code>

<a name="dc.dataGrid+beginSlice"></a>
<<<<<<< HEAD
#### dataGrid.beginSlice ⇒ <code>Chart</code>
Get or set the index of the beginning slice which determines which entries get displayed by the widget.
=======
#### dataGrid.beginSlice ⇒ <code>Number</code> &#124; <code>[dataGrid](#dc.dataGrid)</code>
Get or set the index of the beginning slice which determines which entries get displayed by the widget
>>>>>>> 9d8056d2
Useful when implementing pagination.

**Kind**: instance property of <code>[dataGrid](#dc.dataGrid)</code>  

| Param | Type | Default |
| --- | --- | --- |
| [beginSlice] | <code>Number</code> | <code>0</code> | 

<a name="dc.dataGrid+endSlice"></a>
#### dataGrid.endSlice ⇒ <code>Number</code> &#124; <code>[dataGrid](#dc.dataGrid)</code>
Get or set the index of the end slice which determines which entries get displayed by the widget
Useful when implementing pagination.

**Kind**: instance property of <code>[dataGrid](#dc.dataGrid)</code>  

| Param | Type |
| --- | --- |
| [endSlice] | <code>Number</code> | 

<a name="dc.dataGrid+size"></a>
#### dataGrid.size ⇒ <code>Number</code> &#124; <code>[dataGrid](#dc.dataGrid)</code>
Get or set the grid size which determines the number of items displayed by the widget.

**Kind**: instance property of <code>[dataGrid](#dc.dataGrid)</code>  

| Param | Type | Default |
| --- | --- | --- |
| [size] | <code>Number</code> | <code>999</code> | 

<a name="dc.dataGrid+html"></a>
#### dataGrid.html ⇒ <code>function</code> &#124; <code>[dataGrid](#dc.dataGrid)</code>
Get or set the function that formats an item. The data grid widget uses a
function to generate dynamic html. Use your favourite templating engine or
generate the string directly.

**Kind**: instance property of <code>[dataGrid](#dc.dataGrid)</code>  

| Param | Type |
| --- | --- |
| [html] | <code>function</code> | 

**Example**  
```js
chart.html(function (d) { return '<div class='item '+data.exampleCategory+''>'+data.exampleString+'</div>';});
```
<a name="dc.dataGrid+htmlGroup"></a>
#### dataGrid.htmlGroup ⇒ <code>function</code> &#124; <code>[dataGrid](#dc.dataGrid)</code>
Get or set the function that formats a group label.

**Kind**: instance property of <code>[dataGrid](#dc.dataGrid)</code>  

| Param | Type |
| --- | --- |
| [htmlGroup] | <code>function</code> | 

**Example**  
```js
chart.htmlGroup (function (d) { return '<h2>'.d.key . 'with ' . d.values.length .' items</h2>'});
```
<a name="dc.dataGrid+sortBy"></a>
#### dataGrid.sortBy ⇒ <code>function</code> &#124; <code>[dataGrid](#dc.dataGrid)</code>
Get or set sort-by function. This function works as a value accessor at the item
level and returns a particular field to be sorted.

**Kind**: instance property of <code>[dataGrid](#dc.dataGrid)</code>  

| Param | Type |
| --- | --- |
| [sortByFunction] | <code>function</code> | 

**Example**  
```js
chart.sortBy(function(d) {
    return d.date;
});
```
<a name="dc.dataGrid+order"></a>
#### dataGrid.order ⇒ <code>function</code> &#124; <code>[dataGrid](#dc.dataGrid)</code>
Get or set sort order function.

**Kind**: instance property of <code>[dataGrid](#dc.dataGrid)</code>  
**See**

- [d3.ascending](https://github.com/mbostock/d3/wiki/Arrays#d3_ascending)
- [d3.descending](https://github.com/mbostock/d3/wiki/Arrays#d3_descending)


| Param | Type | Default |
| --- | --- | --- |
| [order] | <code>function</code> | <code>d3.ascending</code> | 

**Example**  
```js
chart.order(d3.descending);
```
<a name="dc.bubbleChart"></a>
### dc.bubbleChart ⇒ <code>[bubbleChart](#dc.bubbleChart)</code>
A concrete implementation of a general purpose bubble chart that allows data visualization using the
following dimensions:
- x axis position
- y axis position
- bubble radius
- color
Examples:
- [Nasdaq 100 Index](http://dc-js.github.com/dc.js/)
- [US Venture Capital Landscape 2011](http://dc-js.github.com/dc.js/vc/index.html)

**Kind**: static property of <code>[dc](#dc)</code>  
**Mixes**: <code>[bubbleMixin](#dc.bubbleMixin)</code>, <code>[coordinateGridMixin](#dc.coordinateGridMixin)</code>  

| Param | Type | Description |
| --- | --- | --- |
| parent | <code>String</code> &#124; <code>node</code> &#124; <code>d3.selection</code> | Any valid [d3 single selector](https://github.com/mbostock/d3/wiki/Selections#selecting-elements) specifying a dom block element such as a div; or a dom element or d3 selection. |
| [chartGroup] | <code>String</code> | The name of the chart group this chart instance should be placed in. Interaction with a chart will only trigger events and redraws within the chart's group. |

**Example**  
```js
// create a bubble chart under #chart-container1 element using the default global chart group
var bubbleChart1 = dc.bubbleChart('#chart-container1');
// create a bubble chart under #chart-container2 element using chart group A
var bubbleChart2 = dc.bubbleChart('#chart-container2', 'chartGroupA');
```
<a name="dc.bubbleChart+elasticRadius"></a>
#### bubbleChart.elasticRadius ⇒ <code>Boolean</code> &#124; <code>[bubbleChart](#dc.bubbleChart)</code>
Turn on or off the elastic bubble radius feature, or return the value of the flag. If this
feature is turned on, then bubble radii will be automatically rescaled to fit the chart better.

**Kind**: instance property of <code>[bubbleChart](#dc.bubbleChart)</code>  

| Param | Type | Default |
| --- | --- | --- |
| [elasticRadius] | <code>Boolean</code> | <code>false</code> | 

<a name="dc.compositeChart"></a>
### dc.compositeChart ⇒ <code>[compositeChart](#dc.compositeChart)</code>
Composite charts are a special kind of chart that render multiple charts on the same Coordinate
Grid. You can overlay (compose) different bar/line/area charts in a single composite chart to
achieve some quite flexible charting effects.

**Kind**: static property of <code>[dc](#dc)</code>  
**Mixes**: <code>[coordinateGridMixin](#dc.coordinateGridMixin)</code>  

| Param | Type | Description |
| --- | --- | --- |
| parent | <code>String</code> &#124; <code>node</code> &#124; <code>d3.selection</code> | Any valid [d3 single selector](https://github.com/mbostock/d3/wiki/Selections#selecting-elements) specifying a dom block element such as a div; or a dom element or d3 selection. |
| [chartGroup] | <code>String</code> | The name of the chart group this chart instance should be placed in. Interaction with a chart will only trigger events and redraws within the chart's group. |

**Example**  
```js
// create a composite chart under #chart-container1 element using the default global chart group
var compositeChart1 = dc.compositeChart('#chart-container1');
// create a composite chart under #chart-container2 element using chart group A
var compositeChart2 = dc.compositeChart('#chart-container2', 'chartGroupA');
```

<<<<<<< HEAD
* [.compositeChart](#dc.compositeChart) ⇒ <code>CompositeChart</code>
  * [.useRightAxisGridLines](#dc.compositeChart+useRightAxisGridLines) ⇒ <code>Chart</code>
  * [.childOptions](#dc.compositeChart+childOptions) ⇒ <code>Chart</code>
  * [.rightYAxisLabel](#dc.compositeChart+rightYAxisLabel) ⇒ <code>Chart</code>
  * [.compose](#dc.compositeChart+compose) ⇒ <code>Chart</code>
  * [.children](#dc.compositeChart+children) ⇒ <code>Array.&lt;Chart&gt;</code>
  * [.shareColors](#dc.compositeChart+shareColors) ⇒ <code>Chart</code>
  * [.shareTitle](#dc.compositeChart+shareTitle) ⇒ <code>Chart</code>
  * [.rightY](#dc.compositeChart+rightY) ⇒ <code>Chart</code>
  * [.alignYAxes](#dc.compositeChart+alignYAxes) ⇒ <code>Chart</code>
  * [.rightYAxis](#dc.compositeChart+rightYAxis) ⇒ <code>Chart</code>
=======
* [.compositeChart](#dc.compositeChart) ⇒ <code>[compositeChart](#dc.compositeChart)</code>
  * [.useRightAxisGridLines](#dc.compositeChart+useRightAxisGridLines) ⇒ <code>Boolean</code> &#124; <code>[compositeChart](#dc.compositeChart)</code>
  * [.childOptions](#dc.compositeChart+childOptions) ⇒ <code>Object</code> &#124; <code>[compositeChart](#dc.compositeChart)</code>
  * [.rightYAxisLabel](#dc.compositeChart+rightYAxisLabel) ⇒ <code>String</code> &#124; <code>[compositeChart](#dc.compositeChart)</code>
  * [.compose](#dc.compositeChart+compose) ⇒ <code>[compositeChart](#dc.compositeChart)</code>
  * [.children](#dc.compositeChart+children) ⇒ <code>[Array.&lt;baseMixin&gt;](#dc.baseMixin)</code>
  * [.shareColors](#dc.compositeChart+shareColors) ⇒ <code>Boolean</code> &#124; <code>[compositeChart](#dc.compositeChart)</code>
  * [.shareTitle](#dc.compositeChart+shareTitle) ⇒ <code>Boolean</code> &#124; <code>[compositeChart](#dc.compositeChart)</code>
  * [.rightY](#dc.compositeChart+rightY) ⇒ <code>d3.scale</code> &#124; <code>[compositeChart](#dc.compositeChart)</code>
  * [.rightYAxis](#dc.compositeChart+rightYAxis) ⇒ <code>d3.svg.axis</code> &#124; <code>[compositeChart](#dc.compositeChart)</code>
>>>>>>> 9d8056d2

<a name="dc.compositeChart+useRightAxisGridLines"></a>
#### compositeChart.useRightAxisGridLines ⇒ <code>Boolean</code> &#124; <code>[compositeChart](#dc.compositeChart)</code>
Get or set whether to draw gridlines from the right y axis.  Drawing from the left y axis is the
default behavior. This option is only respected when subcharts with both left and right y-axes
are present.

**Kind**: instance property of <code>[compositeChart](#dc.compositeChart)</code>  

| Param | Type | Default |
| --- | --- | --- |
| [useRightAxisGridLines] | <code>Boolean</code> | <code>false</code> | 

<a name="dc.compositeChart+childOptions"></a>
#### compositeChart.childOptions ⇒ <code>Object</code> &#124; <code>[compositeChart](#dc.compositeChart)</code>
Get or set chart-specific options for all child charts. This is equivalent to calling
[.options](#dc.baseMixin+options) on each child chart.

**Kind**: instance property of <code>[compositeChart](#dc.compositeChart)</code>  

| Param | Type |
| --- | --- |
| [childOptions] | <code>Object</code> | 

<a name="dc.compositeChart+rightYAxisLabel"></a>
#### compositeChart.rightYAxisLabel ⇒ <code>String</code> &#124; <code>[compositeChart](#dc.compositeChart)</code>
Set or get the right y axis label.

**Kind**: instance property of <code>[compositeChart](#dc.compositeChart)</code>  

| Param | Type |
| --- | --- |
| [rightYAxisLabel] | <code>String</code> | 
| [padding] | <code>Number</code> | 

<a name="dc.compositeChart+compose"></a>
#### compositeChart.compose ⇒ <code>[compositeChart](#dc.compositeChart)</code>
Combine the given charts into one single composite coordinate grid chart.

**Kind**: instance property of <code>[compositeChart](#dc.compositeChart)</code>  

| Param | Type |
| --- | --- |
| [subChartArray] | <code>Array.&lt;Chart&gt;</code> | 

**Example**  
```js
moveChart.compose([
    // when creating sub-chart you need to pass in the parent chart
    dc.lineChart(moveChart)
        .group(indexAvgByMonthGroup) // if group is missing then parent's group will be used
        .valueAccessor(function (d){return d.value.avg;})
        // most of the normal functions will continue to work in a composed chart
        .renderArea(true)
        .stack(monthlyMoveGroup, function (d){return d.value;})
        .title(function (d){
            var value = d.value.avg?d.value.avg:d.value;
            if(isNaN(value)) value = 0;
            return dateFormat(d.key) + '\n' + numberFormat(value);
        }),
    dc.barChart(moveChart)
        .group(volumeByMonthGroup)
        .centerBar(true)
]);
```
<a name="dc.compositeChart+children"></a>
#### compositeChart.children ⇒ <code>[Array.&lt;baseMixin&gt;](#dc.baseMixin)</code>
Returns the child charts which are composed into the composite chart.

**Kind**: instance property of <code>[compositeChart](#dc.compositeChart)</code>  
<a name="dc.compositeChart+shareColors"></a>
#### compositeChart.shareColors ⇒ <code>Boolean</code> &#124; <code>[compositeChart](#dc.compositeChart)</code>
Get or set color sharing for the chart. If set, the [.colors()](#dc.colorMixin+colors) value from this chart
will be shared with composed children. Additionally if the child chart implements
Stackable and has not set a custom .colorAccessor, then it will generate a color
specific to its order in the composition.

**Kind**: instance property of <code>[compositeChart](#dc.compositeChart)</code>  

| Param | Type | Default |
| --- | --- | --- |
| [shareColors] | <code>Boolean</code> | <code>false</code> | 

<a name="dc.compositeChart+shareTitle"></a>
#### compositeChart.shareTitle ⇒ <code>Boolean</code> &#124; <code>[compositeChart](#dc.compositeChart)</code>
Get or set title sharing for the chart. If set, the [.title()](#dc.baseMixin+title) value from
this chart will be shared with composed children.

**Kind**: instance property of <code>[compositeChart](#dc.compositeChart)</code>  

| Param | Type | Default |
| --- | --- | --- |
| [shareTitle] | <code>Boolean</code> | <code>true</code> | 

<a name="dc.compositeChart+rightY"></a>
#### compositeChart.rightY ⇒ <code>d3.scale</code> &#124; <code>[compositeChart](#dc.compositeChart)</code>
Get or set the y scale for the right axis. The right y scale is typically automatically
generated by the chart implementation.

**Kind**: instance property of <code>[compositeChart](#dc.compositeChart)</code>  
**See**: [d3.scale](https://github.com/mbostock/d3/wiki/Scales)  

| Param | Type |
| --- | --- |
| [yScale] | <code>d3.scale</code> | 

<a name="dc.compositeChart+alignYAxes"></a>
#### compositeChart.alignYAxes ⇒ <code>Chart</code>
Get or set alignment between left and right y axes. A line connecting '0' on both y axis
will be parallel to x axis.

**Kind**: instance property of <code>[compositeChart](#dc.compositeChart)</code>  

| Param | Type | Default |
| --- | --- | --- |
| [alignYAxes] | <code>Boolean</code> | <code>false</code> | 

<a name="dc.compositeChart+rightYAxis"></a>
#### compositeChart.rightYAxis ⇒ <code>d3.svg.axis</code> &#124; <code>[compositeChart](#dc.compositeChart)</code>
Set or get the right y axis used by the composite chart. This function is most useful when y
axis customization is required. The y axis in dc.js is an instance of a [d3 axis
object](https://github.com/mbostock/d3/wiki/SVG-Axes#wiki-_axis) therefore it supports any valid
d3 axis manipulation. **Caution**: The y axis is usually generated internally by dc;
resetting it may cause unexpected results.

**Kind**: instance property of <code>[compositeChart](#dc.compositeChart)</code>  
**See**: [d3.svg.axis](https://github.com/mbostock/d3/wiki/SVG-Axes)  

| Param | Type |
| --- | --- |
| [rightYAxis] | <code>d3.svg.axis</code> | 

**Example**  
```js
// customize y axis tick format
chart.rightYAxis().tickFormat(function (v) {return v + '%';});
// customize y axis tick values
chart.rightYAxis().tickValues([0, 100, 200, 300]);
```
<a name="dc.seriesChart"></a>
### dc.seriesChart ⇒ <code>[seriesChart](#dc.seriesChart)</code>
A series chart is a chart that shows multiple series of data overlaid on one chart, where the
series is specified in the data. It is a specialization of Composite Chart and inherits all
composite features other than recomposing the chart.

Examples:
- [Series Chart](http://dc-js.github.io/dc.js/examples/series.html)

**Kind**: static property of <code>[dc](#dc)</code>  
**Mixes**: <code>[compositeChart](#dc.compositeChart)</code>  

| Param | Type | Description |
| --- | --- | --- |
| parent | <code>String</code> &#124; <code>node</code> &#124; <code>d3.selection</code> | Any valid [d3 single selector](https://github.com/mbostock/d3/wiki/Selections#selecting-elements) specifying a dom block element such as a div; or a dom element or d3 selection. |
| [chartGroup] | <code>String</code> | The name of the chart group this chart instance should be placed in. Interaction with a chart will only trigger events and redraws within the chart's group. |

**Example**  
```js
// create a series chart under #chart-container1 element using the default global chart group
var seriesChart1 = dc.seriesChart("#chart-container1");
// create a series chart under #chart-container2 element using chart group A
var seriesChart2 = dc.seriesChart("#chart-container2", "chartGroupA");
```

* [.seriesChart](#dc.seriesChart) ⇒ <code>[seriesChart](#dc.seriesChart)</code>
  * [.chart](#dc.seriesChart+chart) ⇒ <code>function</code> &#124; <code>[seriesChart](#dc.seriesChart)</code>
  * [.seriesAccessor](#dc.seriesChart+seriesAccessor) ⇒ <code>function</code> &#124; <code>[seriesChart](#dc.seriesChart)</code>
  * [.seriesSort](#dc.seriesChart+seriesSort) ⇒ <code>function</code> &#124; <code>[seriesChart](#dc.seriesChart)</code>
  * [.valueSort](#dc.seriesChart+valueSort) ⇒ <code>function</code> &#124; <code>[seriesChart](#dc.seriesChart)</code>

<a name="dc.seriesChart+chart"></a>
#### seriesChart.chart ⇒ <code>function</code> &#124; <code>[seriesChart](#dc.seriesChart)</code>
Get or set the chart function, which generates the child charts.

**Kind**: instance property of <code>[seriesChart](#dc.seriesChart)</code>  

| Param | Type | Default |
| --- | --- | --- |
| [chartFunction] | <code>function</code> | <code>dc.lineChart</code> | 

**Example**  
```js
// put interpolation on the line charts used for the series
chart.chart(function(c) { return dc.lineChart(c).interpolate('basis'); })
// do a scatter series chart
chart.chart(dc.scatterPlot)
```
<a name="dc.seriesChart+seriesAccessor"></a>
#### seriesChart.seriesAccessor ⇒ <code>function</code> &#124; <code>[seriesChart](#dc.seriesChart)</code>
**mandatory**

Get or set accessor function for the displayed series. Given a datum, this function
should return the series that datum belongs to.

**Kind**: instance property of <code>[seriesChart](#dc.seriesChart)</code>  

| Param | Type |
| --- | --- |
| [accessor] | <code>function</code> | 

**Example**  
```js
// simple series accessor
chart.seriesAccessor(function(d) { return "Expt: " + d.key[0]; })
```
<a name="dc.seriesChart+seriesSort"></a>
#### seriesChart.seriesSort ⇒ <code>function</code> &#124; <code>[seriesChart](#dc.seriesChart)</code>
Get or set a function to sort the list of series by, given series values.

**Kind**: instance property of <code>[seriesChart](#dc.seriesChart)</code>  
**See**

- [d3.ascending](https://github.com/mbostock/d3/wiki/Arrays#d3_ascending)
- [d3.descending](https://github.com/mbostock/d3/wiki/Arrays#d3_descending)


| Param | Type | Default |
| --- | --- | --- |
| [sortFunction] | <code>function</code> | <code>d3.ascending</code> | 

**Example**  
```js
chart.seriesSort(d3.descending);
```
<a name="dc.seriesChart+valueSort"></a>
#### seriesChart.valueSort ⇒ <code>function</code> &#124; <code>[seriesChart](#dc.seriesChart)</code>
Get or set a function to sort each series values by. By default this is the key accessor which,
for example, will ensure a lineChart series connects its points in increasing key/x order,
rather than haphazardly.

**Kind**: instance property of <code>[seriesChart](#dc.seriesChart)</code>  
**See**

- [d3.ascending](https://github.com/mbostock/d3/wiki/Arrays#d3_ascending)
- [d3.descending](https://github.com/mbostock/d3/wiki/Arrays#d3_descending)


| Param | Type |
| --- | --- |
| [sortFunction] | <code>function</code> | 

**Example**  
```js
// Default value sort
_chart.valueSort(function keySort (a, b) {
    return d3.ascending(_chart.keyAccessor()(a), _chart.keyAccessor()(b));
});
```
<a name="dc.geoChoroplethChart"></a>
### dc.geoChoroplethChart ⇒ <code>[geoChoroplethChart](#dc.geoChoroplethChart)</code>
The geo choropleth chart is designed as an easy way to create a crossfilter driven choropleth map
from GeoJson data. This chart implementation was inspired by
[the great d3 choropleth example](http://bl.ocks.org/4060606).

Examples:
- [US Venture Capital Landscape 2011](http://dc-js.github.com/dc.js/vc/index.html)

**Kind**: static property of <code>[dc](#dc)</code>  
**Mixes**: <code>[colorMixin](#dc.colorMixin)</code>, <code>[baseMixin](#dc.baseMixin)</code>  

| Param | Type | Description |
| --- | --- | --- |
| parent | <code>String</code> &#124; <code>node</code> &#124; <code>d3.selection</code> | Any valid [d3 single selector](https://github.com/mbostock/d3/wiki/Selections#selecting-elements) specifying a dom block element such as a div; or a dom element or d3 selection. |
| [chartGroup] | <code>String</code> | The name of the chart group this chart instance should be placed in. Interaction with a chart will only trigger events and redraws within the chart's group. |

**Example**  
```js
// create a choropleth chart under '#us-chart' element using the default global chart group
var chart1 = dc.geoChoroplethChart('#us-chart');
// create a choropleth chart under '#us-chart2' element using chart group A
var chart2 = dc.compositeChart('#us-chart2', 'chartGroupA');
```

* [.geoChoroplethChart](#dc.geoChoroplethChart) ⇒ <code>[geoChoroplethChart](#dc.geoChoroplethChart)</code>
  * [.overlayGeoJson](#dc.geoChoroplethChart+overlayGeoJson) ⇒ <code>[geoChoroplethChart](#dc.geoChoroplethChart)</code>
  * [.projection](#dc.geoChoroplethChart+projection) ⇒ <code>[geoChoroplethChart](#dc.geoChoroplethChart)</code>
  * [.geoJsons](#dc.geoChoroplethChart+geoJsons) ⇒ <code>Array.&lt;{name:String, data: Object, accessor: function()}&gt;</code>
  * [.geoPath](#dc.geoChoroplethChart+geoPath) ⇒ <code>d3.geo.path</code>
  * [.removeGeoJson](#dc.geoChoroplethChart+removeGeoJson) ⇒ <code>[geoChoroplethChart](#dc.geoChoroplethChart)</code>

<a name="dc.geoChoroplethChart+overlayGeoJson"></a>
#### geoChoroplethChart.overlayGeoJson ⇒ <code>[geoChoroplethChart](#dc.geoChoroplethChart)</code>
**mandatory**

Use this function to insert a new GeoJson map layer. This function can be invoked multiple times
if you have multiple GeoJson data layers to render on top of each other. If you overlay multiple
layers with the same name the new overlay will override the existing one.

**Kind**: instance property of <code>[geoChoroplethChart](#dc.geoChoroplethChart)</code>  
**See**

- [GeoJSON](http://geojson.org/)
- [TopoJSON](https://github.com/mbostock/topojson/wiki)
- [topojson.feature](https://github.com/mbostock/topojson/wiki/API-Reference#feature)


| Param | Type | Description |
| --- | --- | --- |
| json | <code>geoJson</code> | a geojson feed |
| name | <code>String</code> | name of the layer |
| keyAccessor | <code>function</code> | accessor function used to extract 'key' from the GeoJson data. The key extracted by this function should match the keys returned by the crossfilter groups. |

**Example**  
```js
// insert a layer for rendering US states
chart.overlayGeoJson(statesJson.features, 'state', function(d) {
     return d.properties.name;
});
```
<a name="dc.geoChoroplethChart+projection"></a>
#### geoChoroplethChart.projection ⇒ <code>[geoChoroplethChart](#dc.geoChoroplethChart)</code>
Set custom geo projection function. See the available [d3 geo projection
functions](https://github.com/mbostock/d3/wiki/Geo-Projections).

**Kind**: instance property of <code>[geoChoroplethChart](#dc.geoChoroplethChart)</code>  
**See**

- [d3.geo.projection](https://github.com/mbostock/d3/wiki/Geo-Projections)
- [Extended d3.geo.projection](https://github.com/d3/d3-geo-projection)


| Param | Type | Default |
| --- | --- | --- |
| [projection] | <code>d3.projection</code> | <code>d3.geo.albersUsa()</code> | 

<a name="dc.geoChoroplethChart+geoJsons"></a>
#### geoChoroplethChart.geoJsons ⇒ <code>Array.&lt;{name:String, data: Object, accessor: function()}&gt;</code>
Returns all GeoJson layers currently registered with this chart. The returned array is a
reference to this chart's internal data structure, so any modification to this array will also
modify this chart's internal registration.

**Kind**: instance property of <code>[geoChoroplethChart](#dc.geoChoroplethChart)</code>  
<a name="dc.geoChoroplethChart+geoPath"></a>
#### geoChoroplethChart.geoPath ⇒ <code>d3.geo.path</code>
Returns the [d3.geo.path](https://github.com/mbostock/d3/wiki/Geo-Paths#path) object used to
render the projection and features.  Can be useful for figuring out the bounding box of the
feature set and thus a way to calculate scale and translation for the projection.

**Kind**: instance property of <code>[geoChoroplethChart](#dc.geoChoroplethChart)</code>  
**See**: [d3.geo.path](https://github.com/mbostock/d3/wiki/Geo-Paths#path)  
<a name="dc.geoChoroplethChart+removeGeoJson"></a>
#### geoChoroplethChart.removeGeoJson ⇒ <code>[geoChoroplethChart](#dc.geoChoroplethChart)</code>
Remove a GeoJson layer from this chart by name

**Kind**: instance property of <code>[geoChoroplethChart](#dc.geoChoroplethChart)</code>  

| Param | Type |
| --- | --- |
| name | <code>String</code> | 

<a name="dc.bubbleOverlay"></a>
### dc.bubbleOverlay ⇒ <code>[bubbleOverlay](#dc.bubbleOverlay)</code>
The bubble overlay chart is quite different from the typical bubble chart. With the bubble overlay
chart you can arbitrarily place bubbles on an existing svg or bitmap image, thus changing the
typical x and y positioning while retaining the capability to visualize data using bubble radius
and coloring.
Examples:
- [Canadian City Crime Stats](http://dc-js.github.com/dc.js/crime/index.html)

**Kind**: static property of <code>[dc](#dc)</code>  
**Mixes**: <code>[bubbleMixin](#dc.bubbleMixin)</code>, <code>[baseMixin](#dc.baseMixin)</code>  

| Param | Type | Description |
| --- | --- | --- |
| parent | <code>String</code> &#124; <code>node</code> &#124; <code>d3.selection</code> | Any valid [d3 single selector](https://github.com/mbostock/d3/wiki/Selections#selecting-elements) specifying a dom block element such as a div; or a dom element or d3 selection. |
| [chartGroup] | <code>String</code> | The name of the chart group this chart instance should be placed in. Interaction with a chart will only trigger events and redraws within the chart's group. |

**Example**  
```js
// create a bubble overlay chart on top of the '#chart-container1 svg' element using the default global chart group
var bubbleChart1 = dc.bubbleOverlayChart('#chart-container1').svg(d3.select('#chart-container1 svg'));
// create a bubble overlay chart on top of the '#chart-container2 svg' element using chart group A
var bubbleChart2 = dc.compositeChart('#chart-container2', 'chartGroupA').svg(d3.select('#chart-container2 svg'));
```

* [.bubbleOverlay](#dc.bubbleOverlay) ⇒ <code>[bubbleOverlay](#dc.bubbleOverlay)</code>
  * [.svg](#dc.bubbleOverlay+svg) ⇒ <code>[bubbleOverlay](#dc.bubbleOverlay)</code>
  * [.point](#dc.bubbleOverlay+point) ⇒ <code>[bubbleOverlay](#dc.bubbleOverlay)</code>

<a name="dc.bubbleOverlay+svg"></a>
#### bubbleOverlay.svg ⇒ <code>[bubbleOverlay](#dc.bubbleOverlay)</code>
**mandatory**

Set the underlying svg image element. Unlike other dc charts this chart will not generate a svg
element; therefore the bubble overlay chart will not work if this function is not invoked. If the
underlying image is a bitmap, then an empty svg will need to be created on top of the image.

**Kind**: instance property of <code>[bubbleOverlay](#dc.bubbleOverlay)</code>  

| Param | Type |
| --- | --- |
| [imageElement] | <code>SVGElement</code> &#124; <code>d3.selection</code> | 

**Example**  
```js
// set up underlying svg element
chart.svg(d3.select('#chart svg'));
```
<a name="dc.bubbleOverlay+point"></a>
#### bubbleOverlay.point ⇒ <code>[bubbleOverlay](#dc.bubbleOverlay)</code>
**mandatory**

Set up a data point on the overlay. The name of a data point should match a specific 'key' among
data groups generated using keyAccessor.  If a match is found (point name <-> data group key)
then a bubble will be generated at the position specified by the function. x and y
value specified here are relative to the underlying svg.

**Kind**: instance property of <code>[bubbleOverlay](#dc.bubbleOverlay)</code>  

| Param | Type |
| --- | --- |
| name | <code>String</code> | 
| x | <code>Number</code> | 
| y | <code>Number</code> | 

<a name="dc.rowChart"></a>
### dc.rowChart ⇒ <code>[rowChart](#dc.rowChart)</code>
Concrete row chart implementation.

Examples:
- [Nasdaq 100 Index](http://dc-js.github.com/dc.js/)

**Kind**: static property of <code>[dc](#dc)</code>  
**Mixes**: <code>[capMixin](#dc.capMixin)</code>, <code>[marginMixin](#dc.marginMixin)</code>, <code>[colorMixin](#dc.colorMixin)</code>, <code>[baseMixin](#dc.baseMixin)</code>  

| Param | Type | Description |
| --- | --- | --- |
| parent | <code>String</code> &#124; <code>node</code> &#124; <code>d3.selection</code> | Any valid [d3 single selector](https://github.com/mbostock/d3/wiki/Selections#selecting-elements) specifying a dom block element such as a div; or a dom element or d3 selection. |
| [chartGroup] | <code>String</code> | The name of the chart group this chart instance should be placed in. Interaction with a chart will only trigger events and redraws within the chart's group. |

**Example**  
```js
// create a row chart under #chart-container1 element using the default global chart group
var chart1 = dc.rowChart('#chart-container1');
// create a row chart under #chart-container2 element using chart group A
var chart2 = dc.rowChart('#chart-container2', 'chartGroupA');
```

* [.rowChart](#dc.rowChart) ⇒ <code>[rowChart](#dc.rowChart)</code>
  * [.x](#dc.rowChart+x) ⇒ <code>d3.scale</code> &#124; <code>[rowChart](#dc.rowChart)</code>
  * [.renderTitleLabel](#dc.rowChart+renderTitleLabel) ⇒ <code>Boolean</code> &#124; <code>[rowChart](#dc.rowChart)</code>
  * [.xAxis](#dc.rowChart+xAxis) ⇒ <code>d3.svg.axis</code>
  * [.fixedBarHeight](#dc.rowChart+fixedBarHeight) ⇒ <code>Boolean</code> &#124; <code>Number</code> &#124; <code>[rowChart](#dc.rowChart)</code>
  * [.gap](#dc.rowChart+gap) ⇒ <code>Number</code> &#124; <code>[rowChart](#dc.rowChart)</code>
  * [.elasticX](#dc.rowChart+elasticX) ⇒ <code>Boolean</code> &#124; <code>[rowChart](#dc.rowChart)</code>
  * [.labelOffsetX](#dc.rowChart+labelOffsetX) ⇒ <code>Number</code> &#124; <code>[rowChart](#dc.rowChart)</code>
  * [.labelOffsetY](#dc.rowChart+labelOffsetY) ⇒ <code>Number</code> &#124; <code>[rowChart](#dc.rowChart)</code>
  * [.titleLabelOffsetX](#dc.rowChart+titleLabelOffsetX) ⇒ <code>Number</code> &#124; <code>[rowChart](#dc.rowChart)</code>

<a name="dc.rowChart+x"></a>
#### rowChart.x ⇒ <code>d3.scale</code> &#124; <code>[rowChart](#dc.rowChart)</code>
Gets or sets the x scale. The x scale can be any d3
[quantitive scale](https://github.com/mbostock/d3/wiki/Quantitative-Scales)

**Kind**: instance property of <code>[rowChart](#dc.rowChart)</code>  
**See**: [quantitive scale](https://github.com/mbostock/d3/wiki/Quantitative-Scales)  

| Param | Type |
| --- | --- |
| [scale] | <code>d3.scale</code> | 

<a name="dc.rowChart+renderTitleLabel"></a>
#### rowChart.renderTitleLabel ⇒ <code>Boolean</code> &#124; <code>[rowChart](#dc.rowChart)</code>
Turn on/off Title label rendering (values) using SVG style of text-anchor 'end'

**Kind**: instance property of <code>[rowChart](#dc.rowChart)</code>  

| Param | Type | Default |
| --- | --- | --- |
| [renderTitleLabel] | <code>Boolean</code> | <code>false</code> | 

<a name="dc.rowChart+xAxis"></a>
#### rowChart.xAxis ⇒ <code>d3.svg.axis</code>
Get the x axis for the row chart instance.  Note: not settable for row charts.
See the [d3 axis object](https://github.com/mbostock/d3/wiki/SVG-Axes#wiki-axis)
documention for more information.

**Kind**: instance property of <code>[rowChart](#dc.rowChart)</code>  
**See**: [d3.svg.axis](https://github.com/mbostock/d3/wiki/SVG-Axes#wiki-axis)  
**Example**  
```js
// customize x axis tick format
chart.xAxis().tickFormat(function (v) {return v + '%';});
// customize x axis tick values
chart.xAxis().tickValues([0, 100, 200, 300]);
```
<a name="dc.rowChart+fixedBarHeight"></a>
#### rowChart.fixedBarHeight ⇒ <code>Boolean</code> &#124; <code>Number</code> &#124; <code>[rowChart](#dc.rowChart)</code>
Get or set the fixed bar height. Default is [false] which will auto-scale bars.
For example, if you want to fix the height for a specific number of bars (useful in TopN charts)
you could fix height as follows (where count = total number of bars in your TopN and gap is
your vertical gap space).

**Kind**: instance property of <code>[rowChart](#dc.rowChart)</code>  

| Param | Type | Default |
| --- | --- | --- |
| [fixedBarHeight] | <code>Boolean</code> &#124; <code>Number</code> | <code>false</code> | 

**Example**  
```js
chart.fixedBarHeight( chartheight - (count + 1) * gap / count);
```
<a name="dc.rowChart+gap"></a>
#### rowChart.gap ⇒ <code>Number</code> &#124; <code>[rowChart](#dc.rowChart)</code>
Get or set the vertical gap space between rows on a particular row chart instance

**Kind**: instance property of <code>[rowChart](#dc.rowChart)</code>  

| Param | Type | Default |
| --- | --- | --- |
| [gap] | <code>Number</code> | <code>5</code> | 

<a name="dc.rowChart+elasticX"></a>
#### rowChart.elasticX ⇒ <code>Boolean</code> &#124; <code>[rowChart](#dc.rowChart)</code>
Get or set the elasticity on x axis. If this attribute is set to true, then the x axis will rescle to auto-fit the
data range when filtered.

**Kind**: instance property of <code>[rowChart](#dc.rowChart)</code>  

| Param | Type |
| --- | --- |
| [elasticX] | <code>Boolean</code> | 

<a name="dc.rowChart+labelOffsetX"></a>
#### rowChart.labelOffsetX ⇒ <code>Number</code> &#124; <code>[rowChart](#dc.rowChart)</code>
Get or set the x offset (horizontal space to the top left corner of a row) for labels on a particular row chart.

**Kind**: instance property of <code>[rowChart](#dc.rowChart)</code>  

| Param | Type | Default |
| --- | --- | --- |
| [labelOffsetX] | <code>Number</code> | <code>10</code> | 

<a name="dc.rowChart+labelOffsetY"></a>
#### rowChart.labelOffsetY ⇒ <code>Number</code> &#124; <code>[rowChart](#dc.rowChart)</code>
Get or set the y offset (vertical space to the top left corner of a row) for labels on a particular row chart.

**Kind**: instance property of <code>[rowChart](#dc.rowChart)</code>  

| Param | Type | Default |
| --- | --- | --- |
| [labelOffsety] | <code>Number</code> | <code>15</code> | 

<a name="dc.rowChart+titleLabelOffsetX"></a>
#### rowChart.titleLabelOffsetX ⇒ <code>Number</code> &#124; <code>[rowChart](#dc.rowChart)</code>
Get of set the x offset (horizontal space between right edge of row and right edge or text.

**Kind**: instance property of <code>[rowChart](#dc.rowChart)</code>  

| Param | Type | Default |
| --- | --- | --- |
| [titleLabelOffsetX] | <code>Number</code> | <code>2</code> | 

<a name="dc.legend"></a>
### dc.legend ⇒ <code>[legend](#dc.legend)</code>
Legend is a attachable widget that can be added to other dc charts to render horizontal legend
labels.

Examples:
- [Nasdaq 100 Index](http://dc-js.github.com/dc.js/)
- [Canadian City Crime Stats](http://dc-js.github.com/dc.js/crime/index.html)

**Kind**: static property of <code>[dc](#dc)</code>  
**Example**  
```js
chart.legend(dc.legend().x(400).y(10).itemHeight(13).gap(5))
```

* [.legend](#dc.legend) ⇒ <code>[legend](#dc.legend)</code>
  * [.x](#dc.legend+x) ⇒ <code>Number</code> &#124; <code>[legend](#dc.legend)</code>
  * [.y](#dc.legend+y) ⇒ <code>Number</code> &#124; <code>[legend](#dc.legend)</code>
  * [.gap](#dc.legend+gap) ⇒ <code>Number</code> &#124; <code>[legend](#dc.legend)</code>
  * [.itemHeight](#dc.legend+itemHeight) ⇒ <code>Number</code> &#124; <code>[legend](#dc.legend)</code>
  * [.horizontal](#dc.legend+horizontal) ⇒ <code>Boolean</code> &#124; <code>[legend](#dc.legend)</code>
  * [.legendWidth](#dc.legend+legendWidth) ⇒ <code>Number</code> &#124; <code>[legend](#dc.legend)</code>
  * [.itemWidth](#dc.legend+itemWidth) ⇒ <code>Number</code> &#124; <code>[legend](#dc.legend)</code>
  * [.autoItemWidth](#dc.legend+autoItemWidth) ⇒ <code>Boolean</code> &#124; <code>[legend](#dc.legend)</code>

<a name="dc.legend+x"></a>
#### legend.x ⇒ <code>Number</code> &#124; <code>[legend](#dc.legend)</code>
Set or get x coordinate for legend widget.

**Kind**: instance property of <code>[legend](#dc.legend)</code>  

| Param | Type | Default |
| --- | --- | --- |
| [x] | <code>Number</code> | <code>0</code> | 

<a name="dc.legend+y"></a>
#### legend.y ⇒ <code>Number</code> &#124; <code>[legend](#dc.legend)</code>
Set or get y coordinate for legend widget.

**Kind**: instance property of <code>[legend](#dc.legend)</code>  

| Param | Type | Default |
| --- | --- | --- |
| [y] | <code>Number</code> | <code>0</code> | 

<a name="dc.legend+gap"></a>
#### legend.gap ⇒ <code>Number</code> &#124; <code>[legend](#dc.legend)</code>
Set or get gap between legend items.

**Kind**: instance property of <code>[legend](#dc.legend)</code>  

| Param | Type | Default |
| --- | --- | --- |
| [gap] | <code>Number</code> | <code>5</code> | 

<a name="dc.legend+itemHeight"></a>
#### legend.itemHeight ⇒ <code>Number</code> &#124; <code>[legend](#dc.legend)</code>
Set or get legend item height.

**Kind**: instance property of <code>[legend](#dc.legend)</code>  

| Param | Type | Default |
| --- | --- | --- |
| [itemHeight] | <code>Number</code> | <code>12</code> | 

<a name="dc.legend+horizontal"></a>
#### legend.horizontal ⇒ <code>Boolean</code> &#124; <code>[legend](#dc.legend)</code>
Position legend horizontally instead of vertically.

**Kind**: instance property of <code>[legend](#dc.legend)</code>  

| Param | Type | Default |
| --- | --- | --- |
| [horizontal] | <code>Boolean</code> | <code>false</code> | 

<a name="dc.legend+legendWidth"></a>
#### legend.legendWidth ⇒ <code>Number</code> &#124; <code>[legend](#dc.legend)</code>
Maximum width for horizontal legend.

**Kind**: instance property of <code>[legend](#dc.legend)</code>  

| Param | Type | Default |
| --- | --- | --- |
| [legendWidth] | <code>Number</code> | <code>500</code> | 

<a name="dc.legend+itemWidth"></a>
#### legend.itemWidth ⇒ <code>Number</code> &#124; <code>[legend](#dc.legend)</code>
legendItem width for horizontal legend.

**Kind**: instance property of <code>[legend](#dc.legend)</code>  

| Param | Type | Default |
| --- | --- | --- |
| [itemWidth] | <code>Number</code> | <code>70</code> | 

<a name="dc.legend+autoItemWidth"></a>
#### legend.autoItemWidth ⇒ <code>Boolean</code> &#124; <code>[legend](#dc.legend)</code>
Turn automatic width for legend items on or off. If true, [itemWidth](#dc.legend+itemWidth) is ignored.
This setting takes into account [gap](#dc.legend+gap).

**Kind**: instance property of <code>[legend](#dc.legend)</code>  

| Param | Type | Default |
| --- | --- | --- |
| [autoItemWidth] | <code>Boolean</code> | <code>false</code> | 

<a name="dc.scatterPlot"></a>
### dc.scatterPlot ⇒ <code>[scatterPlot](#dc.scatterPlot)</code>
A scatter plot chart

Examples:
- [Scatter Chart](http://dc-js.github.io/dc.js/examples/scatter.html)
- [Multi-Scatter Chart](http://dc-js.github.io/dc.js/examples/multi-scatter.html)

**Kind**: static property of <code>[dc](#dc)</code>  
**Mixes**: <code>[coordinateGridMixin](#dc.coordinateGridMixin)</code>  

| Param | Type | Description |
| --- | --- | --- |
| parent | <code>String</code> &#124; <code>node</code> &#124; <code>d3.selection</code> | Any valid [d3 single selector](https://github.com/mbostock/d3/wiki/Selections#selecting-elements) specifying a dom block element such as a div; or a dom element or d3 selection. |
| [chartGroup] | <code>String</code> | The name of the chart group this chart instance should be placed in. Interaction with a chart will only trigger events and redraws within the chart's group. |

**Example**  
```js
// create a scatter plot under #chart-container1 element using the default global chart group
var chart1 = dc.scatterPlot('#chart-container1');
// create a scatter plot under #chart-container2 element using chart group A
var chart2 = dc.scatterPlot('#chart-container2', 'chartGroupA');
// create a sub-chart under a composite parent chart
var chart3 = dc.scatterPlot(compositeChart);
```

* [.scatterPlot](#dc.scatterPlot) ⇒ <code>[scatterPlot](#dc.scatterPlot)</code>
  * [.existenceAccessor](#dc.scatterPlot+existenceAccessor) ⇒ <code>function</code> &#124; <code>[scatterPlot](#dc.scatterPlot)</code>
  * [.symbol](#dc.scatterPlot+symbol) ⇒ <code>String</code> &#124; <code>function</code> &#124; <code>[scatterPlot](#dc.scatterPlot)</code>
  * [.symbolSize](#dc.scatterPlot+symbolSize) ⇒ <code>Number</code> &#124; <code>[scatterPlot](#dc.scatterPlot)</code>
  * [.highlightedSize](#dc.scatterPlot+highlightedSize) ⇒ <code>Number</code> &#124; <code>[scatterPlot](#dc.scatterPlot)</code>
  * [.hiddenSize](#dc.scatterPlot+hiddenSize) ⇒ <code>Number</code> &#124; <code>[scatterPlot](#dc.scatterPlot)</code>

<a name="dc.scatterPlot+existenceAccessor"></a>
#### scatterPlot.existenceAccessor ⇒ <code>function</code> &#124; <code>[scatterPlot](#dc.scatterPlot)</code>
Get or set the existence accessor.  If a point exists, it is drawn with
[symbolSize](#dc.scatterPlot+symbolSize) radius and
opacity 1; if it does not exist, it is drawn with
[hiddenSize](#dc.scatterPlot+hiddenSize) radius and opacity 0. By default,
the existence accessor checks if the reduced value is truthy.

**Kind**: instance property of <code>[scatterPlot](#dc.scatterPlot)</code>  
**See**

- [symbolSize](#dc.scatterPlot+symbolSize)
- [hiddenSize](#dc.scatterPlot+hiddenSize)


| Param | Type |
| --- | --- |
| [accessor] | <code>function</code> | 

**Example**  
```js
// default accessor
chart.existenceAccessor(function (d) { return d.value; });
```
<a name="dc.scatterPlot+symbol"></a>
#### scatterPlot.symbol ⇒ <code>String</code> &#124; <code>function</code> &#124; <code>[scatterPlot](#dc.scatterPlot)</code>
Get or set the symbol type used for each point. By default the symbol is a circle.
Type can be a constant or an accessor.

**Kind**: instance property of <code>[scatterPlot](#dc.scatterPlot)</code>  
**See**: [d3.svg.symbol().type()](https://github.com/mbostock/d3/wiki/SVG-Shapes#symbol_type)  

| Param | Type | Default |
| --- | --- | --- |
| [type] | <code>String</code> &#124; <code>function</code> | <code>&#x27;circle&#x27;</code> | 

**Example**  
```js
// Circle type
chart.symbol('circle');
// Square type
chart.symbol('square');
```
<a name="dc.scatterPlot+symbolSize"></a>
#### scatterPlot.symbolSize ⇒ <code>Number</code> &#124; <code>[scatterPlot](#dc.scatterPlot)</code>
Set or get radius for symbols.

**Kind**: instance property of <code>[scatterPlot](#dc.scatterPlot)</code>  
**See**: [d3.svg.symbol().size()](https://github.com/mbostock/d3/wiki/SVG-Shapes#symbol_size)  

| Param | Type | Default |
| --- | --- | --- |
| [symbolSize] | <code>Number</code> | <code>3</code> | 

<a name="dc.scatterPlot+highlightedSize"></a>
#### scatterPlot.highlightedSize ⇒ <code>Number</code> &#124; <code>[scatterPlot](#dc.scatterPlot)</code>
Set or get radius for highlighted symbols.

**Kind**: instance property of <code>[scatterPlot](#dc.scatterPlot)</code>  
**See**: [d3.svg.symbol().size()](https://github.com/mbostock/d3/wiki/SVG-Shapes#symbol_size)  

| Param | Type | Default |
| --- | --- | --- |
| [highlightedSize] | <code>Number</code> | <code>5</code> | 

<a name="dc.scatterPlot+hiddenSize"></a>
#### scatterPlot.hiddenSize ⇒ <code>Number</code> &#124; <code>[scatterPlot](#dc.scatterPlot)</code>
Set or get radius for symbols when the group is empty.

**Kind**: instance property of <code>[scatterPlot](#dc.scatterPlot)</code>  
**See**: [d3.svg.symbol().size()](https://github.com/mbostock/d3/wiki/SVG-Shapes#symbol_size)  

| Param | Type | Default |
| --- | --- | --- |
| [hiddenSize] | <code>Number</code> | <code>0</code> | 

<a name="dc.numberDisplay"></a>
### dc.numberDisplay ⇒ <code>[numberDisplay](#dc.numberDisplay)</code>
A display of a single numeric value.
Unlike other charts, you do not need to set a dimension. Instead a group object must be provided and
a valueAccessor that returns a single value.

**Kind**: static property of <code>[dc](#dc)</code>  
**Mixes**: <code>[baseMixin](#dc.baseMixin)</code>  

| Param | Type | Description |
| --- | --- | --- |
| parent | <code>String</code> &#124; <code>node</code> &#124; <code>d3.selection</code> | Any valid [d3 single selector](https://github.com/mbostock/d3/wiki/Selections#selecting-elements) specifying a dom block element such as a div; or a dom element or d3 selection. |
| [chartGroup] | <code>String</code> | The name of the chart group this chart instance should be placed in. Interaction with a chart will only trigger events and redraws within the chart's group. |

**Example**  
```js
// create a number display under #chart-container1 element using the default global chart group
var display1 = dc.numberDisplay('#chart-container1');
```

* [.numberDisplay](#dc.numberDisplay) ⇒ <code>[numberDisplay](#dc.numberDisplay)</code>
  * [.html](#dc.numberDisplay+html) ⇒ <code>Object</code> &#124; <code>[numberDisplay](#dc.numberDisplay)</code>
  * [.value](#dc.numberDisplay+value) ⇒ <code>Number</code>
  * [.formatNumber](#dc.numberDisplay+formatNumber) ⇒ <code>function</code> &#124; <code>[numberDisplay](#dc.numberDisplay)</code>

<a name="dc.numberDisplay+html"></a>
#### numberDisplay.html ⇒ <code>Object</code> &#124; <code>[numberDisplay](#dc.numberDisplay)</code>
Gets or sets an optional object specifying HTML templates to use depending on the number
displayed.  The text `%number` will be replaced with the current value.
- one: HTML template to use if the number is 1
- zero: HTML template to use if the number is 0
- some: HTML template to use otherwise

**Kind**: instance property of <code>[numberDisplay](#dc.numberDisplay)</code>  

| Param | Type | Default |
| --- | --- | --- |
| [html] | <code>Object</code> | <code>{one: &#x27;&#x27;, some: &#x27;&#x27;, none: &#x27;&#x27;}</code> | 

**Example**  
```js
numberWidget.html({
     one:'%number record',
     some:'%number records',
     none:'no records'})
```
<a name="dc.numberDisplay+value"></a>
#### numberDisplay.value ⇒ <code>Number</code>
Calculate and return the underlying value of the display

**Kind**: instance property of <code>[numberDisplay](#dc.numberDisplay)</code>  
<a name="dc.numberDisplay+formatNumber"></a>
#### numberDisplay.formatNumber ⇒ <code>function</code> &#124; <code>[numberDisplay](#dc.numberDisplay)</code>
Get or set a function to format the value for the display.

**Kind**: instance property of <code>[numberDisplay](#dc.numberDisplay)</code>  
**See**: [d3.format](https://github.com/mbostock/d3/wiki/Formatting)  

| Param | Type | Default |
| --- | --- | --- |
| [formatter] | <code>function</code> | <code>d3.format(&#x27;.2s&#x27;)</code> | 

<a name="dc.heatMap"></a>
### dc.heatMap ⇒ <code>[heatMap](#dc.heatMap)</code>
A heat map is matrix that represents the values of two dimensions of data using colors.

**Kind**: static property of <code>[dc](#dc)</code>  
**Mixes**: <code>[colorMixin](#dc.colorMixin)</code>, <code>[marginMixin](#dc.marginMixin)</code>, <code>[baseMixin](#dc.baseMixin)</code>  

| Param | Type | Description |
| --- | --- | --- |
| parent | <code>String</code> &#124; <code>node</code> &#124; <code>d3.selection</code> | Any valid [d3 single selector](https://github.com/mbostock/d3/wiki/Selections#selecting-elements) specifying a dom block element such as a div; or a dom element or d3 selection. |
| [chartGroup] | <code>String</code> | The name of the chart group this chart instance should be placed in. Interaction with a chart will only trigger events and redraws within the chart's group. |

**Example**  
```js
// create a heat map under #chart-container1 element using the default global chart group
var heatMap1 = dc.heatMap('#chart-container1');
// create a heat map under #chart-container2 element using chart group A
var heatMap2 = dc.heatMap('#chart-container2', 'chartGroupA');
```

* [.heatMap](#dc.heatMap) ⇒ <code>[heatMap](#dc.heatMap)</code>
  * [.colsLabel](#dc.heatMap+colsLabel) ⇒ <code>function</code> &#124; <code>[heatMap](#dc.heatMap)</code>
  * [.rowsLabel](#dc.heatMap+rowsLabel) ⇒ <code>function</code> &#124; <code>[heatMap](#dc.heatMap)</code>
  * [.rows](#dc.heatMap+rows) ⇒ <code>Array.&lt;(String\|Number)&gt;</code> &#124; <code>[heatMap](#dc.heatMap)</code>
  * [.cols](#dc.heatMap+cols) ⇒ <code>Array.&lt;(String\|Number)&gt;</code> &#124; <code>[heatMap](#dc.heatMap)</code>
  * [.boxOnClick](#dc.heatMap+boxOnClick) ⇒ <code>function</code> &#124; <code>[heatMap](#dc.heatMap)</code>
  * [.xAxisOnClick](#dc.heatMap+xAxisOnClick) ⇒ <code>function</code> &#124; <code>[heatMap](#dc.heatMap)</code>
  * [.yAxisOnClick](#dc.heatMap+yAxisOnClick) ⇒ <code>function</code> &#124; <code>[heatMap](#dc.heatMap)</code>
  * [.xBorderRadius](#dc.heatMap+xBorderRadius) ⇒ <code>Number</code> &#124; <code>[heatMap](#dc.heatMap)</code>
  * [.yBorderRadius](#dc.heatMap+yBorderRadius) ⇒ <code>Number</code> &#124; <code>[heatMap](#dc.heatMap)</code>

<a name="dc.heatMap+colsLabel"></a>
#### heatMap.colsLabel ⇒ <code>function</code> &#124; <code>[heatMap](#dc.heatMap)</code>
Set or get the column label function. The chart class uses this function to render
column labels on the X axis. It is passed the column name.

**Kind**: instance property of <code>[heatMap](#dc.heatMap)</code>  

| Param | Type | Default |
| --- | --- | --- |
| [labelFunction] | <code>function</code> | <code>function(d) { return d; }</code> | 

**Example**  
```js
// the default label function just returns the name
chart.colsLabel(function(d) { return d; });
```
<a name="dc.heatMap+rowsLabel"></a>
#### heatMap.rowsLabel ⇒ <code>function</code> &#124; <code>[heatMap](#dc.heatMap)</code>
Set or get the row label function. The chart class uses this function to render
row labels on the Y axis. It is passed the row name.

**Kind**: instance property of <code>[heatMap](#dc.heatMap)</code>  

| Param | Type | Default |
| --- | --- | --- |
| [labelFunction] | <code>function</code> | <code>function(d) { return d; }</code> | 

**Example**  
```js
// the default label function just returns the name
chart.rowsLabel(function(d) { return d; });
```
<a name="dc.heatMap+rows"></a>
#### heatMap.rows ⇒ <code>Array.&lt;(String\|Number)&gt;</code> &#124; <code>[heatMap](#dc.heatMap)</code>
Gets or sets the values used to create the rows of the heatmap, as an array. By default, all
the values will be fetched from the data using the value accessor, and they will be sorted in
ascending order.

**Kind**: instance property of <code>[heatMap](#dc.heatMap)</code>  

| Param | Type |
| --- | --- |
| [rows] | <code>Array.&lt;(String\|Number)&gt;</code> | 

<a name="dc.heatMap+cols"></a>
#### heatMap.cols ⇒ <code>Array.&lt;(String\|Number)&gt;</code> &#124; <code>[heatMap](#dc.heatMap)</code>
Gets or sets the keys used to create the columns of the heatmap, as an array. By default, all
the values will be fetched from the data using the key accessor, and they will be sorted in
ascending order.

**Kind**: instance property of <code>[heatMap](#dc.heatMap)</code>  

| Param | Type |
| --- | --- |
| [cols] | <code>Array.&lt;(String\|Number)&gt;</code> | 

<a name="dc.heatMap+boxOnClick"></a>
#### heatMap.boxOnClick ⇒ <code>function</code> &#124; <code>[heatMap](#dc.heatMap)</code>
Gets or sets the handler that fires when an individual cell is clicked in the heatmap.
By default, filtering of the cell will be toggled.

**Kind**: instance property of <code>[heatMap](#dc.heatMap)</code>  

| Param | Type |
| --- | --- |
| [handler] | <code>function</code> | 

**Example**  
```js
// default box on click handler
chart.boxOnClick(function (d) {
    var filter = d.key;
    dc.events.trigger(function () {
        _chart.filter(filter);
        _chart.redrawGroup();
    });
});
```
<a name="dc.heatMap+xAxisOnClick"></a>
#### heatMap.xAxisOnClick ⇒ <code>function</code> &#124; <code>[heatMap](#dc.heatMap)</code>
Gets or sets the handler that fires when a column tick is clicked in the x axis.
By default, if any cells in the column are unselected, the whole column will be selected,
otherwise the whole column will be unselected.

**Kind**: instance property of <code>[heatMap](#dc.heatMap)</code>  

| Param | Type |
| --- | --- |
| [handler] | <code>function</code> | 

<a name="dc.heatMap+yAxisOnClick"></a>
#### heatMap.yAxisOnClick ⇒ <code>function</code> &#124; <code>[heatMap](#dc.heatMap)</code>
Gets or sets the handler that fires when a row tick is clicked in the y axis.
By default, if any cells in the row are unselected, the whole row will be selected,
otherwise the whole row will be unselected.

**Kind**: instance property of <code>[heatMap](#dc.heatMap)</code>  

| Param | Type |
| --- | --- |
| [handler] | <code>function</code> | 

<a name="dc.heatMap+xBorderRadius"></a>
#### heatMap.xBorderRadius ⇒ <code>Number</code> &#124; <code>[heatMap](#dc.heatMap)</code>
Gets or sets the X border radius.  Set to 0 to get full rectangles.

**Kind**: instance property of <code>[heatMap](#dc.heatMap)</code>  

| Param | Type | Default |
| --- | --- | --- |
| [xBorderRadius] | <code>Number</code> | <code>6.75</code> | 

<a name="dc.heatMap+yBorderRadius"></a>
#### heatMap.yBorderRadius ⇒ <code>Number</code> &#124; <code>[heatMap](#dc.heatMap)</code>
Gets or sets the Y border radius.  Set to 0 to get full rectangles.

**Kind**: instance property of <code>[heatMap](#dc.heatMap)</code>  

| Param | Type | Default |
| --- | --- | --- |
| [yBorderRadius] | <code>Number</code> | <code>6.75</code> | 

<a name="dc.boxPlot"></a>
### dc.boxPlot ⇒ <code>[boxPlot](#dc.boxPlot)</code>
A box plot is a chart that depicts numerical data via their quartile ranges.
Examples:
- [Nasdaq 100 Index](http://dc-js.github.com/dc.js/)
- [Canadian City Crime Stats](http://dc-js.github.com/dc.js/crime/index.html)

**Kind**: static property of <code>[dc](#dc)</code>  
**Mixes**: <code>[coordinateGridMixin](#dc.coordinateGridMixin)</code>  

| Param | Type | Description |
| --- | --- | --- |
| parent | <code>String</code> &#124; <code>node</code> &#124; <code>d3.selection</code> | Any valid [d3 single selector](https://github.com/mbostock/d3/wiki/Selections#selecting-elements) specifying a dom block element such as a div; or a dom element or d3 selection. |
| [chartGroup] | <code>String</code> | The name of the chart group this chart instance should be placed in. Interaction with a chart will only trigger events and redraws within the chart's group. |

**Example**  
```js
// create a box plot under #chart-container1 element using the default global chart group
var boxPlot1 = dc.boxPlot('#chart-container1');
// create a box plot under #chart-container2 element using chart group A
var boxPlot2 = dc.boxPlot('#chart-container2', 'chartGroupA');
```

* [.boxPlot](#dc.boxPlot) ⇒ <code>[boxPlot](#dc.boxPlot)</code>
  * [.boxPadding](#dc.boxPlot+boxPadding) ⇒ <code>Number</code> &#124; <code>[boxPlot](#dc.boxPlot)</code>
  * [.outerPadding](#dc.boxPlot+outerPadding) ⇒ <code>Number</code> &#124; <code>[boxPlot](#dc.boxPlot)</code>
  * [.boxWidth](#dc.boxPlot+boxWidth) ⇒ <code>Number</code> &#124; <code>function</code> &#124; <code>[boxPlot](#dc.boxPlot)</code>
  * [.tickFormat](#dc.boxPlot+tickFormat) ⇒ <code>Number</code> &#124; <code>function</code> &#124; <code>[boxPlot](#dc.boxPlot)</code>

<a name="dc.boxPlot+boxPadding"></a>
#### boxPlot.boxPadding ⇒ <code>Number</code> &#124; <code>[boxPlot](#dc.boxPlot)</code>
Get or set the spacing between boxes as a fraction of box size. Valid values are within 0-1.
See the [d3 docs](https://github.com/mbostock/d3/wiki/Ordinal-Scales#wiki-ordinal_rangeBands)
for a visual description of how the padding is applied.

**Kind**: instance property of <code>[boxPlot](#dc.boxPlot)</code>  
**See**: [d3.scale.ordinal.rangeBands](https://github.com/mbostock/d3/wiki/Ordinal-Scales#wiki-ordinal_rangeBands)  

| Param | Type | Default |
| --- | --- | --- |
| [padding] | <code>Number</code> | <code>0.8</code> | 

<a name="dc.boxPlot+outerPadding"></a>
#### boxPlot.outerPadding ⇒ <code>Number</code> &#124; <code>[boxPlot](#dc.boxPlot)</code>
Get or set the outer padding on an ordinal box chart. This setting has no effect on non-ordinal charts
or on charts with a custom [.boxWidth](#dc.boxPlot+boxWidth). Will pad the width by
`padding * barWidth` on each side of the chart.

**Kind**: instance property of <code>[boxPlot](#dc.boxPlot)</code>  

| Param | Type | Default |
| --- | --- | --- |
| [padding] | <code>Number</code> | <code>0.5</code> | 

<a name="dc.boxPlot+boxWidth"></a>
#### boxPlot.boxWidth ⇒ <code>Number</code> &#124; <code>function</code> &#124; <code>[boxPlot](#dc.boxPlot)</code>
Get or set the numerical width of the boxplot box. The width may also be a function taking as
parameters the chart width excluding the right and left margins, as well as the number of x
units.

**Kind**: instance property of <code>[boxPlot](#dc.boxPlot)</code>  

| Param | Type | Default |
| --- | --- | --- |
| [boxWidth] | <code>Number</code> &#124; <code>function</code> | <code>0.5</code> | 

**Example**  
```js
// Using numerical parameter
chart.boxWidth(10);
// Using function
chart.boxWidth((innerChartWidth, xUnits) { ... });
```
<a name="dc.boxPlot+tickFormat"></a>
#### boxPlot.tickFormat ⇒ <code>Number</code> &#124; <code>function</code> &#124; <code>[boxPlot](#dc.boxPlot)</code>
Set the numerical format of the boxplot median, whiskers and quartile labels. Defaults to
integer formatting.

**Kind**: instance property of <code>[boxPlot](#dc.boxPlot)</code>  

| Param | Type |
| --- | --- |
| [tickFormat] | <code>function</code> | 

**Example**  
```js
// format ticks to 2 decimal places
chart.tickFormat(d3.format('.2f'));
```<|MERGE_RESOLUTION|>--- conflicted
+++ resolved
@@ -142,19 +142,6 @@
       * [new TwoDimensionalFilter(filter)](#new_dc.filters.TwoDimensionalFilter_new)
     * [.RangedTwoDimensionalFilter](#dc.filters.RangedTwoDimensionalFilter)
       * [new RangedTwoDimensionalFilter(filter)](#new_dc.filters.RangedTwoDimensionalFilter_new)
-<<<<<<< HEAD
-  * [.pieChart](#dc.pieChart) ⇒ <code>PieChart</code>
-    * [.slicesCap](#dc.pieChart+slicesCap) ⇒ <code>Chart</code>
-    * [.externalRadiusPadding](#dc.pieChart+externalRadiusPadding) ⇒ <code>Chart</code>
-    * [.innerRadius](#dc.pieChart+innerRadius) ⇒ <code>Chart</code>
-    * [.radius](#dc.pieChart+radius) ⇒ <code>Chart</code>
-    * [.cx](#dc.pieChart+cx) ⇒ <code>Chart</code>
-    * [.cy](#dc.pieChart+cy) ⇒ <code>Chart</code>
-    * [.minAngleForLabel](#dc.pieChart+minAngleForLabel) ⇒ <code>Chart</code>
-    * [.emptyTitle](#dc.pieChart+emptyTitle) ⇒ <code>Chart</code>
-    * [.externalLabels](#dc.pieChart+externalLabels) ⇒ <code>Chart</code>
-    * [.drawPaths](#dc.pieChart+drawPaths) ⇒ <code>Chart</code>
-=======
   * [.pieChart](#dc.pieChart) ⇒ <code>[pieChart](#dc.pieChart)</code>
     * [.slicesCap](#dc.pieChart+slicesCap) ⇒ <code>Number</code> &#124; <code>[pieChart](#dc.pieChart)</code>
     * [.externalRadiusPadding](#dc.pieChart+externalRadiusPadding) ⇒ <code>Number</code> &#124; <code>[pieChart](#dc.pieChart)</code>
@@ -165,64 +152,13 @@
     * [.minAngleForLabel](#dc.pieChart+minAngleForLabel) ⇒ <code>Number</code> &#124; <code>[pieChart](#dc.pieChart)</code>
     * [.emptyTitle](#dc.pieChart+emptyTitle) ⇒ <code>String</code> &#124; <code>[pieChart](#dc.pieChart)</code>
     * [.externalLabels](#dc.pieChart+externalLabels) ⇒ <code>Number</code> &#124; <code>[pieChart](#dc.pieChart)</code>
->>>>>>> 9d8056d2
+    * [.drawPaths](#dc.pieChart+drawPaths) ⇒ <code>Chart</code>
   * [.barChart](#dc.barChart) ⇒ <code>[barChart](#dc.barChart)</code>
     * [.centerBar](#dc.barChart+centerBar) ⇒ <code>Boolean</code> &#124; <code>[barChart](#dc.barChart)</code>
     * [.barPadding](#dc.barChart+barPadding) ⇒ <code>Number</code> &#124; <code>[barChart](#dc.barChart)</code>
     * [.outerPadding](#dc.barChart+outerPadding) ⇒ <code>Number</code> &#124; <code>[barChart](#dc.barChart)</code>
     * [.gap](#dc.barChart+gap) ⇒ <code>Number</code> &#124; <code>[barChart](#dc.barChart)</code>
     * [.alwaysUseRounding](#dc.barChart+alwaysUseRounding) ⇒ <code>Boolean</code> &#124; <code>[barChart](#dc.barChart)</code>
-<<<<<<< HEAD
-  * [.lineChart](#dc.lineChart) ⇒ <code>LineChart</code>
-    * [.interpolate](#dc.lineChart+interpolate) ⇒ <code>Chart</code>
-    * [.tension](#dc.lineChart+tension) ⇒ <code>Chart</code>
-    * [.defined](#dc.lineChart+defined) ⇒ <code>Chart</code>
-    * [.dashStyle](#dc.lineChart+dashStyle) ⇒ <code>Chart</code>
-    * [.renderArea](#dc.lineChart+renderArea) ⇒ <code>Chart</code>
-    * [.xyTipsOn](#dc.lineChart+xyTipsOn) ⇒ <code>Chart</code>
-    * [.dotRadius](#dc.lineChart+dotRadius) ⇒ <code>Chart</code>
-    * [.renderDataPoints](#dc.lineChart+renderDataPoints) ⇒ <code>Chart</code>
-  * [.dataCount](#dc.dataCount) ⇒ <code>DataCount</code>
-    * [.html](#dc.dataCount+html) ⇒ <code>Chart</code>
-    * [.formatNumber](#dc.dataCount+formatNumber) ⇒ <code>Chart</code>
-  * [.dataTable](#dc.dataTable) ⇒ <code>DataTable</code>
-    * [.size](#dc.dataTable+size) ⇒ <code>Chart</code>
-    * [.beginSlice](#dc.dataTable+beginSlice) ⇒ <code>Chart</code>
-    * [.endSlice](#dc.dataTable+endSlice) ⇒ <code>Chart</code>
-    * [.columns](#dc.dataTable+columns) ⇒ <code>Chart</code>
-    * [.sortBy](#dc.dataTable+sortBy) ⇒ <code>Chart</code>
-    * [.order](#dc.dataTable+order) ⇒ <code>Chart</code>
-    * [.showGroups](#dc.dataTable+showGroups) ⇒ <code>Chart</code>
-  * [.dataGrid](#dc.dataGrid) ⇒ <code>DataGrid</code>
-    * [.beginSlice](#dc.dataGrid+beginSlice) ⇒ <code>Chart</code>
-    * [.endSlice](#dc.dataGrid+endSlice) ⇒ <code>Chart</code>
-    * [.size](#dc.dataGrid+size) ⇒ <code>Chart</code>
-    * [.html](#dc.dataGrid+html) ⇒ <code>Chart</code>
-    * [.htmlGroup](#dc.dataGrid+htmlGroup) ⇒ <code>Chart</code>
-    * [.sortBy](#dc.dataGrid+sortBy) ⇒ <code>Chart</code>
-    * [.order](#dc.dataGrid+order) ⇒ <code>Chart</code>
-  * [.bubbleChart](#dc.bubbleChart) ⇒ <code>BubbleChart</code>
-    * [.elasticRadius](#dc.bubbleChart+elasticRadius) ⇒ <code>Boolean</code>
-  * [.compositeChart](#dc.compositeChart) ⇒ <code>CompositeChart</code>
-    * [.useRightAxisGridLines](#dc.compositeChart+useRightAxisGridLines) ⇒ <code>Chart</code>
-    * [.childOptions](#dc.compositeChart+childOptions) ⇒ <code>Chart</code>
-    * [.rightYAxisLabel](#dc.compositeChart+rightYAxisLabel) ⇒ <code>Chart</code>
-    * [.compose](#dc.compositeChart+compose) ⇒ <code>Chart</code>
-    * [.children](#dc.compositeChart+children) ⇒ <code>Array.&lt;Chart&gt;</code>
-    * [.shareColors](#dc.compositeChart+shareColors) ⇒ <code>Chart</code>
-    * [.shareTitle](#dc.compositeChart+shareTitle) ⇒ <code>Chart</code>
-    * [.rightY](#dc.compositeChart+rightY) ⇒ <code>Chart</code>
-    * [.alignYAxes](#dc.compositeChart+alignYAxes) ⇒ <code>Chart</code>
-    * [.rightYAxis](#dc.compositeChart+rightYAxis) ⇒ <code>Chart</code>
-  * [.seriesChart](#dc.seriesChart) ⇒ <code>SeriesChart</code>
-    * [.chart](#dc.seriesChart+chart) ⇒ <code>Chart</code>
-    * [.seriesAccessor](#dc.seriesChart+seriesAccessor) ⇒ <code>Chart</code>
-    * [.seriesSort](#dc.seriesChart+seriesSort) ⇒ <code>Chart</code>
-    * [.valueSort](#dc.seriesChart+valueSort) ⇒ <code>Chart</code>
-  * [.geoChoroplethChart](#dc.geoChoroplethChart) ⇒ <code>GeoChoroplethChart</code>
-    * [.overlayGeoJson](#dc.geoChoroplethChart+overlayGeoJson) ⇒ <code>Chart</code>
-    * [.projection](#dc.geoChoroplethChart+projection) ⇒ <code>Chart</code>
-=======
   * [.lineChart](#dc.lineChart) ⇒ <code>[lineChart](#dc.lineChart)</code>
     * [.interpolate](#dc.lineChart+interpolate) ⇒ <code>String</code> &#124; <code>[lineChart](#dc.lineChart)</code>
     * [.tension](#dc.lineChart+tension) ⇒ <code>Number</code> &#124; <code>[lineChart](#dc.lineChart)</code>
@@ -237,6 +173,8 @@
     * [.formatNumber](#dc.dataCount+formatNumber) ⇒ <code>function</code> &#124; <code>[dataCount](#dc.dataCount)</code>
   * [.dataTable](#dc.dataTable) ⇒ <code>[dataTable](#dc.dataTable)</code>
     * [.size](#dc.dataTable+size) ⇒ <code>Number</code> &#124; <code>[dataTable](#dc.dataTable)</code>
+    * [.beginSlice](#dc.dataTable+beginSlice) ⇒ <code>Number</code> &#124; <code>[dataTable](#dc.dataTable)</code>
+    * [.endSlice](#dc.dataTable+endSlice) ⇒ <code>Number</code> &#124; <code>[dataTable](#dc.dataTable)</code>
     * [.columns](#dc.dataTable+columns) ⇒ <code>Array.&lt;function()&gt;</code> &#124; <code>[dataTable](#dc.dataTable)</code>
     * [.sortBy](#dc.dataTable+sortBy) ⇒ <code>function</code> &#124; <code>[dataTable](#dc.dataTable)</code>
     * [.order](#dc.dataTable+order) ⇒ <code>function</code> &#124; <code>[dataTable](#dc.dataTable)</code>
@@ -260,6 +198,7 @@
     * [.shareColors](#dc.compositeChart+shareColors) ⇒ <code>Boolean</code> &#124; <code>[compositeChart](#dc.compositeChart)</code>
     * [.shareTitle](#dc.compositeChart+shareTitle) ⇒ <code>Boolean</code> &#124; <code>[compositeChart](#dc.compositeChart)</code>
     * [.rightY](#dc.compositeChart+rightY) ⇒ <code>d3.scale</code> &#124; <code>[compositeChart](#dc.compositeChart)</code>
+    * [.alignYAxes](#dc.compositeChart+alignYAxes) ⇒ <code>Chart</code>
     * [.rightYAxis](#dc.compositeChart+rightYAxis) ⇒ <code>d3.svg.axis</code> &#124; <code>[compositeChart](#dc.compositeChart)</code>
   * [.seriesChart](#dc.seriesChart) ⇒ <code>[seriesChart](#dc.seriesChart)</code>
     * [.chart](#dc.seriesChart+chart) ⇒ <code>function</code> &#124; <code>[seriesChart](#dc.seriesChart)</code>
@@ -269,7 +208,6 @@
   * [.geoChoroplethChart](#dc.geoChoroplethChart) ⇒ <code>[geoChoroplethChart](#dc.geoChoroplethChart)</code>
     * [.overlayGeoJson](#dc.geoChoroplethChart+overlayGeoJson) ⇒ <code>[geoChoroplethChart](#dc.geoChoroplethChart)</code>
     * [.projection](#dc.geoChoroplethChart+projection) ⇒ <code>[geoChoroplethChart](#dc.geoChoroplethChart)</code>
->>>>>>> 9d8056d2
     * [.geoJsons](#dc.geoChoroplethChart+geoJsons) ⇒ <code>Array.&lt;{name:String, data: Object, accessor: function()}&gt;</code>
     * [.geoPath](#dc.geoChoroplethChart+geoPath) ⇒ <code>d3.geo.path</code>
     * [.removeGeoJson](#dc.geoChoroplethChart+removeGeoJson) ⇒ <code>[geoChoroplethChart](#dc.geoChoroplethChart)</code>
@@ -2266,19 +2204,6 @@
 var chart2 = dc.pieChart('#chart-container2', 'chartGroupA');
 ```
 
-<<<<<<< HEAD
-* [.pieChart](#dc.pieChart) ⇒ <code>PieChart</code>
-  * [.slicesCap](#dc.pieChart+slicesCap) ⇒ <code>Chart</code>
-  * [.externalRadiusPadding](#dc.pieChart+externalRadiusPadding) ⇒ <code>Chart</code>
-  * [.innerRadius](#dc.pieChart+innerRadius) ⇒ <code>Chart</code>
-  * [.radius](#dc.pieChart+radius) ⇒ <code>Chart</code>
-  * [.cx](#dc.pieChart+cx) ⇒ <code>Chart</code>
-  * [.cy](#dc.pieChart+cy) ⇒ <code>Chart</code>
-  * [.minAngleForLabel](#dc.pieChart+minAngleForLabel) ⇒ <code>Chart</code>
-  * [.emptyTitle](#dc.pieChart+emptyTitle) ⇒ <code>Chart</code>
-  * [.externalLabels](#dc.pieChart+externalLabels) ⇒ <code>Chart</code>
-  * [.drawPaths](#dc.pieChart+drawPaths) ⇒ <code>Chart</code>
-=======
 * [.pieChart](#dc.pieChart) ⇒ <code>[pieChart](#dc.pieChart)</code>
   * [.slicesCap](#dc.pieChart+slicesCap) ⇒ <code>Number</code> &#124; <code>[pieChart](#dc.pieChart)</code>
   * [.externalRadiusPadding](#dc.pieChart+externalRadiusPadding) ⇒ <code>Number</code> &#124; <code>[pieChart](#dc.pieChart)</code>
@@ -2289,7 +2214,7 @@
   * [.minAngleForLabel](#dc.pieChart+minAngleForLabel) ⇒ <code>Number</code> &#124; <code>[pieChart](#dc.pieChart)</code>
   * [.emptyTitle](#dc.pieChart+emptyTitle) ⇒ <code>String</code> &#124; <code>[pieChart](#dc.pieChart)</code>
   * [.externalLabels](#dc.pieChart+externalLabels) ⇒ <code>Number</code> &#124; <code>[pieChart](#dc.pieChart)</code>
->>>>>>> 9d8056d2
+  * [.drawPaths](#dc.pieChart+drawPaths) ⇒ <code>Chart</code>
 
 <a name="dc.pieChart+slicesCap"></a>
 #### pieChart.slicesCap ⇒ <code>Number</code> &#124; <code>[pieChart](#dc.pieChart)</code>
@@ -2411,7 +2336,7 @@
 
 | Param | Type | Description |
 | --- | --- | --- |
-| parent | <code>String</code> &#124; <code>node</code> &#124; <code>d3.selection</code> &#124; <code>[compositeChart](#dc.compositeChart)</code> | Any valid [d3 single selector](https://github.com/mbostock/d3/wiki/Selections#selecting-elements) specifying a dom block element such as a div; or a dom element or d3 selection.  If the bar chart is a sub-chart in a [Composite Chart](#dc.compositeChart) then pass in the parent composite chart instance. |
+| parent | <code>String</code> &#124; <code>node</code> &#124; <code>d3.selection</code> &#124; <code>[compositeChart](#dc.compositeChart)</code> | Any valid [d3 single selector](https://github.com/mbostock/d3/wiki/Selections#selecting-elements) specifying a dom block element such as a div; or a dom element or d3 selection.  If the bar chart is a sub-chart in a [Composite Chart](#dc.compositeChart) then pass in the parent composite chart instance instead. |
 | [chartGroup] | <code>String</code> | The name of the chart group this chart instance should be placed in. Interaction with a chart will only trigger events and redraws within the chart's group. |
 
 **Example**  
@@ -2509,7 +2434,7 @@
 
 | Param | Type | Description |
 | --- | --- | --- |
-| parent | <code>String</code> &#124; <code>node</code> &#124; <code>d3.selection</code> &#124; <code>[compositeChart](#dc.compositeChart)</code> | Any valid [d3 single selector](https://github.com/mbostock/d3/wiki/Selections#selecting-elements) specifying a dom block element such as a div; or a dom element or d3 selection.  If the bar chart is a sub-chart in a [Composite Chart](#dc.compositeChart) then pass in the parent composite chart instance. |
+| parent | <code>String</code> &#124; <code>node</code> &#124; <code>d3.selection</code> &#124; <code>[compositeChart](#dc.compositeChart)</code> | Any valid [d3 single selector](https://github.com/mbostock/d3/wiki/Selections#selecting-elements) specifying a dom block element such as a div; or a dom element or d3 selection.  If the line chart is a sub-chart in a [Composite Chart](#dc.compositeChart) then pass in the parent composite chart instance instead. |
 | [chartGroup] | <code>String</code> | The name of the chart group this chart instance should be placed in. Interaction with a chart will only trigger events and redraws within the chart's group. |
 
 **Example**  
@@ -2745,23 +2670,14 @@
 | [chartGroup] | <code>String</code> | The name of the chart group this chart instance should be placed in. Interaction with a chart will only trigger events and redraws within the chart's group. |
 
 
-<<<<<<< HEAD
-* [.dataTable](#dc.dataTable) ⇒ <code>DataTable</code>
-  * [.size](#dc.dataTable+size) ⇒ <code>Chart</code>
-  * [.beginSlice](#dc.dataTable+beginSlice) ⇒ <code>Chart</code>
-  * [.endSlice](#dc.dataTable+endSlice) ⇒ <code>Chart</code>
-  * [.columns](#dc.dataTable+columns) ⇒ <code>Chart</code>
-  * [.sortBy](#dc.dataTable+sortBy) ⇒ <code>Chart</code>
-  * [.order](#dc.dataTable+order) ⇒ <code>Chart</code>
-  * [.showGroups](#dc.dataTable+showGroups) ⇒ <code>Chart</code>
-=======
 * [.dataTable](#dc.dataTable) ⇒ <code>[dataTable](#dc.dataTable)</code>
   * [.size](#dc.dataTable+size) ⇒ <code>Number</code> &#124; <code>[dataTable](#dc.dataTable)</code>
+  * [.beginSlice](#dc.dataTable+beginSlice) ⇒ <code>Number</code> &#124; <code>[dataTable](#dc.dataTable)</code>
+  * [.endSlice](#dc.dataTable+endSlice) ⇒ <code>Number</code> &#124; <code>[dataTable](#dc.dataTable)</code>
   * [.columns](#dc.dataTable+columns) ⇒ <code>Array.&lt;function()&gt;</code> &#124; <code>[dataTable](#dc.dataTable)</code>
   * [.sortBy](#dc.dataTable+sortBy) ⇒ <code>function</code> &#124; <code>[dataTable](#dc.dataTable)</code>
   * [.order](#dc.dataTable+order) ⇒ <code>function</code> &#124; <code>[dataTable](#dc.dataTable)</code>
   * [.showGroups](#dc.dataTable+showGroups) ⇒ <code>Boolean</code> &#124; <code>[dataTable](#dc.dataTable)</code>
->>>>>>> 9d8056d2
 
 <a name="dc.dataTable+size"></a>
 #### dataTable.size ⇒ <code>Number</code> &#124; <code>[dataTable](#dc.dataTable)</code>
@@ -2774,13 +2690,13 @@
 | [size] | <code>Number</code> | <code>25</code> | 
 
 <a name="dc.dataTable+beginSlice"></a>
-#### dataTable.beginSlice ⇒ <code>Chart</code>
+#### dataTable.beginSlice ⇒ <code>Number</code> &#124; <code>[dataTable](#dc.dataTable)</code>
 Get or set the index of the beginning slice which determines which entries get displayed
 by the widget. Useful when implementing pagination.
 
 Note: the sortBy function will determine how the rows are ordered for pagination purposes.
 See the [table pagination example](http://dc-js.github.io/dc.js/examples/table-pagination.html)
-to see how to add a user interface to control the slicing.
+to see how to implement the pagination user interface using `beginSlice` and `endSlice`.
 
 **Kind**: instance property of <code>[dataTable](#dc.dataTable)</code>  
 
@@ -2789,7 +2705,7 @@
 | [beginSlice] | <code>Number</code> | <code>0</code> | 
 
 <a name="dc.dataTable+endSlice"></a>
-#### dataTable.endSlice ⇒ <code>Chart</code>
+#### dataTable.endSlice ⇒ <code>Number</code> &#124; <code>[dataTable](#dc.dataTable)</code>
 Get or set the index of the end slice which determines which entries get displayed by the
 widget. Useful when implementing pagination. See [`beginSlice`](#dc.dataTable+beginSlice) for more information.
 
@@ -2955,13 +2871,8 @@
   * [.order](#dc.dataGrid+order) ⇒ <code>function</code> &#124; <code>[dataGrid](#dc.dataGrid)</code>
 
 <a name="dc.dataGrid+beginSlice"></a>
-<<<<<<< HEAD
-#### dataGrid.beginSlice ⇒ <code>Chart</code>
+#### dataGrid.beginSlice ⇒ <code>Number</code> &#124; <code>[dataGrid](#dc.dataGrid)</code>
 Get or set the index of the beginning slice which determines which entries get displayed by the widget.
-=======
-#### dataGrid.beginSlice ⇒ <code>Number</code> &#124; <code>[dataGrid](#dc.dataGrid)</code>
-Get or set the index of the beginning slice which determines which entries get displayed by the widget
->>>>>>> 9d8056d2
 Useful when implementing pagination.
 
 **Kind**: instance property of <code>[dataGrid](#dc.dataGrid)</code>  
@@ -3117,19 +3028,6 @@
 var compositeChart2 = dc.compositeChart('#chart-container2', 'chartGroupA');
 ```
 
-<<<<<<< HEAD
-* [.compositeChart](#dc.compositeChart) ⇒ <code>CompositeChart</code>
-  * [.useRightAxisGridLines](#dc.compositeChart+useRightAxisGridLines) ⇒ <code>Chart</code>
-  * [.childOptions](#dc.compositeChart+childOptions) ⇒ <code>Chart</code>
-  * [.rightYAxisLabel](#dc.compositeChart+rightYAxisLabel) ⇒ <code>Chart</code>
-  * [.compose](#dc.compositeChart+compose) ⇒ <code>Chart</code>
-  * [.children](#dc.compositeChart+children) ⇒ <code>Array.&lt;Chart&gt;</code>
-  * [.shareColors](#dc.compositeChart+shareColors) ⇒ <code>Chart</code>
-  * [.shareTitle](#dc.compositeChart+shareTitle) ⇒ <code>Chart</code>
-  * [.rightY](#dc.compositeChart+rightY) ⇒ <code>Chart</code>
-  * [.alignYAxes](#dc.compositeChart+alignYAxes) ⇒ <code>Chart</code>
-  * [.rightYAxis](#dc.compositeChart+rightYAxis) ⇒ <code>Chart</code>
-=======
 * [.compositeChart](#dc.compositeChart) ⇒ <code>[compositeChart](#dc.compositeChart)</code>
   * [.useRightAxisGridLines](#dc.compositeChart+useRightAxisGridLines) ⇒ <code>Boolean</code> &#124; <code>[compositeChart](#dc.compositeChart)</code>
   * [.childOptions](#dc.compositeChart+childOptions) ⇒ <code>Object</code> &#124; <code>[compositeChart](#dc.compositeChart)</code>
@@ -3139,8 +3037,8 @@
   * [.shareColors](#dc.compositeChart+shareColors) ⇒ <code>Boolean</code> &#124; <code>[compositeChart](#dc.compositeChart)</code>
   * [.shareTitle](#dc.compositeChart+shareTitle) ⇒ <code>Boolean</code> &#124; <code>[compositeChart](#dc.compositeChart)</code>
   * [.rightY](#dc.compositeChart+rightY) ⇒ <code>d3.scale</code> &#124; <code>[compositeChart](#dc.compositeChart)</code>
+  * [.alignYAxes](#dc.compositeChart+alignYAxes) ⇒ <code>Chart</code>
   * [.rightYAxis](#dc.compositeChart+rightYAxis) ⇒ <code>d3.svg.axis</code> &#124; <code>[compositeChart](#dc.compositeChart)</code>
->>>>>>> 9d8056d2
 
 <a name="dc.compositeChart+useRightAxisGridLines"></a>
 #### compositeChart.useRightAxisGridLines ⇒ <code>Boolean</code> &#124; <code>[compositeChart](#dc.compositeChart)</code>
