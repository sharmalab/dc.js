--- conflicted
+++ resolved
@@ -212,16 +212,12 @@
 This function is **not chainable** since it does not return a chart instance; however the d3
 selection result can be chained to d3 function calls.
 
-<<<<<<< HEAD
-#### .anchor([anchorChart | anchorSelector], [chartGroup])
-Set the svg root to either be an existing chart's root or the first element returned from a d3
-css string selector. Optionally registers the chart within the chartGroup. This class is called
-internally on chart initialization, but be called again to relocate the chart. However, it will
-orphan any previously created SVG elements.
-=======
-#### .anchor([anchorChart/anchorSelector/anchorNode], [chartGroup])
-Set the svg root to either be an existing chart's root or the result returned by d3's select method, which can operate on a css string selector or a DOM node. Optionally registers the chart within the chartGroup. This class is called internally on chart initialization, but be called again to relocate the chart. However, it will orphan any previously created SVG elements.
->>>>>>> 291d8e55
+#### .anchor([anchorChart|anchorSelector|anchorNode], [chartGroup])
+Set the svg root to either be an existing chart's root; or any valid [d3 single
+selector](https://github.com/mbostock/d3/wiki/Selections#selecting-elements) specifying a dom
+block element such as a div; or a dom element or d3 selection. Optionally registers the chart
+within the chartGroup. This class is called internally on chart initialization, but be called
+again to relocate the chart. However, it will orphan any previously created SVG elements.
 
 #### .anchorName()
 Returns the dom id for the chart's anchored location.
@@ -850,17 +846,9 @@
 
 Parameters:
 
-<<<<<<< HEAD
 * parent : string | node | selection - any valid
 [d3 single selector](https://github.com/mbostock/d3/wiki/Selections#selecting-elements) specifying
 a dom block element such as a div; or a dom element or d3 selection.
-=======
-* parent : string | node - any valid d3 single selector (typically representing a DOM block element such
-   as a div) or a DOM node.
-* chartGroup : string (optional) - name of the chart group this chart instance should be placed in. Once a chart is placed
-in a certain chart group then any interaction with such instance will only trigger events and redraw within the same
-chart group.
->>>>>>> 291d8e55
 
 * chartGroup : string (optional) - name of the chart group this chart instance should be placed in.
 Interaction with a chart will only trigger events and redraws within the chart's group.
@@ -912,7 +900,6 @@
 Create a bar chart instance and attach it to the given parent element.
 
 Parameters:
-<<<<<<< HEAD
 * parent : string | node | selection | compositeChart - any valid
 [d3 single selector](https://github.com/mbostock/d3/wiki/Selections#selecting-elements) specifying
 a dom block element such as a div; or a dom element or d3 selection.
@@ -922,15 +909,6 @@
 Interaction with a chart will only trigger events and redraws within the chart's group.
 
 Returns:
-=======
-* parent : string | node | compositeChart - any valid d3 single selector (typically representing a DOM block element such
-   as a div), a DOM node, or if this bar chart is a sub-chart in a [Composite Chart](#composite-chart) then pass in the parent composite chart instance.
-* chartGroup : string (optional) - name of the chart group this chart instance should be placed in. Once a chart is placed
-in a certain chart group then any interaction with such instance will only trigger events and redraw within the same
-chart group.
-
-Return:
->>>>>>> 291d8e55
 A newly created bar chart instance
 
 ```js
@@ -989,19 +967,11 @@
 
 Parameters:
 
-<<<<<<< HEAD
 * parent : string | node | selection | compositeChart - any valid
 [d3 single selector](https://github.com/mbostock/d3/wiki/Selections#selecting-elements) specifying
 a dom block element such as a div; or a dom element or d3 selection.
 If the line chart is a sub-chart in a [Composite Chart](#composite-chart) then pass in the parent composite
 chart instance.
-=======
-* parent : string | node | compositeChart - any valid d3 single selector (typically representing a DOM block element such
-   as a div), a DOM node, or if this line chart is a sub-chart in a [Composite Chart](#composite-chart) then pass in the parent composite chart instance.
-* chartGroup : string (optional) - name of the chart group this chart instance should be placed in. Once a chart is placed
-in a certain chart group then any interaction with such instance will only trigger events and redraw within the same
-chart group.
->>>>>>> 291d8e55
 
 * chartGroup : string (optional) - name of the chart group this chart instance should be placed in.
 Interaction with a chart will only trigger events and redraws within the chart's group.
@@ -1094,18 +1064,11 @@
 
 Parameters:
 
-<<<<<<< HEAD
 * parent : string | node | selection - any valid
 [d3 single selector](https://github.com/mbostock/d3/wiki/Selections#selecting-elements) specifying
 a dom block element such as a div; or a dom element or d3 selection.
 * chartGroup : string (optional) - name of the chart group this widget should be placed in.
 The data count widget will only react to filter changes in the chart group.
-=======
-* parent : string | node - any valid d3 single selector (typically representing a DOM block element such as a div) or a DOM node.
-* chartGroup : string (optional) - name of the chart group this chart instance should be placed in. Once a chart is placed
-in a certain chart group then any interaction with such instance will only trigger events and redraw within the same
-chart group.
->>>>>>> 291d8e55
 
 Returns:
 A newly created data count widget instance
@@ -1153,19 +1116,12 @@
 Create a data table widget instance and attach it to the given parent element.
 
 Parameters:
-<<<<<<< HEAD
 * parent : string | node | selection - any valid
 [d3 single selector](https://github.com/mbostock/d3/wiki/Selections#selecting-elements) specifying
 a dom block element such as a div; or a dom element or d3 selection.
 
 * chartGroup : string (optional) - name of the chart group this chart instance should be placed in.
 Interaction with a chart will only trigger events and redraws within the chart's group.
-=======
-* parent : string | node - any valid d3 single selector (typically representing a DOM block element such as a div) or a DOM node.
-* chartGroup : string (optional) - name of the chart group this chart instance should be placed in. Once a chart is placed
-in a certain chart group then any interaction with such instance will only trigger events and redraw within the same
-chart group.
->>>>>>> 291d8e55
 
 Returns:
 A newly created data table widget instance
@@ -1230,7 +1186,6 @@
 Create a data grid widget instance and attach it to the given parent element.
 
 Parameters:
-<<<<<<< HEAD
 * parent : string | node | selection - any valid
 [d3 single selector](https://github.com/mbostock/d3/wiki/Selections#selecting-elements) specifying
 a dom block element such as a div; or a dom element or d3 selection.
@@ -1239,15 +1194,6 @@
 Interaction with a chart will only trigger events and redraws within the chart's group.
 
 Returns:
-=======
-* parent : string | node - any valid d3 single selector (typically representing a DOM block element such as a div) or a DOM node.
-* chartGroup : string (optional) - name of the chart group this chart instance should be
-placed in. Once a chart is placed in a chart group then any interaction with the chart
-will only trigger events and redraw within the same chart group.
-* html (item): function - return the html fragment for each item in the dataset.
-You can use a templating library or build the html directly.
-Return:
->>>>>>> 291d8e55
 A newly created data grid widget instance
 
 #### .size([size])
@@ -1305,18 +1251,11 @@
 Create a bubble chart instance and attach it to the given parent element.
 
 Parameters:
-<<<<<<< HEAD
 * parent : string | node | selection | compositeChart - any valid
 [d3 single selector](https://github.com/mbostock/d3/wiki/Selections#selecting-elements) specifying
 a dom block element such as a div; or a dom element or d3 selection.
 * chartGroup : string (optional) - name of the chart group this chart instance should be placed in.
 Interaction with a chart will only trigger events and redraws within the chart's group.
-=======
-* parent : string | node - any valid d3 single selector (typically representing a DOM block element such as a div) or a DOM node.
-* chartGroup : string (optional) - name of the chart group this chart instance should be placed in. Once a chart is placed
-in a certain chart group then any interaction with such instance will only trigger events and redraw within the same
-chart group.
->>>>>>> 291d8e55
 
 Returns:
 A newly created bubble chart instance
@@ -1344,18 +1283,11 @@
 Create a composite chart instance and attach it to the given parent element.
 
 Parameters:
-<<<<<<< HEAD
 * parent : string | node | selection - any valid
 [d3 single selector](https://github.com/mbostock/d3/wiki/Selections#selecting-elements) specifying
 a dom block element such as a div; or a dom element or d3 selection.
 * chartGroup : string (optional) - name of the chart group this chart instance should be placed in.
 Interaction with a chart will only trigger events and redraws within the chart's group.
-=======
-* parent : string | node - any valid d3 single selector (typically representing a DOM block element such as a div) or a DOM node.
-* chartGroup : string (optional) - name of the chart group this chart instance should be placed in. Once a chart is placed
-in a certain chart group then any interaction with such instance will only trigger events and redraw within the same
-chart group.
->>>>>>> 291d8e55
 
 Returns:
 A newly created composite chart instance
@@ -1445,19 +1377,12 @@
 Create a series chart instance and attach it to the given parent element.
 
 Parameters:
-<<<<<<< HEAD
 * parent : string | node | selection - any valid
 [d3 single selector](https://github.com/mbostock/d3/wiki/Selections#selecting-elements) specifying
 a dom block element such as a div; or a dom element or d3 selection.
 
 * chartGroup : string (optional) - name of the chart group this chart instance should be placed in.
 Interaction with a chart will only trigger events and redraws within the chart's group.
-=======
-* parent : string | node - any valid d3 single selector (typically representing a DOM block element such as a div) or a DOM node.
-* chartGroup : string (optional) - name of the chart group this chart instance should be placed in. Once a chart is placed
-in a certain chart group then any interaction with such instance will only trigger events and redraw within the same
-chart group.
->>>>>>> 291d8e55
 
 Returns:
 A newly created series chart instance
@@ -1511,16 +1436,9 @@
 Create a choropleth chart instance and attach it to the given parent element.
 
 Parameters:
-<<<<<<< HEAD
 * parent : string | node | selection - any valid
 [d3 single selector](https://github.com/mbostock/d3/wiki/Selections#selecting-elements) specifying
 a dom block element such as a div; or a dom element or d3 selection.
-=======
-* parent : string | node - any valid d3 single selector (typically representing a DOM block element such as a div) or a DOM node.
-* chartGroup : string (optional) - name of the chart group this chart instance should be placed in. Once a chart is placed
-in a certain chart group then any interaction with such instance will only trigger events and redraw within the same
-chart group.
->>>>>>> 291d8e55
 
 * chartGroup : string (optional) - name of the chart group this chart instance should be placed in.
 Interaction with a chart will only trigger events and redraws within the chart's group.
@@ -1588,7 +1506,6 @@
 Create a bubble overlay chart instance and attach it to the given parent element.
 
 Parameters:
-<<<<<<< HEAD
 * parent : string | node | selection - any valid
 [d3 single selector](https://github.com/mbostock/d3/wiki/Selections#selecting-elements) specifying
 a dom block element such as a div; or a dom element or d3 selection.
@@ -1597,15 +1514,6 @@
 Interaction with a chart will only trigger events and redraws within the chart's group.
 
 Returns:
-=======
-* parent : string | node - any valid d3 single selector (typically representing a DOM block element such as a div) or a DOM node.
-Typically this element should also be the parent of the underlying image.
-* chartGroup : string (optional) - name of the chart group this chart instance should be placed in. Once a chart is placed
-in a certain chart group then any interaction with such instance will only trigger events and redraw within the same
-chart group.
-
-Return:
->>>>>>> 291d8e55
 A newly created bubble overlay chart instance
 
 ```js
@@ -1642,14 +1550,9 @@
 
 Parameters:
 
-<<<<<<< HEAD
 * parent : string | node | selection - any valid
 [d3 single selector](https://github.com/mbostock/d3/wiki/Selections#selecting-elements) specifying
 a dom block element such as a div; or a dom element or d3 selection.
-=======
-* parent : string | node - any valid d3 single selector (typically representing a DOM block element such as a div) or a DOM node.
-* chartGroup : string (optional) - name of the chart group this chart instance should be placed in. Once a chart is placed in a certain chart group then any interaction with such instance will only trigger events and redraw within the same chart group.
->>>>>>> 291d8e55
 
 * chartGroup : string (optional) - name of the chart group this chart instance should be placed in.
 Interaction with a chart will only trigger events and redraws within the chart's group.
@@ -1749,19 +1652,11 @@
 
 Parameters:
 
-<<<<<<< HEAD
 * parent : string | node | selection | compositeChart - any valid
 [d3 single selector](https://github.com/mbostock/d3/wiki/Selections#selecting-elements) specifying
 a dom block element such as a div; or a dom element or d3 selection.
 If the scatter plot is a sub-chart in a [Composite Chart](#composite-chart) then pass in the parent composite
 chart instance.
-=======
-* parent : string | node | compositeChart - any valid d3 single selector (typically representing a DOM block element such
-as a div), a DOM node, or if this scatter plot is a sub-chart in a [Composite Chart](#composite-chart) then pass in the parent composite chart instance.
-* chartGroup : string (optional) - name of the chart group this chart instance should be placed in. Once a chart is placed
-in a certain chart group then any interaction with such instance will only trigger events and redraw within the same
-chart group.
->>>>>>> 291d8e55
 
 * chartGroup : string (optional) - name of the chart group this chart instance should be placed in.
 Interaction with a chart will only trigger events and redraws within the chart's group.
@@ -1810,18 +1705,11 @@
 
 Parameters:
 
-<<<<<<< HEAD
 * parent : string | node | selection - any valid
 [d3 single selector](https://github.com/mbostock/d3/wiki/Selections#selecting-elements) specifying
 a dom block element such as a div; or a dom element or d3 selection.
 * chartGroup : string (optional) - name of the chart group this chart instance should be placed in.
 The number display widget will only react to filter changes in the chart group.
-=======
-* parent : string | node - any valid d3 single selector typically representing a DOM block element such as a div or span or a DOM node
-* chartGroup : string (optional) - name of the chart group this chart instance should be placed in. Once a chart is placed
-in a certain chart group then any interaction with such instance will only trigger events and redraw within the same
-chart group.
->>>>>>> 291d8e55
 
 Returns:
 A newly created number display instance
@@ -1861,16 +1749,9 @@
 Create a heat map instance and attach it to the given parent element.
 
 Parameters:
-<<<<<<< HEAD
 * parent : string | node | selection - any valid
 [d3 single selector](https://github.com/mbostock/d3/wiki/Selections#selecting-elements) specifying
 a dom block element such as a div; or a dom element or d3 selection.
-=======
-* parent : string | node - any valid d3 single selector (typically representing a DOM block element such as a div) or a DOM node.
-* chartGroup : string (optional) - name of the chart group this chart instance should be placed in. Once a chart is placed
-in a certain chart group then any interaction with such instance will only trigger events and redraw within the same
-chart group.
->>>>>>> 291d8e55
 
 * chartGroup : string (optional) - name of the chart group this chart instance should be placed in.
 Interaction with a chart will only trigger events and redraws within the chart's group.
@@ -1919,18 +1800,11 @@
 Create a box plot instance and attach it to the given parent element.
 
 Parameters:
-<<<<<<< HEAD
 * parent : string | node | selection - any valid
 [d3 single selector](https://github.com/mbostock/d3/wiki/Selections#selecting-elements) representing
 a dom block element such as a div; or a dom element or d3 selection.
 * chartGroup : string (optional) - name of the chart group this chart instance should be placed in.
 Interaction with a chart will only trigger events and redraws within the chart's group.
-=======
-* parent : string | node - any valid d3 single selector (typically representing a dom block element such as a div) or a DOM node.
-* chartGroup : string (optional) - name of the chart group this chart instance should be placed in. Once a chart is placed
-in a certain chart group then any interaction with such instance will only trigger events and redraw within the same
-chart group.
->>>>>>> 291d8e55
 
 Returns:
 A newly created box plot instance
