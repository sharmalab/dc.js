--- conflicted
+++ resolved
@@ -1,82 +1,7 @@
-<<<<<<< HEAD
-# DC API
-  * [Utilities](#utilities)
-  * [Filters](#filters)
-  * [Base Mixin](#base-mixin)
-  * [Listeners](#listeners)
-  * [Margin Mixin](#margin-mixin)
-  * [Color Mixin](#color-mixin)
-  * [Coordinate Grid Mixin](#coordinate-grid-mixin)
-  * [Stack Mixin](#stack-mixin)
-  * [Cap Mixin](#cap-mixin)
-  * [Bubble Mixin](#bubble-mixin)
-  * [Pie Chart](#pie-chart)
-  * [Bar Chart](#bar-chart)
-  * [Line Chart](#line-chart)
-  * [Data Count Widget](#data-count-widget)
-  * [Data Table Widget](#data-table-widget)
-  * [Data Grid Widget](#data-grid-widget)
-  * [Bubble Chart](#bubble-chart)
-  * [Composite Chart](#composite-chart)
-  * [Series Chart](#series-chart)
-  * [Geo Choropleth Chart](#geo-choropleth-chart)
-  * [Bubble Overlay Chart](#bubble-overlay-chart)
-  * [Row Chart](#row-chart)
-  * [Legend](#legend)
-  * [Scatter Plot](#scatter-plot)
-  * [Number Display Widget](#number-display-widget)
-  * [Heat Map](#heat-map)
-  * [Box Plot](#box-plot)
-
-#### Version 2.0.0-beta.18
-The entire dc.js library is scoped under the **dc** name space. It does not introduce anything else
-into the global name space.
-#### Function Chaining
-Most dc functions are designed to allow function chaining, meaning they return the current chart
-instance whenever it is appropriate. This way chart configuration can be written in the following
-style:
-```js
-chart.width(300)
-.height(300)
-.filter('sunday')
-```
-The getter forms of functions do not participate in function chaining because they necessarily
-return values that are not the chart.  (Although some, such as `.svg` and `.xAxis`, return values
-that are chainable d3 objects.)
-
-## Utilities
-
-#### dc.filterAll([chartGroup])
-Clear all filters on all charts within the given chart group. If the chart group is not given then
-only charts that belong to the default chart group will be reset.
-
-#### dc.refocusAll([chartGroup])
-Reset zoom level / focus on all charts that belong to the given chart group. If the chart group is
-not given then only charts that belong to the default chart group will be reset.
-
-#### dc.renderAll([chartGroup])
-Re-render all charts belong to the given chart group. If the chart group is not given then only
-charts that belong to the default chart group will be re-rendered.
-
-#### dc.redrawAll([chartGroup])
-Redraw all charts belong to the given chart group. If the chart group is not given then only charts
-that belong to the default chart group will be re-drawn. Redraw is different from re-render since
-when redrawing dc tries to update the graphic incrementally, using transitions, instead of starting
-from scratch.
-
-#### dc.disableTransitions
-If this boolean is set truthy, all transitions will be disabled, and changes to the charts will happen
-immediately.  Default: false
-
-#### dc.units.integers
-`dc.units.integers` is the default value for `xUnits` for the [Coordinate Grid
-Chart](#coordinate-grid-chart) and should be used when the x values are a sequence of integers.
-=======
 <a name="dc"></a>
 ## dc : <code>object</code>
 The entire dc.js library is scoped under the **dc** name space. It does not introduce
 anything else into the global name space.
->>>>>>> 7dd8d36c
 
 Most `dc` functions are designed to allow function chaining, meaning they return the current chart
 instance whenever it is appropriate.  The getter forms of functions do not participate in function
@@ -84,7 +9,7 @@
 such as `.svg` and `.xAxis`, return values that are chainable d3 objects.
 
 **Kind**: global namespace  
-**Version**: 2.0.0-beta.17  
+**Version**: 2.0.0-beta.18  
 **Example**  
 ```js
 // Example chaining
@@ -196,6 +121,7 @@
   * [.bubbleMixin](#dc.bubbleMixin) ⇒ <code>Chart</code>
     * [.r](#dc.bubbleMixin+r) ⇒ <code>Array.&lt;Number&gt;</code>
     * [.radiusValueAccessor](#dc.bubbleMixin+radiusValueAccessor) ⇒ <code>function</code>
+    * [.minRadius](#dc.bubbleMixin+minRadius) ⇒ <code>Number</code>
     * [.minRadiusWithLabel](#dc.bubbleMixin+minRadiusWithLabel) ⇒ <code>Number</code>
     * [.maxBubbleRelativeSize](#dc.bubbleMixin+maxBubbleRelativeSize) ⇒ <code>Number</code>
   * [.filterAll](#dc.filterAll)
@@ -1846,13 +1772,14 @@
 * [.bubbleMixin](#dc.bubbleMixin) ⇒ <code>Chart</code>
   * [.r](#dc.bubbleMixin+r) ⇒ <code>Array.&lt;Number&gt;</code>
   * [.radiusValueAccessor](#dc.bubbleMixin+radiusValueAccessor) ⇒ <code>function</code>
+  * [.minRadius](#dc.bubbleMixin+minRadius) ⇒ <code>Number</code>
   * [.minRadiusWithLabel](#dc.bubbleMixin+minRadiusWithLabel) ⇒ <code>Number</code>
   * [.maxBubbleRelativeSize](#dc.bubbleMixin+maxBubbleRelativeSize) ⇒ <code>Number</code>
 
 <a name="dc.bubbleMixin+r"></a>
 #### bubbleMixin.r ⇒ <code>Array.&lt;Number&gt;</code>
 Get or set the bubble radius scale. By default the bubble chart uses
-`d3.scale.linear().domain([0, 100])` as its r scale .
+`d3.scale.linear().domain([0, 100])` as its radius scale.
 
 **Kind**: instance property of <code>[bubbleMixin](#dc.bubbleMixin)</code>  
 
@@ -1867,21 +1794,24 @@
 the r scale to the actual bubble radius. This allows you to encode a data dimension using bubble
 size.
 
-<<<<<<< HEAD
-#### .minRadius([radius])
-Get or set the minimum radius. This will be used to initialize the radius scale's range.  Default: 10
-
-#### .minRadiusWithLabel([radius])
-=======
 **Kind**: instance property of <code>[bubbleMixin](#dc.bubbleMixin)</code>  
 
 | Param | Type |
 | --- | --- |
 | [radiusValueAccessor] | <code>function</code> | 
+
+<a name="dc.bubbleMixin+minRadius"></a>
+#### bubbleMixin.minRadius ⇒ <code>Number</code>
+Get or set the minimum radius. This will be used to initialize the radius scale's range.
+
+**Kind**: instance property of <code>[bubbleMixin](#dc.bubbleMixin)</code>  
+
+| Param | Type | Default |
+| --- | --- | --- |
+| [radius] | <code>Number</code> | <code>10</code> | 
 
 <a name="dc.bubbleMixin+minRadiusWithLabel"></a>
 #### bubbleMixin.minRadiusWithLabel ⇒ <code>Number</code>
->>>>>>> 7dd8d36c
 Get or set the minimum radius for label rendering. If a bubble's radius is less than this value
 then no label will be rendered.
 
