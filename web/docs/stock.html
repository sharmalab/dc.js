--- conflicted
+++ resolved
@@ -2457,12 +2457,7 @@
               <div class="pilwrap ">
                 <a class="pilcrow" href="#section-142">&#182;</a>
               </div>
-<<<<<<< HEAD
-              <h4 id="versions">Versions</h4>
-<p>Determine the current version of dc with <code>dc.version</code></p>
-=======
               <p>Determine the current version of dc with <code>dc.version</code></p>
->>>>>>> bb0d8506
 
             </div>
             
@@ -2471,19 +2466,11 @@
         </li>
         
         
-<<<<<<< HEAD
-        <li id="section-83">
-            <div class="annotation">
-              
-              <div class="pilwrap ">
-                <a class="pilcrow" href="#section-83">&#182;</a>
-=======
         <li id="section-143">
             <div class="annotation">
               
               <div class="pilwrap ">
                 <a class="pilcrow" href="#section-143">&#182;</a>
->>>>>>> bb0d8506
               </div>
               <p>Determine latest stable version in the repo via Github API</p>
 
