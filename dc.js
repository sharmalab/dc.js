/*!
<<<<<<< HEAD
 *  dc 2.1.0-dev
=======
 *  dc 2.0.0-beta.18
>>>>>>> 8f90fea4
 *  http://dc-js.github.io/dc.js/
 *  Copyright 2012-2015 Nick Zhu & the dc.js Developers
 *  https://github.com/dc-js/dc.js/blob/master/AUTHORS
 *
 *  Licensed under the Apache License, Version 2.0 (the "License");
 *  you may not use this file except in compliance with the License.
 *  You may obtain a copy of the License at
 *
 *      http://www.apache.org/licenses/LICENSE-2.0
 *
 *  Unless required by applicable law or agreed to in writing, software
 *  distributed under the License is distributed on an "AS IS" BASIS,
 *  WITHOUT WARRANTIES OR CONDITIONS OF ANY KIND, either express or implied.
 *  See the License for the specific language governing permissions and
 *  limitations under the License.
 */
(function() { function _dc(d3, crossfilter) {
'use strict';

/**
<<<<<<< HEAD
#### Version 2.1.0-dev
The entire dc.js library is scoped under the **dc** name space. It does not introduce anything else
into the global name space.
#### Function Chaining
Most dc functions are designed to allow function chaining, meaning they return the current chart
instance whenever it is appropriate. This way chart configuration can be written in the following
style:
```js
chart.width(300)
    .height(300)
    .filter('sunday')
```
The getter forms of functions do not participate in function chaining because they necessarily
return values that are not the chart.  (Although some, such as `.svg` and `.xAxis`, return values
that are chainable d3 objects.)

**/

/*jshint -W062*/
/*jshint -W079*/
var dc = {
    version: '2.1.0-dev',
=======
 * The entire dc.js library is scoped under the **dc** name space. It does not introduce
 * anything else into the global name space.
 *
 * Most `dc` functions are designed to allow function chaining, meaning they return the current chart
 * instance whenever it is appropriate.  The getter forms of functions do not participate in function
 * chaining because they necessarily return values that are not the chart.  Although some,
 * such as `.svg` and `.xAxis`, return values that are chainable d3 objects.
 * @namespace dc
 * @version 2.0.0-beta.18
 * @example
 * // Example chaining
 * chart.width(300)
 *      .height(300)
 *      .filter('sunday');
 */
/*jshint -W062*/
/*jshint -W079*/
var dc = {
    version: '2.0.0-beta.18',
>>>>>>> 8f90fea4
    constants: {
        CHART_CLASS: 'dc-chart',
        DEBUG_GROUP_CLASS: 'debug',
        STACK_CLASS: 'stack',
        DESELECTED_CLASS: 'deselected',
        SELECTED_CLASS: 'selected',
        NODE_INDEX_NAME: '__index__',
        GROUP_INDEX_NAME: '__group_index__',
        DEFAULT_CHART_GROUP: '__default_chart_group__',
        EVENT_DELAY: 40,
        NEGLIGIBLE_NUMBER: 1e-10
    },
    _renderlet: null
};

dc.chartRegistry = function () {
    // chartGroup:string => charts:array
    var _chartMap = {};

    function initializeChartGroup (group) {
        if (!group) {
            group = dc.constants.DEFAULT_CHART_GROUP;
        }

        if (!_chartMap[group]) {
            _chartMap[group] = [];
        }

        return group;
    }

    return {
        has: function (chart) {
            for (var e in _chartMap) {
                if (_chartMap[e].indexOf(chart) >= 0) {
                    return true;
                }
            }
            return false;
        },

        register: function (chart, group) {
            group = initializeChartGroup(group);
            _chartMap[group].push(chart);
        },

        deregister: function (chart, group) {
            group = initializeChartGroup(group);
            for (var i = 0; i < _chartMap[group].length; i++) {
                if (_chartMap[group][i].anchorName() === chart.anchorName()) {
                    _chartMap[group].splice(i, 1);
                    break;
                }
            }
        },

        clear: function (group) {
            if (group) {
                delete _chartMap[group];
            } else {
                _chartMap = {};
            }
        },

        list: function (group) {
            group = initializeChartGroup(group);
            return _chartMap[group];
        }
    };
}();
/*jshint +W062 */
/*jshint +W079*/

dc.registerChart = function (chart, group) {
    dc.chartRegistry.register(chart, group);
};

dc.deregisterChart = function (chart, group) {
    dc.chartRegistry.deregister(chart, group);
};

dc.hasChart = function (chart) {
    return dc.chartRegistry.has(chart);
};

dc.deregisterAllCharts = function (group) {
    dc.chartRegistry.clear(group);
};

/**
 * Clear all filters on all charts within the given chart group. If the chart group is not given then
 * only charts that belong to the default chart group will be reset.
 * @memberof dc
 * @name filterAll
 * @param {String} [group]
 */
dc.filterAll = function (group) {
    var charts = dc.chartRegistry.list(group);
    for (var i = 0; i < charts.length; ++i) {
        charts[i].filterAll();
    }
};

/**
 * Reset zoom level / focus on all charts that belong to the given chart group. If the chart group is
 * not given then only charts that belong to the default chart group will be reset.
 * @memberof dc
 * @name refocusAll
 * @param {String} [group]
 */
dc.refocusAll = function (group) {
    var charts = dc.chartRegistry.list(group);
    for (var i = 0; i < charts.length; ++i) {
        if (charts[i].focus) {
            charts[i].focus();
        }
    }
};

/**
 * Re-render all charts belong to the given chart group. If the chart group is not given then only
 * charts that belong to the default chart group will be re-rendered.
 * @memberof dc
 * @name renderAll
 * @param {String} [group]
 */
dc.renderAll = function (group) {
    var charts = dc.chartRegistry.list(group);
    for (var i = 0; i < charts.length; ++i) {
        charts[i].render();
    }

    if (dc._renderlet !== null) {
        dc._renderlet(group);
    }
};

/**
 * Redraw all charts belong to the given chart group. If the chart group is not given then only charts
 * that belong to the default chart group will be re-drawn. Redraw is different from re-render since
 * when redrawing dc tries to update the graphic incrementally, using transitions, instead of starting
 * from scratch.
 * @memberof dc
 * @name redrawAll
 * @param {String} [group]
 */
dc.redrawAll = function (group) {
    var charts = dc.chartRegistry.list(group);
    for (var i = 0; i < charts.length; ++i) {
        charts[i].redraw();
    }

    if (dc._renderlet !== null) {
        dc._renderlet(group);
    }
};

/**
 * If this boolean is set truthy, all transitions will be disabled, and changes to the charts will happen
 * immediately
 * @memberof dc
 * @name disableTransitions
 * @type {Boolean}
 * @default false
 */
dc.disableTransitions = false;

dc.transition = function (selections, duration, callback, name) {
    if (duration <= 0 || duration === undefined || dc.disableTransitions) {
        return selections;
    }

    var s = selections
        .transition(name)
        .duration(duration);

    if (typeof(callback) === 'function') {
        callback(s);
    }

    return s;
};

/* somewhat silly, but to avoid duplicating logic */
dc.optionalTransition = function (enable, duration, callback, name) {
    if (enable) {
        return function (selection) {
            return dc.transition(selection, duration, callback, name);
        };
    } else {
        return function (selection) {
            return selection;
        };
    }
};

/**
 * @name units
 * @memberof dc
 * @type {{}}
 */
dc.units = {};

/**
 * The default value for `xUnits` for the [Coordinate Grid Chart](#coordinate-grid-chart) and should
 * be used when the x values are a sequence of integers.
 * It is a function that counts the number of integers in the range supplied in its start and end parameters.
 * @name integers
 * @memberof dc.units
 * @example
 * chart.xUnits(dc.units.integers) // already the default
 * @param {Number} start
 * @param {Number} end
 * @returns {Number}
 */
dc.units.integers = function (start, end) {
    return Math.abs(end - start);
};

/**
 * This argument can be passed to the `xUnits` function of the to specify ordinal units for the x
 * axis. Usually this parameter is used in combination with passing `d3.scale.ordinal()` to `.x`.
 * It just returns the domain passed to it, which for ordinal charts is an array of all values.
 * @name ordinal
 * @memberof dc.units
 * @example
 * chart.xUnits(dc.units.ordinal)
 *      .x(d3.scale.ordinal())
 * @param {*} start
 * @param {*} end
 * @param {Array<String>} domain
 * @returns {Array<String>}
 */
dc.units.ordinal = function (start, end, domain) {
    return domain;
};

/**
 * @name fp
 * @memberof dc.units
 * @type {{}}
 */
dc.units.fp = {};
/**
 * This function generates an argument for the [Coordinate Grid Chart's](#coordinate-grid-chart)
 * `xUnits` function specifying that the x values are floating-point numbers with the given
 * precision.
 * The returned function determines how many values at the given precision will fit into the range
 * supplied in its start and end parameters.
 * @name precision
 * @memberof dc.units.fp
 * @example
 * // specify values (and ticks) every 0.1 units
 * chart.xUnits(dc.units.fp.precision(0.1)
 * // there are 500 units between 0.5 and 1 if the precision is 0.001
 * var thousandths = dc.units.fp.precision(0.001);
 * thousandths(0.5, 1.0) // returns 500
 * @param {Number} precision
 * @returns {Function} start-end unit function
 */
dc.units.fp.precision = function (precision) {
    var _f = function (s, e) {
        var d = Math.abs((e - s) / _f.resolution);
        if (dc.utils.isNegligible(d - Math.floor(d))) {
            return Math.floor(d);
        } else {
            return Math.ceil(d);
        }
    };
    _f.resolution = precision;
    return _f;
};

dc.round = {};
dc.round.floor = function (n) {
    return Math.floor(n);
};
dc.round.ceil = function (n) {
    return Math.ceil(n);
};
dc.round.round = function (n) {
    return Math.round(n);
};

dc.override = function (obj, functionName, newFunction) {
    var existingFunction = obj[functionName];
    obj['_' + functionName] = existingFunction;
    obj[functionName] = newFunction;
};

dc.renderlet = function (_) {
    if (!arguments.length) {
        return dc._renderlet;
    }
    dc._renderlet = _;
    return dc;
};

dc.instanceOfChart = function (o) {
    return o instanceof Object && o.__dcFlag__ && true;
};

dc.errors = {};

dc.errors.Exception = function (msg) {
    var _msg = msg || 'Unexpected internal error';

    this.message = _msg;

    this.toString = function () {
        return _msg;
    };
};

dc.errors.InvalidStateException = function () {
    dc.errors.Exception.apply(this, arguments);
};

dc.dateFormat = d3.time.format('%m/%d/%Y');

dc.printers = {};

dc.printers.filters = function (filters) {
    var s = '';

    for (var i = 0; i < filters.length; ++i) {
        if (i > 0) {
            s += ', ';
        }
        s += dc.printers.filter(filters[i]);
    }

    return s;
};

dc.printers.filter = function (filter) {
    var s = '';

    if (typeof filter !== 'undefined' && filter !== null) {
        if (filter instanceof Array) {
            if (filter.length >= 2) {
                s = '[' + dc.utils.printSingleValue(filter[0]) + ' -> ' + dc.utils.printSingleValue(filter[1]) + ']';
            } else if (filter.length >= 1) {
                s = dc.utils.printSingleValue(filter[0]);
            }
        } else {
            s = dc.utils.printSingleValue(filter);
        }
    }

    return s;
};

dc.pluck = function (n, f) {
    if (!f) {
        return function (d) { return d[n]; };
    }
    return function (d, i) { return f.call(d, d[n], i); };
};

dc.utils = {};

dc.utils.printSingleValue = function (filter) {
    var s = '' + filter;

    if (filter instanceof Date) {
        s = dc.dateFormat(filter);
    } else if (typeof(filter) === 'string') {
        s = filter;
    } else if (dc.utils.isFloat(filter)) {
        s = dc.utils.printSingleValue.fformat(filter);
    } else if (dc.utils.isInteger(filter)) {
        s = Math.round(filter);
    }

    return s;
};
dc.utils.printSingleValue.fformat = d3.format('.2f');

// FIXME: these assume than any string r is a percentage (whether or not it
// includes %). They also generate strange results if l is a string.
dc.utils.add = function (l, r) {
    if (typeof r === 'string') {
        r = r.replace('%', '');
    }

    if (l instanceof Date) {
        if (typeof r === 'string') {
            r = +r;
        }
        var d = new Date();
        d.setTime(l.getTime());
        d.setDate(l.getDate() + r);
        return d;
    } else if (typeof r === 'string') {
        var percentage = (+r / 100);
        return l > 0 ? l * (1 + percentage) : l * (1 - percentage);
    } else {
        return l + r;
    }
};

dc.utils.subtract = function (l, r) {
    if (typeof r === 'string') {
        r = r.replace('%', '');
    }

    if (l instanceof Date) {
        if (typeof r === 'string') {
            r = +r;
        }
        var d = new Date();
        d.setTime(l.getTime());
        d.setDate(l.getDate() - r);
        return d;
    } else if (typeof r === 'string') {
        var percentage = (+r / 100);
        return l < 0 ? l * (1 + percentage) : l * (1 - percentage);
    } else {
        return l - r;
    }
};

dc.utils.isNumber = function (n) {
    return n === +n;
};

dc.utils.isFloat = function (n) {
    return n === +n && n !== (n | 0);
};

dc.utils.isInteger = function (n) {
    return n === +n && n === (n | 0);
};

dc.utils.isNegligible = function (n) {
    return !dc.utils.isNumber(n) || (n < dc.constants.NEGLIGIBLE_NUMBER && n > -dc.constants.NEGLIGIBLE_NUMBER);
};

dc.utils.clamp = function (val, min, max) {
    return val < min ? min : (val > max ? max : val);
};

var _idCounter = 0;
dc.utils.uniqueId = function () {
    return ++_idCounter;
};

dc.utils.nameToId = function (name) {
    return name.toLowerCase().replace(/[\s]/g, '_').replace(/[\.']/g, '');
};

dc.utils.appendOrSelect = function (parent, selector, tag) {
    tag = tag || selector;
    var element = parent.select(selector);
    if (element.empty()) {
        element = parent.append(tag);
    }
    return element;
};

dc.utils.safeNumber = function (n) { return dc.utils.isNumber(+n) ? +n : 0;};

dc.logger = {};

dc.logger.enableDebugLog = false;

dc.logger.warn = function (msg) {
    if (console) {
        if (console.warn) {
            console.warn(msg);
        } else if (console.log) {
            console.log(msg);
        }
    }

    return dc.logger;
};

dc.logger.debug = function (msg) {
    if (dc.logger.enableDebugLog && console) {
        if (console.debug) {
            console.debug(msg);
        } else if (console.log) {
            console.log(msg);
        }
    }

    return dc.logger;
};

dc.logger.deprecate = function (fn, msg) {
    // Allow logging of deprecation
    var warned = false;
    function deprecated () {
        if (!warned) {
            dc.logger.warn(msg);
            warned = true;
        }
        return fn.apply(this, arguments);
    }
    return deprecated;
};

dc.events = {
    current: null
};

/**
 * This function triggers a throttled event function with a specified delay (in milli-seconds).  Events
 * that are triggered repetitively due to user interaction such brush dragging might flood the library
 * and invoke more renders than can be executed in time. Using this function to wrap your event
 * function allows the library to smooth out the rendering by throttling events and only responding to
 * the most recent event.
 * @name events.trigger
 * @memberof dc
 * @example
 * chart.on('renderlet', function(chart) {
 *     // smooth the rendering through event throttling
 *     dc.events.trigger(function(){
 *         // focus some other chart to the range selected by user on this chart
 *         someOtherChart.focus(chart.filter());
 *     });
 * })
 * @param {Function} closure
 * @param {Number} [delay]
 */
dc.events.trigger = function (closure, delay) {
    if (!delay) {
        closure();
        return;
    }

    dc.events.current = closure;

    setTimeout(function () {
        if (closure === dc.events.current) {
            closure();
        }
    }, delay);
};

/**
 * The dc.js filters are functions which are passed into crossfilter to chose which records will be
 * accumulated to produce values for the charts.  In the crossfilter model, any filters applied on one
 * dimension will affect all the other dimensions but not that one.  dc always applies a filter
 * function to the dimension; the function combines multiple filters and if any of them accept a
 * record, it is filtered in.
 *
 * These filter constructors are used as appropriate by the various charts to implement brushing.  We
 * mention below which chart uses which filter.  In some cases, many instances of a filter will be added.
 * @name filters
 * @memberof dc
 * @type {{}}
 */
dc.filters = {};

/**
 * RangedFilter is a filter which accepts keys between `low` and `high`.  It is used to implement X
 * axis brushing for the [coordinate grid charts](#coordinate-grid-mixin).
 * @name RangedFilter
 * @memberof dc.filters
 * @param {Number} low
 * @param {Number} high
 * @returns {Array<Number>}
 * @constructor
 */
dc.filters.RangedFilter = function (low, high) {
    var range = new Array(low, high);
    range.isFiltered = function (value) {
        return value >= this[0] && value < this[1];
    };

    return range;
};

/**
 * TwoDimensionalFilter is a filter which accepts a single two-dimensional value.  It is used by the
 * [heat map chart](#heat-map) to include particular cells as they are clicked.  (Rows and columns are
 * filtered by filtering all the cells in the row or column.)
 * @name TwoDimensionalFilter
 * @memberof dc.filters
 * @param {Array<Number>} filter
 * @returns {Array<Number>}
 * @constructor
 */
dc.filters.TwoDimensionalFilter = function (filter) {
    if (filter === null) { return null; }

    var f = filter;
    f.isFiltered = function (value) {
        return value.length && value.length === f.length &&
               value[0] === f[0] && value[1] === f[1];
    };

    return f;
};

/**
 * The RangedTwoDimensionalFilter allows filtering all values which fit within a rectangular
 * region. It is used by the [scatter plot](#scatter-plot) to implement rectangular brushing.
 *
 * It takes two two-dimensional points in the form `[[x1,y1],[x2,y2]]`, and normalizes them so that
 * `x1 <= x2` and `y1 <- y2`. It then returns a filter which accepts any points which are in the
 * rectangular range including the lower values but excluding the higher values.
 *
 * If an array of two values are given to the RangedTwoDimensionalFilter, it interprets the values as
 * two x coordinates `x1` and `x2` and returns a filter which accepts any points for which `x1 <= x <
 * x2`.
 * @name RangedTwoDimensionalFilter
 * @memberof dc.filters
 * @param {Array<Array<Number>>} filter
 * @returns {Array<Array<Number>>}
 * @constructor
 */
dc.filters.RangedTwoDimensionalFilter = function (filter) {
    if (filter === null) { return null; }

    var f = filter;
    var fromBottomLeft;

    if (f[0] instanceof Array) {
        fromBottomLeft = [
            [Math.min(filter[0][0], filter[1][0]), Math.min(filter[0][1], filter[1][1])],
            [Math.max(filter[0][0], filter[1][0]), Math.max(filter[0][1], filter[1][1])]
        ];
    } else {
        fromBottomLeft = [[filter[0], -Infinity], [filter[1], Infinity]];
    }

    f.isFiltered = function (value) {
        var x, y;

        if (value instanceof Array) {
            if (value.length !== 2) {
                return false;
            }
            x = value[0];
            y = value[1];
        } else {
            x = value;
            y = fromBottomLeft[0][1];
        }

        return x >= fromBottomLeft[0][0] && x < fromBottomLeft[1][0] &&
               y >= fromBottomLeft[0][1] && y < fromBottomLeft[1][1];
    };

    return f;
};

/**
 * Base Mixin is an abstract functional object representing a basic dc chart object
 * for all chart and widget implementations. Methods from the Base Mixin are inherited
 * and available on all chart implementations in the DC library.
 * @name baseMixin
 * @memberof dc
 * @mixin
 * @param {Chart} _chart
 * @returns {Chart}
 */
dc.baseMixin = function (_chart) {
    _chart.__dcFlag__ = dc.utils.uniqueId();

    var _dimension;
    var _group;

    var _anchor;
    var _root;
    var _svg;
    var _isChild;

    var _minWidth = 200;
    var _defaultWidth = function (element) {
        var width = element && element.getBoundingClientRect && element.getBoundingClientRect().width;
        return (width && width > _minWidth) ? width : _minWidth;
    };
    var _width = _defaultWidth;

    var _minHeight = 200;
    var _defaultHeight = function (element) {
        var height = element && element.getBoundingClientRect && element.getBoundingClientRect().height;
        return (height && height > _minHeight) ? height : _minHeight;
    };
    var _height = _defaultHeight;

    var _keyAccessor = dc.pluck('key');
    var _valueAccessor = dc.pluck('value');
    var _label = dc.pluck('key');

    var _ordering = dc.pluck('key');
    var _orderSort;

    var _renderLabel = false;

    var _title = function (d) {
        return _chart.keyAccessor()(d) + ': ' + _chart.valueAccessor()(d);
    };
    var _renderTitle = true;
    var _controlsUseVisibility = true;

    var _transitionDuration = 750;

    var _filterPrinter = dc.printers.filters;

    var _mandatoryAttributes = ['dimension', 'group'];

    var _chartGroup = dc.constants.DEFAULT_CHART_GROUP;

    var _listeners = d3.dispatch(
        'preRender',
        'postRender',
        'preRedraw',
        'postRedraw',
        'filtered',
        'zoomed',
        'renderlet',
        'pretransition');

    var _legend;

    var _filters = [];
    var _filterHandler = function (dimension, filters) {
        dimension.filter(null);

        if (filters.length === 0) {
            dimension.filter(null);
        } else {
            dimension.filterFunction(function (d) {
                for (var i = 0; i < filters.length; i++) {
                    var filter = filters[i];
                    if (filter.isFiltered && filter.isFiltered(d)) {
                        return true;
                    } else if (filter <= d && filter >= d) {
                        return true;
                    }
                }
                return false;
            });
        }
        return filters;
    };

    var _data = function (group) {
        return group.all();
    };

    /**
     * Set or get the width attribute of a chart. See `.height` below for further description of the
     * behavior.
     * @name width
     * @memberof dc.baseMixin
     * @instance
     * @param {Number|Function} w
     * @returns {Number}
     */
    _chart.width = function (w) {
        if (!arguments.length) {
            return _width(_root.node());
        }
        _width = d3.functor(w || _defaultWidth);
        return _chart;
    };

    /**
     * Set or get the height attribute of a chart. The height is applied to the SVG element generated by
     * the chart when rendered (or rerendered). If a value is given, then it will be used to calculate
     * the new height and the chart returned for method chaining.  The value can either be a numeric, a
     * function, or falsy. If no value is specified then the value of the current height attribute will
     * be returned.
     *
     * By default, without an explicit height being given, the chart will select the width of its
     * anchor element. If that isn't possible it defaults to 200. Setting the value falsy will return
     * the chart to the default behavior
     * @name height
     * @memberof dc.baseMixin
     * @instance
     * @example
     * chart.height(250); // Set the chart's height to 250px;
     * chart.height(function(anchor) { return doSomethingWith(anchor); }); // set the chart's height with a function
     * chart.height(null); // reset the height to the default auto calculation
     * @param {Number|Function} h
     * @returns {Number}
     */
    _chart.height = function (h) {
        if (!arguments.length) {
            return _height(_root.node());
        }
        _height = d3.functor(h || _defaultHeight);
        return _chart;
    };

    /**
     * Set or get the minimum width attribute of a chart. This only applicable if the width is
     * calculated by dc.
     * @name minWidth
     * @memberof dc.baseMixin
     * @instance
     * @param {Number} w
     * @returns {Number}
     */
    _chart.minWidth = function (w) {
        if (!arguments.length) {
            return _minWidth;
        }
        _minWidth = w;
        return _chart;
    };

    /**
     * Set or get the minimum height attribute of a chart. This only applicable if the height is
     * calculated by dc.
     * @name minHeight
     * @memberof dc.baseMixin
     * @instance
     * @param {Number} h
     * @returns {Number}
     */
    _chart.minHeight = function (h) {
        if (!arguments.length) {
            return _minHeight;
        }
        _minHeight = h;
        return _chart;
    };

    /**
     * **mandatory**
     *
     * Set or get the dimension attribute of a chart. In dc a dimension can be any valid [crossfilter
     * dimension](https://github.com/square/crossfilter/wiki/API-Reference#wiki-dimension).
     *
     * If a value is given, then it will be used as the new dimension. If no value is specified then
     * the current dimension will be returned.
     * @name dimension
     * @memberof dc.baseMixin
     * @instance
     * @param {Dimension} d
     * @returns {Dimension}
     */
    _chart.dimension = function (d) {
        if (!arguments.length) {
            return _dimension;
        }
        _dimension = d;
        _chart.expireCache();
        return _chart;
    };

    /**
     * Set the data callback or retrieve the chart's data set. The data callback is passed the chart's
     * group and by default will return `group.all()`. This behavior may be modified to, for instance,
     * return only the top 5 groups.
     * @name data
     * @memberof dc.baseMixin
     * @instance
     * @example
     * chart.data(function(group) {
     *     return group.top(5);
     * });
     * @param {Function} [callback]
     * @returns {*}
     */
    _chart.data = function (callback) {
        if (!arguments.length) {
            return _data.call(_chart, _group);
        }
        _data = d3.functor(callback);
        _chart.expireCache();
        return _chart;
    };

    /**
     * **mandatory**
     *
     * Set or get the group attribute of a chart. In dc a group is a [crossfilter
     * group](https://github.com/square/crossfilter/wiki/API-Reference#wiki-group). Usually the group
     * should be created from the particular dimension associated with the same chart. If a value is
     * given, then it will be used as the new group.
     *
     * If no value specified then the current group will be returned.
     * If `name` is specified then it will be used to generate legend label.
     * @name group
     * @memberof dc.baseMixin
     * @instance
     * @param {Group} [group]
     * @param {String} [name]
     * @returns {Group}
     */
    _chart.group = function (group, name) {
        if (!arguments.length) {
            return _group;
        }
        _group = group;
        _chart._groupName = name;
        _chart.expireCache();
        return _chart;
    };

    /**
     * Get or set an accessor to order ordinal charts
     * @name ordering
     * @memberof dc.baseMixin
     * @instance
     * @param {Function} [orderFunction]
     * @returns {Function}
     */
    _chart.ordering = function (orderFunction) {
        if (!arguments.length) {
            return _ordering;
        }
        _ordering = orderFunction;
        _orderSort = crossfilter.quicksort.by(_ordering);
        _chart.expireCache();
        return _chart;
    };

    _chart._computeOrderedGroups = function (data) {
        var dataCopy = data.slice(0);

        if (dataCopy.length <= 1) {
            return dataCopy;
        }

        if (!_orderSort) {
            _orderSort = crossfilter.quicksort.by(_ordering);
        }

        return _orderSort(dataCopy, 0, dataCopy.length);
    };

    /**
     * Clear all filters associated with this chart.
     * @name filterAll
     * @memberof dc.baseMixin
     * @instance
     * @returns {Chart}
     */
    _chart.filterAll = function () {
        return _chart.filter(null);
    };

    /**
     * Execute d3 single selection in the chart's scope using the given selector and return the d3
     * selection.
     *
     * This function is **not chainable** since it does not return a chart instance; however the d3
     * selection result can be chained to d3 function calls.
     * @name select
     * @memberof dc.baseMixin
     * @instance
     * @example
     * // Similar to:
     * d3.select('#chart-id').select(selector);
     * @returns {Selection}
     */
    _chart.select = function (s) {
        return _root.select(s);
    };

    /**
     * Execute in scope d3 selectAll using the given selector and return d3 selection result.
     *
     * This function is **not chainable** since it does not return a chart instance; however the d3
     * selection result can be chained to d3 function calls.
     * @name selectAll
     * @memberof dc.baseMixin
     * @instance
     * @example
     * // Similar to:
     * d3.select('#chart-id').selectAll(selector);
     * @returns {Selection}
     */
    _chart.selectAll = function (s) {
        return _root ? _root.selectAll(s) : null;
    };

    /**
     * Set the svg root to either be an existing chart's root; or any valid [d3 single
     * selector](https://github.com/mbostock/d3/wiki/Selections#selecting-elements) specifying a dom
     * block element such as a div; or a dom element or d3 selection. Optionally registers the chart
     * within the chartGroup. This class is called internally on chart initialization, but be called
     * again to relocate the chart. However, it will orphan any previously created SVG elements.
     * @name anchor
     * @memberof dc.baseMixin
     * @instance
     * @param {anchorChart|anchorSelector|anchorNode} [a]
     * @param {chartGroup} [chartGroup]
     * @returns {Chart}
     */
    _chart.anchor = function (a, chartGroup) {
        if (!arguments.length) {
            return _anchor;
        }
        if (dc.instanceOfChart(a)) {
            _anchor = a.anchor();
            _root = a.root();
            _isChild = true;
        } else {
            _anchor = a;
            _root = d3.select(_anchor);
            _root.classed(dc.constants.CHART_CLASS, true);
            dc.registerChart(_chart, chartGroup);
            _isChild = false;
        }
        _chartGroup = chartGroup;
        return _chart;
    };

    /**
     * Returns the dom id for the chart's anchored location.
     * @name anchorName
     * @memberof dc.baseMixin
     * @instance
     * @return {String}
     */
    _chart.anchorName = function () {
        var a = _chart.anchor();
        if (a && a.id) {
            return a.id;
        }
        if (a && a.replace) {
            return a.replace('#', '');
        }
        return 'dc-chart' + _chart.chartID();
    };

    /**
     * Returns the root element where a chart resides. Usually it will be the parent div element where
     * the svg was created. You can also pass in a new root element however this is usually handled by
     * dc internally. Resetting the root element on a chart outside of dc internals may have
     * unexpected consequences.
     * @name root
     * @memberof dc.baseMixin
     * @instance
     * @param {Element} [rootElement]
     * @return {Element}
     */
    _chart.root = function (rootElement) {
        if (!arguments.length) {
            return _root;
        }
        _root = rootElement;
        return _chart;
    };

    /**
     * Returns the top svg element for this specific chart. You can also pass in a new svg element,
     * however this is usually handled by dc internally. Resetting the svg element on a chart outside
     * of dc internals may have unexpected consequences.
     * @name svg
     * @memberof dc.baseMixin
     * @instance
     * @param {SVGElement} [svgElement]
     * @return {SVGElement}
     */
    _chart.svg = function (svgElement) {
        if (!arguments.length) {
            return _svg;
        }
        _svg = svgElement;
        return _chart;
    };

    /**
     * Remove the chart's SVG elements from the dom and recreate the container SVG element.
     * @name resetSvg
     * @memberof dc.baseMixin
     * @instance
     * @return {SVGElement}
     */
    _chart.resetSvg = function () {
        _chart.select('svg').remove();
        return generateSvg();
    };

    function sizeSvg () {
        if (_svg) {
            _svg
                .attr('width', _chart.width())
                .attr('height', _chart.height());
        }
    }

    function generateSvg () {
        _svg = _chart.root().append('svg');
        sizeSvg();
        return _svg;
    }

    /**
     * Set or get the filter printer function. The filter printer function is used to generate human
     * friendly text for filter value(s) associated with the chart instance. By default dc charts use a
     * default filter printer `dc.printers.filter` that provides simple printing support for both
     * single value and ranged filters.
     * @name filterPrinter
     * @memberof dc.baseMixin
     * @instance
     * @param {Function} [filterPrinterFunction]
     * @return {Function}
     */
    _chart.filterPrinter = function (filterPrinterFunction) {
        if (!arguments.length) {
            return _filterPrinter;
        }
        _filterPrinter = filterPrinterFunction;
        return _chart;
    };

    /**
     #### .controlsUseVisibility
     If set, use the `visibility` attribute instead of the `display` attribute, for less disruption
     to layout. Default: true.
     **/
    _chart.controlsUseVisibility = function (_) {
        if (!arguments.length) {
            return _controlsUseVisibility;
        }
        _controlsUseVisibility = _;
        return _chart;
    };

    /**
    #### .turnOnControls() & .turnOffControls()
    Turn on/off optional control elements within the root element. dc currently supports the
    following html control elements.

    * root.selectAll('.reset') - elements are turned on if the chart has an active filter. This type
     of control element is usually used to store a reset link to allow user to reset filter on a
     certain chart. This element will be turned off automatically if the filter is cleared.
    * root.selectAll('.filter') elements are turned on if the chart has an active filter. The text
     content of this element is then replaced with the current filter value using the filter printer
     function. This type of element will be turned off automatically if the filter is cleared.

     The method (display or visibility) for turning on/off the controls depends on the
     `controlsUseVisibility` flag.

    **/
    /**
     * Turn on optional control elements within the root element. dc currently supports the
     * following html control elements.
     * * root.selectAll('.reset') - elements are turned on if the chart has an active filter. This type
     * of control element is usually used to store a reset link to allow user to reset filter on a
     * certain chart. This element will be turned off automatically if the filter is cleared.
     * * root.selectAll('.filter') elements are turned on if the chart has an active filter. The text
     * content of this element is then replaced with the current filter value using the filter printer
     * function. This type of element will be turned off automatically if the filter is cleared.
     * @name turnOnControls
     * @memberof dc.baseMixin
     * @instance
     * @return {Chart}
     */
    _chart.turnOnControls = function () {
        if (_root) {
            var attribute = _chart.controlsUseVisibility() ? 'visibility' : 'display';
            _chart.selectAll('.reset').style(attribute, null);
            _chart.selectAll('.filter').text(_filterPrinter(_chart.filters())).style(attribute, null);
        }
        return _chart;
    };

    /**
     * Turn off optional control elements within the root element.
     * @name turnOffControls
     * @memberof dc.baseMixin
     * @instance
     * @return {Chart}
     */
    _chart.turnOffControls = function () {
        if (_root) {
            var attribute = _chart.controlsUseVisibility() ? 'visibility' : 'display';
            var value = _chart.controlsUseVisibility() ? 'hidden' : 'none';
            _chart.selectAll('.reset').style(attribute, value);
            _chart.selectAll('.filter').style(attribute, value).text(_chart.filter());
        }
        return _chart;
    };

    /**
     * Set or get the animation transition duration (in milliseconds) for this chart instance.
     * @name transitionDuration
     * @memberof dc.baseMixin
     * @instance
     * @param {Number} [duration]
     * @return {Number}
     */
    _chart.transitionDuration = function (duration) {
        if (!arguments.length) {
            return _transitionDuration;
        }
        _transitionDuration = duration;
        return _chart;
    };

    _chart._mandatoryAttributes = function (_) {
        if (!arguments.length) {
            return _mandatoryAttributes;
        }
        _mandatoryAttributes = _;
        return _chart;
    };

    function checkForMandatoryAttributes (a) {
        if (!_chart[a] || !_chart[a]()) {
            throw new dc.errors.InvalidStateException('Mandatory attribute chart.' + a +
                                                      ' is missing on chart[#' + _chart.anchorName() + ']');
        }
    }

    /**
     * Invoking this method will force the chart to re-render everything from scratch. Generally it
     * should only be used to render the chart for the first time on the page or if you want to make
     * sure everything is redrawn from scratch instead of relying on the default incremental redrawing
     * behaviour.
     * @name render
     * @memberof dc.baseMixin
     * @instance
     * @return {Chart}
     */
    _chart.render = function () {
        _listeners.preRender(_chart);

        if (_mandatoryAttributes) {
            _mandatoryAttributes.forEach(checkForMandatoryAttributes);
        }

        var result = _chart._doRender();

        if (_legend) {
            _legend.render();
        }

        _chart._activateRenderlets('postRender');

        return result;
    };

    _chart._activateRenderlets = function (event) {
        _listeners.pretransition(_chart);
        if (_chart.transitionDuration() > 0 && _svg) {
            _svg.transition().duration(_chart.transitionDuration())
                .each('end', function () {
                    _listeners.renderlet(_chart);
                    if (event) {
                        _listeners[event](_chart);
                    }
                });
        } else {
            _listeners.renderlet(_chart);
            if (event) {
                _listeners[event](_chart);
            }
        }
    };

    /**
     * Calling redraw will cause the chart to re-render data changes incrementally. If there is no
     * change in the underlying data dimension then calling this method will have no effect on the
     * chart. Most chart interaction in dc will automatically trigger this method through internal
     * events (in particular [dc.redrawAll](#dcredrawallchartgroup)); therefore, you only need to
     * manually invoke this function if data is manipulated outside of dc's control (for example if
     * data is loaded in the background using `crossfilter.add()`).
     * @name redraw
     * @memberof dc.baseMixin
     * @instance
     * @return {Chart}
     */
    _chart.redraw = function () {
        sizeSvg();
        _listeners.preRedraw(_chart);

        var result = _chart._doRedraw();

        if (_legend) {
            _legend.render();
        }

        _chart._activateRenderlets('postRedraw');

        return result;
    };

    _chart.redrawGroup = function () {
        dc.redrawAll(_chart.chartGroup());
    };

    _chart.renderGroup = function () {
        dc.renderAll(_chart.chartGroup());
    };

    _chart._invokeFilteredListener = function (f) {
        if (f !== undefined) {
            _listeners.filtered(_chart, f);
        }
    };

    _chart._invokeZoomedListener = function () {
        _listeners.zoomed(_chart);
    };

    var _hasFilterHandler = function (filters, filter) {
        if (filter === null || typeof(filter) === 'undefined') {
            return filters.length > 0;
        }
        return filters.some(function (f) {
            return filter <= f && filter >= f;
        });
    };

    /**
     * Set or get the has filter handler. The has filter handler is a function that checks to see if
     * the chart's current filters include a specific filter.  Using a custom has filter handler allows
     * you to change the way filters are checked for and replaced.
     * @name hasFilterHandler
     * @memberof dc.baseMixin
     * @instance
     * @example
     * // default has filter handler
     * function (filters, filter) {
     *     if (filter === null || typeof(filter) === 'undefined') {
     *         return filters.length > 0;
     *     }
     *     return filters.some(function (f) {
     *         return filter <= f && filter >= f;
     *     });
     * }
     *
     * // custom filter handler (no-op)
     * chart.hasFilterHandler(function(filters, filter) {
     *     return false;
     * });
     * @param {Function} [hasFilterHandler]
     * @return {Chart}
     */
    _chart.hasFilterHandler = function (hasFilterHandler) {
        if (!arguments.length) {
            return _hasFilterHandler;
        }
        _hasFilterHandler = hasFilterHandler;
        return _chart;
    };

    /**
     * Check whether any active filter or a specific filter is associated with particular chart instance.
     * This function is **not chainable**.
     * @name hasFilter
     * @memberof dc.baseMixin
     * @instance
     * @param {*} [filter]
     * @return {Boolean}
     */
    _chart.hasFilter = function (filter) {
        return _hasFilterHandler(_filters, filter);
    };

    var _removeFilterHandler = function (filters, filter) {
        for (var i = 0; i < filters.length; i++) {
            if (filters[i] <= filter && filters[i] >= filter) {
                filters.splice(i, 1);
                break;
            }
        }
        return filters;
    };

    /**
     * Set or get the remove filter handler. The remove filter handler is a function that removes a
     * filter from the chart's current filters. Using a custom remove filter handler allows you to
     * change how filters are removed or perform additional work when removing a filter, e.g. when
     * using a filter server other than crossfilter.
     *
     * Any changes should modify the `filters` array argument and return that array.
     * @name removeFilterHandler
     * @memberof dc.baseMixin
     * @instance
     * @example
     * // default remove filter handler
     * function (filters, filter) {
     *     for (var i = 0; i < filters.length; i++) {
     *         if (filters[i] <= filter && filters[i] >= filter) {
     *             filters.splice(i, 1);
     *             break;
     *         }
     *     }
     *     return filters;
     * }
     *
     * // custom filter handler (no-op)
     * chart.removeFilterHandler(function(filters, filter) {
     *     return filters;
     * });
     * @param {Function} [removeFilterHandler]
     * @return {Chart}
     */
    _chart.removeFilterHandler = function (removeFilterHandler) {
        if (!arguments.length) {
            return _removeFilterHandler;
        }
        _removeFilterHandler = removeFilterHandler;
        return _chart;
    };

    var _addFilterHandler = function (filters, filter) {
        filters.push(filter);
        return filters;
    };

    /**
     * Set or get the add filter handler. The add filter handler is a function that adds a filter to
     * the chart's filter list. Using a custom add filter handler allows you to change the way filters
     * are added or perform additional work when adding a filter, e.g. when using a filter server other
     * than crossfilter.
     *
     * Any changes should modify the `filters` array argument and return that array.
     * @name addFilterHandler
     * @memberof dc.baseMixin
     * @instance
     * @example
     * // default add filter handler
     * function (filters, filter) {
     *     filters.push(filter);
     *     return filters;
     * }
     *
     * // custom filter handler (no-op)
     * chart.addFilterHandler(function(filters, filter) {
     *     return filters;
     * });
     * @param {Function} [addFilterHandler]
     * @return {Chart}
     */
    _chart.addFilterHandler = function (addFilterHandler) {
        if (!arguments.length) {
            return _addFilterHandler;
        }
        _addFilterHandler = addFilterHandler;
        return _chart;
    };

    var _resetFilterHandler = function (filters) {
        return [];
    };

    /**
     * Set or get the reset filter handler. The reset filter handler is a function that resets the
     * chart's filter list by returning a new list. Using a custom reset filter handler allows you to
     * change the way filters are reset, or perform additional work when resetting the filters,
     * e.g. when using a filter server other than crossfilter.
     *
     * This function should return an array.
     * @name resetFilterHandler
     * @memberof dc.baseMixin
     * @instance
     * @example
     * // default remove filter handler
     * function (filters) {
     *     return [];
     * }
     *
     * // custom filter handler (no-op)
     * chart.resetFilterHandler(function(filters) {
     *     return filters;
     * });
     * @param {Function} [resetFilterHandler]
     * @return {Chart}
     */
    _chart.resetFilterHandler = function (resetFilterHandler) {
        if (!arguments.length) {
            return _resetFilterHandler;
        }
        _resetFilterHandler = resetFilterHandler;
        return _chart;
    };

    function applyFilters () {
        if (_chart.dimension() && _chart.dimension().filter) {
            var fs = _filterHandler(_chart.dimension(), _filters);
            _filters = fs ? fs : _filters;
        }
    }

    _chart.replaceFilter = function (_) {
        _filters = [];
        _chart.filter(_);
    };

    /**
     * Filter the chart by the given value or return the current filter if the input parameter is missing.
     * @name filter
     * @memberof dc.baseMixin
     * @instance
     * @example
     * // filter by a single string
     * chart.filter('Sunday');
     * // filter by a single age
     * chart.filter(18);
     * @param {*} [filter]
     * @return {Chart}
     */
    _chart.filter = function (filter) {
        if (!arguments.length) {
            return _filters.length > 0 ? _filters[0] : null;
        }
        if (filter instanceof Array && filter[0] instanceof Array && !filter.isFiltered) {
            filter[0].forEach(function (d) {
                if (_chart.hasFilter(d)) {
                    _removeFilterHandler(_filters, d);
                } else {
                    _addFilterHandler(_filters, d);
                }
            });
        } else if (filter === null) {
            _filters = _resetFilterHandler(_filters);
        } else {
            if (_chart.hasFilter(filter)) {
                _removeFilterHandler(_filters, filter);
            } else {
                _addFilterHandler(_filters, filter);
            }
        }
        applyFilters();
        _chart._invokeFilteredListener(filter);

        if (_root !== null && _chart.hasFilter()) {
            _chart.turnOnControls();
        } else {
            _chart.turnOffControls();
        }

        return _chart;
    };

    /**
     * Returns all current filters. This method does not perform defensive cloning of the internal
     * filter array before returning, therefore any modification of the returned array will effect the
     * chart's internal filter storage.
     * @name filters
     * @memberof dc.baseMixin
     * @instance
     * @return {Array<*>}
     */
    _chart.filters = function () {
        return _filters;
    };

    _chart.highlightSelected = function (e) {
        d3.select(e).classed(dc.constants.SELECTED_CLASS, true);
        d3.select(e).classed(dc.constants.DESELECTED_CLASS, false);
    };

    _chart.fadeDeselected = function (e) {
        d3.select(e).classed(dc.constants.SELECTED_CLASS, false);
        d3.select(e).classed(dc.constants.DESELECTED_CLASS, true);
    };

    _chart.resetHighlight = function (e) {
        d3.select(e).classed(dc.constants.SELECTED_CLASS, false);
        d3.select(e).classed(dc.constants.DESELECTED_CLASS, false);
    };

    /**
     * This function is passed to d3 as the onClick handler for each chart. The default behavior is to
     * filter on the clicked datum (passed to the callback) and redraw the chart group.
     * @name onClick
     * @memberof dc.baseMixin
     * @instance
     * @param {*} datum
     */
    _chart.onClick = function (datum) {
        var filter = _chart.keyAccessor()(datum);
        dc.events.trigger(function () {
            _chart.filter(filter);
            _chart.redrawGroup();
        });
    };

    /**
     * Set or get the filter handler. The filter handler is a function that performs the filter action
     * on a specific dimension. Using a custom filter handler allows you to perform additional logic
     * before or after filtering.
     * @name filterHandler
     * @memberof dc.baseMixin
     * @instance
     * @example
     * // default filter handler
     * function(dimension, filter){
     *     dimension.filter(filter); // perform filtering
     *     return filter; // return the actual filter value
     * }
     *
     * // custom filter handler
     * chart.filterHandler(function(dimension, filter){
     *     var newFilter = filter + 10;
     *     dimension.filter(newFilter);
     *     return newFilter; // set the actual filter value to the new value
     * });
     * @param {Function} filterHandler
     * @return {Chart}
     */
    _chart.filterHandler = function (filterHandler) {
        if (!arguments.length) {
            return _filterHandler;
        }
        _filterHandler = filterHandler;
        return _chart;
    };

    // abstract function stub
    _chart._doRender = function () {
        // do nothing in base, should be overridden by sub-function
        return _chart;
    };

    _chart._doRedraw = function () {
        // do nothing in base, should be overridden by sub-function
        return _chart;
    };

    _chart.legendables = function () {
        // do nothing in base, should be overridden by sub-function
        return [];
    };

    _chart.legendHighlight = function () {
        // do nothing in base, should be overridden by sub-function
    };

    _chart.legendReset = function () {
        // do nothing in base, should be overridden by sub-function
    };

    _chart.legendToggle = function () {
        // do nothing in base, should be overriden by sub-function
    };

    _chart.isLegendableHidden = function () {
        // do nothing in base, should be overridden by sub-function
        return false;
    };

    /**
     * Set or get the key accessor function. The key accessor function is used to retrieve the key
     * value from the crossfilter group. Key values are used differently in different charts, for
     * example keys correspond to slices in a pie chart and x axis positions in a grid coordinate chart.
     * @name keyAccessor
     * @memberof dc.baseMixin
     * @instance
     * @example
     * // default key accessor
     * chart.keyAccessor(function(d) { return d.key; });
     * // custom key accessor for a multi-value crossfilter reduction
     * chart.keyAccessor(function(p) { return p.value.absGain; });
     * @param {Function} keyAccessor
     * @return {Chart}
     */
    _chart.keyAccessor = function (keyAccessor) {
        if (!arguments.length) {
            return _keyAccessor;
        }
        _keyAccessor = keyAccessor;
        return _chart;
    };

    /**
     * Set or get the value accessor function. The value accessor function is used to retrieve the
     * value from the crossfilter group. Group values are used differently in different charts, for
     * example values correspond to slice sizes in a pie chart and y axis positions in a grid
     * coordinate chart.
     * @name valueAccessor
     * @memberof dc.baseMixin
     * @instance
     * @example
     * // default value accessor
     * chart.valueAccessor(function(d) { return d.value; });
     * // custom value accessor for a multi-value crossfilter reduction
     * chart.valueAccessor(function(p) { return p.value.percentageGain; });
     * @param {Function} valueAccessor
     * @return {Chart}
     */
    _chart.valueAccessor = function (valueAccessor) {
        if (!arguments.length) {
            return _valueAccessor;
        }
        _valueAccessor = valueAccessor;
        return _chart;
    };

    /**
     * Set or get the label function. The chart class will use this function to render labels for each
     * child element in the chart, e.g. slices in a pie chart or bubbles in a bubble chart. Not every
     * chart supports the label function for example bar chart and line chart do not use this function
     * at all.
     * @name label
     * @memberof dc.baseMixin
     * @instance
     * @example
     * // default label function just return the key
     * chart.label(function(d) { return d.key; });
     * // label function has access to the standard d3 data binding and can get quite complicated
     * chart.label(function(d) { return d.data.key + '(' + Math.floor(d.data.value / all.value() * 100) + '%)'; });
     * @param {Function} labelFunction
     * @return {Chart}
     */
    _chart.label = function (labelFunction) {
        if (!arguments.length) {
            return _label;
        }
        _label = labelFunction;
        _renderLabel = true;
        return _chart;
    };

    /**
     * Turn on/off label rendering
     * @name renderLabel
     * @memberof dc.baseMixin
     * @instance
     * @param {Boolean} renderLabel
     * @return {Boolean}
     */
    _chart.renderLabel = function (renderLabel) {
        if (!arguments.length) {
            return _renderLabel;
        }
        _renderLabel = renderLabel;
        return _chart;
    };

    /**
     * Set or get the title function. The chart class will use this function to render the svg title
     * (usually interpreted by browser as tooltips) for each child element in the chart, e.g. a slice
     * in a pie chart or a bubble in a bubble chart. Almost every chart supports the title function;
     * however in grid coordinate charts you need to turn off the brush in order to see titles, because
     * otherwise the brush layer will block tooltip triggering.
     * @name title
     * @memberof dc.baseMixin
     * @instance
     * @example
     * // default title function just return the key
     * chart.title(function(d) { return d.key + ': ' + d.value; });
     * // title function has access to the standard d3 data binding and can get quite complicated
     * chart.title(function(p) {
     *    return p.key.getFullYear()
     *        + '\n'
     *        + 'Index Gain: ' + numberFormat(p.value.absGain) + '\n'
     *        + 'Index Gain in Percentage: ' + numberFormat(p.value.percentageGain) + '%\n'
     *        + 'Fluctuation / Index Ratio: ' + numberFormat(p.value.fluctuationPercentage) + '%';
     * });
     * @param {Function} titleFunction
     * @return {Function}
     */
    _chart.title = function (titleFunction) {
        if (!arguments.length) {
            return _title;
        }
        _title = titleFunction;
        return _chart;
    };

    /**
     * Turn on/off title rendering, or return the state of the render title flag if no arguments are
     * given.
     * @name renderTitle
     * @memberof dc.baseMixin
     * @instance
     * @param {Boolean} renderTitle
     * @return {Boolean}
     */
    _chart.renderTitle = function (renderTitle) {
        if (!arguments.length) {
            return _renderTitle;
        }
        _renderTitle = renderTitle;
        return _chart;
    };

    /**
     * A renderlet is similar to an event listener on rendering event. Multiple renderlets can be added
     * to an individual chart.  Each time a chart is rerendered or redrawn the renderlets are invoked
     * right after the chart finishes its transitions, giving you a way to modify the svg
     * elements. Renderlet functions take the chart instance as the only input parameter and you can
     * use the dc API or use raw d3 to achieve pretty much any effect.
     * @name renderlet
     * @memberof dc.baseMixin
     * @instance
     * @deprecated Use [Listeners](#Listeners) with a 'renderlet' prefix.
     * Generates a random key for the renderlet, which makes it hard to remove.
     * @example
     * // do this instead of .renderlet(function(chart) { ... })
     * chart.on("renderlet", function(chart){
     *     // mix of dc API and d3 manipulation
     *     chart.select('g.y').style('display', 'none');
     *     // its a closure so you can also access other chart variable available in the closure scope
     *     moveChart.filter(chart.filter());
     * });
     * @param {Function} renderletFunction
     * @return {Function}
     */
    _chart.renderlet = dc.logger.deprecate(function (renderletFunction) {
        _chart.on('renderlet.' + dc.utils.uniqueId(), renderletFunction);
        return _chart;
    }, 'chart.renderlet has been deprecated.  Please use chart.on("renderlet.<renderletKey>", renderletFunction)');

    /**
     * Get or set the chart group to which this chart belongs. Chart groups are rendered or redrawn
     * together since it is expected they share the same underlying crossfilter data set.
     * @name chartGroup
     * @memberof dc.baseMixin
     * @instance
     * @param {String} chartGroup
     * @return {String}
     */
    _chart.chartGroup = function (chartGroup) {
        if (!arguments.length) {
            return _chartGroup;
        }
        if (!_isChild) {
            dc.deregisterChart(_chart, _chartGroup);
        }
        _chartGroup = chartGroup;
        if (!_isChild) {
            dc.registerChart(_chart, _chartGroup);
        }
        return _chart;
    };

    /**
     * Expire the internal chart cache. dc charts cache some data internally on a per chart basis to
     * speed up rendering and avoid unnecessary calculation; however it might be useful to clear the
     * cache if you have changed state which will affect rendering.  For example if you invoke the
     * `crossfilter.add` function or reset group or dimension after rendering it is a good idea to
     * clear the cache to make sure charts are rendered properly.
     * @name expireCache
     * @memberof dc.baseMixin
     * @instance
     * @return {Chart}
     */
    _chart.expireCache = function () {
        // do nothing in base, should be overridden by sub-function
        return _chart;
    };

    /**
     * Attach a dc.legend widget to this chart. The legend widget will automatically draw legend labels
     * based on the color setting and names associated with each group.
     * @name legend
     * @memberof dc.baseMixin
     * @instance
     * @example
     * chart.legend(dc.legend().x(400).y(10).itemHeight(13).gap(5))
     * @param {dc.legend} [legend]
     * @return {dc.legend}
     */
    _chart.legend = function (legend) {
        if (!arguments.length) {
            return _legend;
        }
        _legend = legend;
        _legend.parent(_chart);
        return _chart;
    };

    /**
     * Returns the internal numeric ID of the chart.
     * @name chartID
     * @memberof dc.baseMixin
     * @instance
     * @return {String}
     */
    _chart.chartID = function () {
        return _chart.__dcFlag__;
    };

    /**
     * Set chart options using a configuration object. Each key in the object will cause the method of
     * the same name to be called with the value to set that attribute for the chart.
     * @name options
     * @memberof dc.baseMixin
     * @instance
     * @example
     * chart.options({dimension: myDimension, group: myGroup});
     * @param {{}} opts
     * @return {Chart}
     */
    _chart.options = function (opts) {
        var applyOptions = [
            'anchor',
            'group',
            'xAxisLabel',
            'yAxisLabel',
            'stack',
            'title',
            'point',
            'getColor',
            'overlayGeoJson'
        ];

        for (var o in opts) {
            if (typeof(_chart[o]) === 'function') {
                if (opts[o] instanceof Array && applyOptions.indexOf(o) !== -1) {
                    _chart[o].apply(_chart, opts[o]);
                } else {
                    _chart[o].call(_chart, opts[o]);
                }
            } else {
                dc.logger.debug('Not a valid option setter name: ' + o);
            }
        }
        return _chart;
    };

    /**
     * All dc chart instance supports the following listeners.
     * Supports the following events:
     * * 'renderlet' - This listener function will be invoked after transitions after redraw and render. Replaces the
     * deprecated `.renderlet()` method.
     * * 'pretransition' - Like `.on('renderlet', ...)` but the event is fired before transitions start.
     * * 'preRender' - This listener function will be invoked before chart rendering.
     * * 'postRender' - This listener function will be invoked after chart finish rendering including
     * all renderlets' logic.
     * * 'preRedraw' - This listener function will be invoked before chart redrawing.
     * * 'postRedraw' - This listener function will be invoked after chart finish redrawing
     * including all renderlets' logic.
     * * 'filtered' - This listener function will be invoked after a filter is applied, added or removed.
     * * 'zoomed' - This listener function will be invoked after a zoom is triggered.
     * @name on
     * @memberof dc.baseMixin
     * @instance
     * @example
     * .on('renderlet', function(chart, filter){...})
     * .on('pretransition', function(chart, filter){...})
     * .on('preRender', function(chart){...})
     * .on('postRender', function(chart){...})
     * .on('preRedraw', function(chart){...})
     * .on('postRedraw', function(chart){...})
     * .on('filtered', function(chart, filter){...})
     * .on('zoomed', function(chart, filter){...})
     * @param {String} event
     * @param {Function} listener
     * @return {Chart}
     */
    _chart.on = function (event, listener) {
        _listeners.on(event, listener);
        return _chart;
    };

    return _chart;
};

/**
 * Margin is a mixin that provides margin utility functions for both the Row Chart and Coordinate Grid
 * Charts.
 * @name marginMixin
 * @memberof dc
 * @mixin
 * @param {Chart} _chart
 * @returns {Chart}
 */
dc.marginMixin = function (_chart) {
    var _margin = {top: 10, right: 50, bottom: 30, left: 30};

    /**
     * Get or set the margins for a particular coordinate grid chart instance. The margins is stored as
     * an associative Javascript array.
     * @name margins
     * @memberof dc.marginMixin
     * @instance
     * @example
     * var leftMargin = chart.margins().left; // 30 by default
     * chart.margins().left = 50;
     * leftMargin = chart.margins().left; // now 50
     * @param {{top:Number, right: Number, left: Number, bottom: Number}} [margins={top: 10, right: 50, bottom: 30, left: 30}]
     * @returns {Chart}
     */
    _chart.margins = function (margins) {
        if (!arguments.length) {
            return _margin;
        }
        _margin = margins;
        return _chart;
    };

    _chart.effectiveWidth = function () {
        return _chart.width() - _chart.margins().left - _chart.margins().right;
    };

    _chart.effectiveHeight = function () {
        return _chart.height() - _chart.margins().top - _chart.margins().bottom;
    };

    return _chart;
};

/**
 * The Color Mixin is an abstract chart functional class providing universal coloring support
 * as a mix-in for any concrete chart implementation.
 * @name colorMixin
 * @memberof dc
 * @mixin
 * @param {Chart} _chart
 * @returns {Chart}
 */
dc.colorMixin = function (_chart) {
    var _colors = d3.scale.category20c();
    var _defaultAccessor = true;

    var _colorAccessor = function (d) { return _chart.keyAccessor()(d); };

    /**
     * Retrieve current color scale or set a new color scale. This methods accepts any function that
     * operates like a d3 scale.
     * @name colors
     * @memberof dc.colorMixin
     * @instance
     * @example
     * // alternate categorical scale
     * chart.colors(d3.scale.category20b());
     *
     * // ordinal scale
     * chart.colors(d3.scale.ordinal().range(['red','green','blue']));
     * // convenience method, the same as above
     * chart.ordinalColors(['red','green','blue']);
     *
     * // set a linear scale
     * chart.linearColors(["#4575b4", "#ffffbf", "#a50026"]);
     * @param {D3Scale} [colorScale=d3.scale.category20c()]
     * @returns {Chart}
     */
    _chart.colors = function (colorScale) {
        if (!arguments.length) {
            return _colors;
        }
        if (colorScale instanceof Array) {
            _colors = d3.scale.quantize().range(colorScale); // deprecated legacy support, note: this fails for ordinal domains
        } else {
            _colors = d3.functor(colorScale);
        }
        return _chart;
    };

    /**
     * Convenience method to set the color scale to d3.scale.ordinal with range `r`.
     * @name ordinalColors
     * @memberof dc.colorMixin
     * @instance
     * @param {Array<String>} r
     * @returns {Chart}
     */
    _chart.ordinalColors = function (r) {
        return _chart.colors(d3.scale.ordinal().range(r));
    };

    /**
     * Convenience method to set the color scale to an Hcl interpolated linear scale with range `r`.
     * @name linearColors
     * @memberof dc.colorMixin
     * @instance
     * @param {Array<Number>} r
     * @returns {Chart}
     */
    _chart.linearColors = function (r) {
        return _chart.colors(d3.scale.linear()
                             .range(r)
                             .interpolate(d3.interpolateHcl));
    };

    /**
     * Set or the get color accessor function. This function will be used to map a data point in a
     * crossfilter group to a color value on the color scale. The default function uses the key
     * accessor.
     * @name linearColors
     * @memberof dc.colorMixin
     * @instance
     * @example
     * // default index based color accessor
     * .colorAccessor(function (d, i){return i;})
     * // color accessor for a multi-value crossfilter reduction
     * .colorAccessor(function (d){return d.value.absGain;})
     * @param {Function} [colorAccessorFunction]
     * @returns {Function}
     */
    _chart.colorAccessor = function (colorAccessorFunction) {
        if (!arguments.length) {
            return _colorAccessor;
        }
        _colorAccessor = colorAccessorFunction;
        _defaultAccessor = false;
        return _chart;
    };

    // what is this?
    _chart.defaultColorAccessor = function () {
        return _defaultAccessor;
    };

    /**
     * Set or get the current domain for the color mapping function. The domain must be supplied as an
     * array.
     *
     * Note: previously this method accepted a callback function. Instead you may use a custom scale
     * set by `.colors`.
     * @name colorDomain
     * @memberof dc.colorMixin
     * @instance
     * @param {Array<String>} [domain]
     * @returns {Function}
     */
    _chart.colorDomain = function (domain) {
        if (!arguments.length) {
            return _colors.domain();
        }
        _colors.domain(domain);
        return _chart;
    };

    /**
     * Set the domain by determining the min and max values as retrieved by `.colorAccessor` over the
     * chart's dataset.
     * @name calculateColorDomain
     * @memberof dc.colorMixin
     * @instance
     * @returns {Chart}
     */
    _chart.calculateColorDomain = function () {
        var newDomain = [d3.min(_chart.data(), _chart.colorAccessor()),
                         d3.max(_chart.data(), _chart.colorAccessor())];
        _colors.domain(newDomain);
        return _chart;
    };

    /**
     * Get the color for the datum d and counter i. This is used internally by charts to retrieve a color.
     * @name getColor
     * @memberof dc.colorMixin
     * @instance
     * @param {*} d
     * @param {Number} [i]
     * @returns {String}
     */
    _chart.getColor = function (d, i) {
        return _colors(_colorAccessor.call(this, d, i));
    };

    /**
     * Get the color for the datum d and counter i. This is used internally by charts to retrieve a color.
     * @name colorCalculator
     * @memberof dc.colorMixin
     * @instance
     * @param {*} [colorCalculator]
     * @returns {*}
     */
    _chart.colorCalculator = function (colorCalculator) {
        if (!arguments.length) {
            return _chart.getColor;
        }
        _chart.getColor = colorCalculator;
        return _chart;
    };

    return _chart;
};

/**
 * Coordinate Grid is an abstract base chart designed to support a number of coordinate grid based
 * concrete chart types, e.g. bar chart, line chart, and bubble chart.
 * @name coordinateGridMixin
 * @memberof dc
 * @mixin
 * @mixes dc.colorMixin
 * @mixes dc.marginMixin
 * @mixes dc.baseMixin
 * @param {Chart} _chart
 * @returns {Chart}
 */
dc.coordinateGridMixin = function (_chart) {
    var GRID_LINE_CLASS = 'grid-line';
    var HORIZONTAL_CLASS = 'horizontal';
    var VERTICAL_CLASS = 'vertical';
    var Y_AXIS_LABEL_CLASS = 'y-axis-label';
    var X_AXIS_LABEL_CLASS = 'x-axis-label';
    var DEFAULT_AXIS_LABEL_PADDING = 12;

    _chart = dc.colorMixin(dc.marginMixin(dc.baseMixin(_chart)));

    _chart.colors(d3.scale.category10());
    _chart._mandatoryAttributes().push('x');

    function zoomHandler () {
        _refocused = true;
        if (_zoomOutRestrict) {
            _chart.x().domain(constrainRange(_chart.x().domain(), _xOriginalDomain));
            if (_rangeChart) {
                _chart.x().domain(constrainRange(_chart.x().domain(), _rangeChart.x().domain()));
            }
        }

        var domain = _chart.x().domain();
        var domFilter = dc.filters.RangedFilter(domain[0], domain[1]);

        _chart.replaceFilter(domFilter);
        _chart.rescale();
        _chart.redraw();

        if (_rangeChart && !rangesEqual(_chart.filter(), _rangeChart.filter())) {
            dc.events.trigger(function () {
                _rangeChart.replaceFilter(domFilter);
                _rangeChart.redraw();
            });
        }

        _chart._invokeZoomedListener();

        dc.events.trigger(function () {
            _chart.redrawGroup();
        }, dc.constants.EVENT_DELAY);

        _refocused = !rangesEqual(domain, _xOriginalDomain);
    }

    var _parent;
    var _g;
    var _chartBodyG;

    var _x;
    var _xOriginalDomain;
    var _xAxis = d3.svg.axis().orient('bottom');
    var _xUnits = dc.units.integers;
    var _xAxisPadding = 0;
    var _xElasticity = false;
    var _xAxisLabel;
    var _xAxisLabelPadding = 0;
    var _lastXDomain;

    var _y;
    var _yAxis = d3.svg.axis().orient('left');
    var _yAxisPadding = 0;
    var _yElasticity = false;
    var _yAxisLabel;
    var _yAxisLabelPadding = 0;

    var _brush = d3.svg.brush();
    var _brushOn = true;
    var _round;

    var _renderHorizontalGridLine = false;
    var _renderVerticalGridLine = false;

    var _refocused = false, _resizing = false;
    var _unitCount;

    var _zoomScale = [1, Infinity];
    var _zoomOutRestrict = true;

    var _zoom = d3.behavior.zoom().on('zoom', zoomHandler);
    var _nullZoom = d3.behavior.zoom().on('zoom', null);
    var _hasBeenMouseZoomable = false;

    var _rangeChart;
    var _focusChart;

    var _mouseZoomable = false;
    var _clipPadding = 0;

    var _outerRangeBandPadding = 0.5;
    var _rangeBandPadding = 0;

    var _useRightYAxis = false;

    /**
     * When changing the domain of the x or y scale, it is necessary to tell the chart to recalculate
     * and redraw the axes. (`.rescale()` is called automatically when the x or y scale is replaced
     * with `.x()` or `.y()`, and has no effect on elastic scales.)
     * @name rescale
     * @memberof dc.coordinateGridMixin
     * @instance
     * @returns {Chart}
     */
    _chart.rescale = function () {
        _unitCount = undefined;
        _resizing = true;
        return _chart;
    };

    /**
     * Get or set the range selection chart associated with this instance. Setting the range selection
     * chart using this function will automatically update its selection brush when the current chart
     * zooms in. In return the given range chart will also automatically attach this chart as its focus
     * chart hence zoom in when range brush updates. See the [Nasdaq 100
     * Index](http://dc-js.github.com/dc.js/) example for this effect in action.
     * @name rangeChart
     * @memberof dc.coordinateGridMixin
     * @instance
     * @param {Chart} [rangeChart]
     * @returns {Chart}
     */
    _chart.rangeChart = function (rangeChart) {
        if (!arguments.length) {
            return _rangeChart;
        }
        _rangeChart = rangeChart;
        _rangeChart.focusChart(_chart);
        return _chart;
    };

    /**
     * Get or set the scale extent for mouse zooms.
     * @name zoomScale
     * @memberof dc.coordinateGridMixin
     * @instance
     * @param {Array<*>} [extent]
     * @returns {Chart}
     */
    _chart.zoomScale = function (extent) {
        if (!arguments.length) {
            return _zoomScale;
        }
        _zoomScale = extent;
        return _chart;
    };

    /**
     * Get or set the zoom restriction for the chart. If true limits the zoom to origional domain of the chart.
     * @name zoomOutRestrict
     * @memberof dc.coordinateGridMixin
     * @instance
     * @param {Boolean} [zoomOutRestrict=true]
     * @returns {Chart}
     */
    _chart.zoomOutRestrict = function (zoomOutRestrict) {
        if (!arguments.length) {
            return _zoomOutRestrict;
        }
        _zoomScale[0] = zoomOutRestrict ? 1 : 0;
        _zoomOutRestrict = zoomOutRestrict;
        return _chart;
    };

    _chart._generateG = function (parent) {
        if (parent === undefined) {
            _parent = _chart.svg();
        } else {
            _parent = parent;
        }

        _g = _parent.append('g');

        _chartBodyG = _g.append('g').attr('class', 'chart-body')
            .attr('transform', 'translate(' + _chart.margins().left + ', ' + _chart.margins().top + ')')
            .attr('clip-path', 'url(#' + getClipPathId() + ')');

        return _g;
    };

    /**
     * Get or set the root g element. This method is usually used to retrieve the g element in order to
     * overlay custom svg drawing programatically. **Caution**: The root g element is usually generated
     * by dc.js internals, and resetting it might produce unpredictable result.
     * @name g
     * @memberof dc.coordinateGridMixin
     * @instance
     * @param {svg} [gElement]
     * @returns {Chart}
     */
    _chart.g = function (gElement) {
        if (!arguments.length) {
            return _g;
        }
        _g = gElement;
        return _chart;
    };

    /**
     * Set or get mouse zoom capability flag (default: false). When turned on the chart will be
     * zoomable using the mouse wheel. If the range selector chart is attached zooming will also update
     * the range selection brush on the associated range selector chart.
     * @name mouseZoomable
     * @memberof dc.coordinateGridMixin
     * @instance
     * @param {Boolean} [mouseZoomable]
     * @returns {Chart}
     */
    _chart.mouseZoomable = function (mouseZoomable) {
        if (!arguments.length) {
            return _mouseZoomable;
        }
        _mouseZoomable = mouseZoomable;
        return _chart;
    };

    /**
     * Retrieve the svg group for the chart body.
     * @name chartBodyG
     * @memberof dc.coordinateGridMixin
     * @instance
     * @param {svg} [chartBodyG]
     * @returns {Chart}
     */
    _chart.chartBodyG = function (chartBodyG) {
        if (!arguments.length) {
            return _chartBodyG;
        }
        _chartBodyG = chartBodyG;
        return _chart;
    };

    /**
     * **mandatory**
     *
     * Get or set the x scale. The x scale can be any d3
     * [quantitive scale](https://github.com/mbostock/d3/wiki/Quantitative-Scales) or
     * [ordinal scale](https://github.com/mbostock/d3/wiki/Ordinal-Scales).
     * @name x
     * @memberof dc.coordinateGridMixin
     * @instance
     * @example
     * // set x to a linear scale
     * chart.x(d3.scale.linear().domain([-2500, 2500]))
     * // set x to a time scale to generate histogram
     * chart.x(d3.time.scale().domain([new Date(1985, 0, 1), new Date(2012, 11, 31)]))
     * @param {d3.scale} [xScale]
     * @returns {Chart}
     */
    _chart.x = function (xScale) {
        if (!arguments.length) {
            return _x;
        }
        _x = xScale;
        _xOriginalDomain = _x.domain();
        _chart.rescale();
        return _chart;
    };

    _chart.xOriginalDomain = function () {
        return _xOriginalDomain;
    };

    /**
     * Set or get the xUnits function. The coordinate grid chart uses the xUnits function to calculate
     * the number of data projections on x axis such as the number of bars for a bar chart or the
     * number of dots for a line chart. This function is expected to return a Javascript array of all
     * data points on x axis, or the number of points on the axis. [d3 time range functions
     * d3.time.days, d3.time.months, and
     * d3.time.years](https://github.com/mbostock/d3/wiki/Time-Intervals#aliases) are all valid xUnits
     * function. dc.js also provides a few units function, see the [Utilities](#utilities) section for
     * a list of built-in units functions. The default xUnits function is dc.units.integers.
     * @name xUnits
     * @memberof dc.coordinateGridMixin
     * @instance
     * @example
     * // set x units to count days
     * chart.xUnits(d3.time.days);
     * // set x units to count months
     * chart.xUnits(d3.time.months);
     *
     * // A custom xUnits function can be used as long as it follows the following interface:
     * // units in integer
     * function(start, end, xDomain) {
     *      // simply calculates how many integers in the domain
     *      return Math.abs(end - start);
     * };
     *
     * // fixed units
     * function(start, end, xDomain) {
     *      // be aware using fixed units will disable the focus/zoom ability on the chart
     *      return 1000;
     * @param {Function} [xUnits]
     * @returns {Chart}
     */
    _chart.xUnits = function (xUnits) {
        if (!arguments.length) {
            return _xUnits;
        }
        _xUnits = xUnits;
        return _chart;
    };

    /**
     * Set or get the x axis used by a particular coordinate grid chart instance. This function is most
     * useful when x axis customization is required. The x axis in dc.js is an instance of a [d3
     * axis object](https://github.com/mbostock/d3/wiki/SVG-Axes#wiki-axis); therefore it supports any
     * valid d3 axis manipulation. **Caution**: The x axis is usually generated internally by dc;
     * resetting it may cause unexpected results.
     * @name xAxis
     * @memberof dc.coordinateGridMixin
     * @instance
     * @example
     * // customize x axis tick format
     * chart.xAxis().tickFormat(function(v) {return v + '%';});
     * // customize x axis tick values
     * chart.xAxis().tickValues([0, 100, 200, 300]);
     * @param {d3.svg.axis} [xAxis]
     * @returns {Chart}
     */
    _chart.xAxis = function (xAxis) {
        if (!arguments.length) {
            return _xAxis;
        }
        _xAxis = xAxis;
        return _chart;
    };

    /**
     * Turn on/off elastic x axis behavior. If x axis elasticity is turned on, then the grid chart will
     * attempt to recalculate the x axis range whenever a redraw event is triggered.
     * @name elasticX
     * @memberof dc.coordinateGridMixin
     * @instance
     * @param {Boolean} [elasticX=false]
     * @returns {Chart}
     */
    _chart.elasticX = function (elasticX) {
        if (!arguments.length) {
            return _xElasticity;
        }
        _xElasticity = elasticX;
        return _chart;
    };

    /**
     * Set or get x axis padding for the elastic x axis. The padding will be added to both end of the x
     * axis if elasticX is turned on; otherwise it is ignored.
     *
     * padding can be an integer or percentage in string (e.g. '10%'). Padding can be applied to
     * number or date x axes.  When padding a date axis, an integer represents number of days being padded
     * and a percentage string will be treated the same as an integer.
     * @name xAxisPadding
     * @memberof dc.coordinateGridMixin
     * @instance
     * @param {Number|String} [padding]
     * @returns {Chart}
     */
    _chart.xAxisPadding = function (padding) {
        if (!arguments.length) {
            return _xAxisPadding;
        }
        _xAxisPadding = padding;
        return _chart;
    };

    /**
     * Returns the number of units displayed on the x axis using the unit measure configured by
     * .xUnits.
     * @name xUnitCount
     * @memberof dc.coordinateGridMixin
     * @instance
     * @returns {Number}
     */
    _chart.xUnitCount = function () {
        if (_unitCount === undefined) {
            var units = _chart.xUnits()(_chart.x().domain()[0], _chart.x().domain()[1], _chart.x().domain());

            if (units instanceof Array) {
                _unitCount = units.length;
            } else {
                _unitCount = units;
            }
        }

        return _unitCount;
    };

    /**
     * Gets or sets whether the chart should be drawn with a right axis instead of a left axis. When
     * used with a chart in a composite chart, allows both left and right Y axes to be shown on a
     * chart.
     * @name useRightYAxis
     * @memberof dc.coordinateGridMixin
     * @instance
     * @param {Boolean} [useRightYAxis=false]
     * @returns {Chart}
     */
    _chart.useRightYAxis = function (useRightYAxis) {
        if (!arguments.length) {
            return _useRightYAxis;
        }
        _useRightYAxis = useRightYAxis;
        return _chart;
    };

    /**
     * Returns true if the chart is using ordinal xUnits ([dc.units.ordinal](#dcunitsordinal)), or false
     * otherwise. Most charts behave differently with ordinal data and use the result of this method to
     * trigger the appropriate logic.
     * @name isOrdinal
     * @memberof dc.coordinateGridMixin
     * @instance
     * @returns {Boolean}
     */
    _chart.isOrdinal = function () {
        return _chart.xUnits() === dc.units.ordinal;
    };

    _chart._useOuterPadding = function () {
        return true;
    };

    _chart._ordinalXDomain = function () {
        var groups = _chart._computeOrderedGroups(_chart.data());
        return groups.map(_chart.keyAccessor());
    };

    function compareDomains (d1, d2) {
        return !d1 || !d2 || d1.length !== d2.length ||
            d1.some(function (elem, i) { return elem.toString() !== d2[i].toString(); });
    }

    function prepareXAxis (g, render) {
        if (!_chart.isOrdinal()) {
            if (_chart.elasticX()) {
                _x.domain([_chart.xAxisMin(), _chart.xAxisMax()]);
            }
        } else { // _chart.isOrdinal()
            if (_chart.elasticX() || _x.domain().length === 0) {
                _x.domain(_chart._ordinalXDomain());
            }
        }

        // has the domain changed?
        var xdom = _x.domain();
        if (render || compareDomains(_lastXDomain, xdom)) {
            _chart.rescale();
        }
        _lastXDomain = xdom;

        // please can't we always use rangeBands for bar charts?
        if (_chart.isOrdinal()) {
            _x.rangeBands([0, _chart.xAxisLength()], _rangeBandPadding,
                          _chart._useOuterPadding() ? _outerRangeBandPadding : 0);
        } else {
            _x.range([0, _chart.xAxisLength()]);
        }

        _xAxis = _xAxis.scale(_chart.x());

        renderVerticalGridLines(g);
    }

    _chart.renderXAxis = function (g) {
        var axisXG = g.selectAll('g.x');

        if (axisXG.empty()) {
            axisXG = g.append('g')
                .attr('class', 'axis x')
                .attr('transform', 'translate(' + _chart.margins().left + ',' + _chart._xAxisY() + ')');
        }

        var axisXLab = g.selectAll('text.' + X_AXIS_LABEL_CLASS);
        if (axisXLab.empty() && _chart.xAxisLabel()) {
            axisXLab = g.append('text')
                .attr('class', X_AXIS_LABEL_CLASS)
                .attr('transform', 'translate(' + (_chart.margins().left + _chart.xAxisLength() / 2) + ',' +
                      (_chart.height() - _xAxisLabelPadding) + ')')
                .attr('text-anchor', 'middle');
        }
        if (_chart.xAxisLabel() && axisXLab.text() !== _chart.xAxisLabel()) {
            axisXLab.text(_chart.xAxisLabel());
        }

        dc.transition(axisXG, _chart.transitionDuration())
            .attr('transform', 'translate(' + _chart.margins().left + ',' + _chart._xAxisY() + ')')
            .call(_xAxis);
        dc.transition(axisXLab, _chart.transitionDuration())
            .attr('transform', 'translate(' + (_chart.margins().left + _chart.xAxisLength() / 2) + ',' +
                  (_chart.height() - _xAxisLabelPadding) + ')');
    };

    function renderVerticalGridLines (g) {
        var gridLineG = g.selectAll('g.' + VERTICAL_CLASS);

        if (_renderVerticalGridLine) {
            if (gridLineG.empty()) {
                gridLineG = g.insert('g', ':first-child')
                    .attr('class', GRID_LINE_CLASS + ' ' + VERTICAL_CLASS)
                    .attr('transform', 'translate(' + _chart.margins().left + ',' + _chart.margins().top + ')');
            }

            var ticks = _xAxis.tickValues() ? _xAxis.tickValues() :
                    (typeof _x.ticks === 'function' ? _x.ticks(_xAxis.ticks()[0]) : _x.domain());

            var lines = gridLineG.selectAll('line')
                .data(ticks);

            // enter
            var linesGEnter = lines.enter()
                .append('line')
                .attr('x1', function (d) {
                    return _x(d);
                })
                .attr('y1', _chart._xAxisY() - _chart.margins().top)
                .attr('x2', function (d) {
                    return _x(d);
                })
                .attr('y2', 0)
                .attr('opacity', 0);
            dc.transition(linesGEnter, _chart.transitionDuration())
                .attr('opacity', 1);

            // update
            dc.transition(lines, _chart.transitionDuration())
                .attr('x1', function (d) {
                    return _x(d);
                })
                .attr('y1', _chart._xAxisY() - _chart.margins().top)
                .attr('x2', function (d) {
                    return _x(d);
                })
                .attr('y2', 0);

            // exit
            lines.exit().remove();
        } else {
            gridLineG.selectAll('line').remove();
        }
    }

    _chart._xAxisY = function () {
        return (_chart.height() - _chart.margins().bottom);
    };

    _chart.xAxisLength = function () {
        return _chart.effectiveWidth();
    };

    /**
     * Set or get the x axis label. If setting the label, you may optionally include additional padding to
     * the margin to make room for the label. By default the padded is set to 12 to accomodate the text height.
     * @name xAxisLabel
     * @memberof dc.coordinateGridMixin
     * @instance
     * @param {String} [labelText]
     * @param {Number} [padding=12]
     * @returns {Chart}
     */
    _chart.xAxisLabel = function (labelText, padding) {
        if (!arguments.length) {
            return _xAxisLabel;
        }
        _xAxisLabel = labelText;
        _chart.margins().bottom -= _xAxisLabelPadding;
        _xAxisLabelPadding = (padding === undefined) ? DEFAULT_AXIS_LABEL_PADDING : padding;
        _chart.margins().bottom += _xAxisLabelPadding;
        return _chart;
    };

    _chart._prepareYAxis = function (g) {
        if (_y === undefined || _chart.elasticY()) {
            if (_y === undefined) {
                _y = d3.scale.linear();
            }
            var min = _chart.yAxisMin() || 0,
                max = _chart.yAxisMax() || 0;
            _y.domain([min, max]).rangeRound([_chart.yAxisHeight(), 0]);
        }

        _y.range([_chart.yAxisHeight(), 0]);
        _yAxis = _yAxis.scale(_y);

        if (_useRightYAxis) {
            _yAxis.orient('right');
        }

        _chart._renderHorizontalGridLinesForAxis(g, _y, _yAxis);
    };

    _chart.renderYAxisLabel = function (axisClass, text, rotation, labelXPosition) {
        labelXPosition = labelXPosition || _yAxisLabelPadding;

        var axisYLab = _chart.g().selectAll('text.' + Y_AXIS_LABEL_CLASS + '.' + axisClass + '-label');
        var labelYPosition = (_chart.margins().top + _chart.yAxisHeight() / 2);
        if (axisYLab.empty() && text) {
            axisYLab = _chart.g().append('text')
                .attr('transform', 'translate(' + labelXPosition + ',' + labelYPosition + '),rotate(' + rotation + ')')
                .attr('class', Y_AXIS_LABEL_CLASS + ' ' + axisClass + '-label')
                .attr('text-anchor', 'middle')
                .text(text);
        }
        if (text && axisYLab.text() !== text) {
            axisYLab.text(text);
        }
        dc.transition(axisYLab, _chart.transitionDuration())
            .attr('transform', 'translate(' + labelXPosition + ',' + labelYPosition + '),rotate(' + rotation + ')');
    };

    _chart.renderYAxisAt = function (axisClass, axis, position) {
        var axisYG = _chart.g().selectAll('g.' + axisClass);
        if (axisYG.empty()) {
            axisYG = _chart.g().append('g')
                .attr('class', 'axis ' + axisClass)
                .attr('transform', 'translate(' + position + ',' + _chart.margins().top + ')');
        }

        dc.transition(axisYG, _chart.transitionDuration())
            .attr('transform', 'translate(' + position + ',' + _chart.margins().top + ')')
            .call(axis);
    };

    _chart.renderYAxis = function () {
        var axisPosition = _useRightYAxis ? (_chart.width() - _chart.margins().right) : _chart._yAxisX();
        _chart.renderYAxisAt('y', _yAxis, axisPosition);
        var labelPosition = _useRightYAxis ? (_chart.width() - _yAxisLabelPadding) : _yAxisLabelPadding;
        var rotation = _useRightYAxis ? 90 : -90;
        _chart.renderYAxisLabel('y', _chart.yAxisLabel(), rotation, labelPosition);
    };

    _chart._renderHorizontalGridLinesForAxis = function (g, scale, axis) {
        var gridLineG = g.selectAll('g.' + HORIZONTAL_CLASS);

        if (_renderHorizontalGridLine) {
            var ticks = axis.tickValues() ? axis.tickValues() : scale.ticks(axis.ticks()[0]);

            if (gridLineG.empty()) {
                gridLineG = g.insert('g', ':first-child')
                    .attr('class', GRID_LINE_CLASS + ' ' + HORIZONTAL_CLASS)
                    .attr('transform', 'translate(' + _chart.margins().left + ',' + _chart.margins().top + ')');
            }

            var lines = gridLineG.selectAll('line')
                .data(ticks);

            // enter
            var linesGEnter = lines.enter()
                .append('line')
                .attr('x1', 1)
                .attr('y1', function (d) {
                    return scale(d);
                })
                .attr('x2', _chart.xAxisLength())
                .attr('y2', function (d) {
                    return scale(d);
                })
                .attr('opacity', 0);
            dc.transition(linesGEnter, _chart.transitionDuration())
                .attr('opacity', 1);

            // update
            dc.transition(lines, _chart.transitionDuration())
                .attr('x1', 1)
                .attr('y1', function (d) {
                    return scale(d);
                })
                .attr('x2', _chart.xAxisLength())
                .attr('y2', function (d) {
                    return scale(d);
                });

            // exit
            lines.exit().remove();
        } else {
            gridLineG.selectAll('line').remove();
        }
    };

    _chart._yAxisX = function () {
        return _chart.useRightYAxis() ? _chart.width() - _chart.margins().right : _chart.margins().left;
    };

    /**
     * Set or get the y axis label. If setting the label, you may optionally include additional padding
     * to the margin to make room for the label. By default the padded is set to 12 to accomodate the
     * text height.
     * @name yAxisLabel
     * @memberof dc.coordinateGridMixin
     * @instance
     * @param {String} [labelText]
     * @param {Number} [padding=12]
     * @returns {Chart}
     */
    _chart.yAxisLabel = function (labelText, padding) {
        if (!arguments.length) {
            return _yAxisLabel;
        }
        _yAxisLabel = labelText;
        _chart.margins().left -= _yAxisLabelPadding;
        _yAxisLabelPadding = (padding === undefined) ? DEFAULT_AXIS_LABEL_PADDING : padding;
        _chart.margins().left += _yAxisLabelPadding;
        return _chart;
    };

    /**
     * Get or set the y scale. The y scale is typically automatically determined by the chart implementation.
     * @name y
     * @memberof dc.coordinateGridMixin
     * @instance
     * @param {d3.scale} [yScale]
     * @returns {Chart}
     */
    _chart.y = function (yScale) {
        if (!arguments.length) {
            return _y;
        }
        _y = yScale;
        _chart.rescale();
        return _chart;
    };

    /**
     * Set or get the y axis used by the coordinate grid chart instance. This function is most useful
     * when y axis customization is required. The y axis in dc.js is simply an instance of a [d3 axis
     * object](https://github.com/mbostock/d3/wiki/SVG-Axes#wiki-_axis); therefore it supports any
     * valid d3 axis manipulation. **Caution**: The y axis is usually generated internally by dc;
     * resetting it may cause unexpected results.
     * @name yAxis
     * @memberof dc.coordinateGridMixin
     * @instance
     * @example
     * // customize y axis tick format
     * chart.yAxis().tickFormat(function(v) {return v + '%';});
     * // customize y axis tick values
     * chart.yAxis().tickValues([0, 100, 200, 300]);
     * @param {d3.svg.axis} [yAxis=d3.svg.axis().orient('left')]
     * @returns {Chart}
     */
    _chart.yAxis = function (yAxis) {
        if (!arguments.length) {
            return _yAxis;
        }
        _yAxis = yAxis;
        return _chart;
    };

    /**
     * Turn on/off elastic y axis behavior. If y axis elasticity is turned on, then the grid chart will
     * attempt to recalculate the y axis range whenever a redraw event is triggered.
     * @name elasticY
     * @memberof dc.coordinateGridMixin
     * @instance
     * @param {Boolean} [elasticY=false]
     * @returns {Chart}
     */
    _chart.elasticY = function (elasticY) {
        if (!arguments.length) {
            return _yElasticity;
        }
        _yElasticity = elasticY;
        return _chart;
    };

    /**
     * Turn on/off horizontal grid lines.
     * @name renderHorizontalGridLines
     * @memberof dc.coordinateGridMixin
     * @instance
     * @param {Boolean} [renderHorizontalGridLines=false]
     * @returns {Chart}
     */
    _chart.renderHorizontalGridLines = function (renderHorizontalGridLines) {
        if (!arguments.length) {
            return _renderHorizontalGridLine;
        }
        _renderHorizontalGridLine = renderHorizontalGridLines;
        return _chart;
    };

    /**
     * Turn on/off vertical grid lines.
     * @name renderVerticalGridLines
     * @memberof dc.coordinateGridMixin
     * @instance
     * @param {Boolean} [renderVerticalGridLines=false]
     * @returns {Chart}
     */
    _chart.renderVerticalGridLines = function (renderVerticalGridLines) {
        if (!arguments.length) {
            return _renderVerticalGridLine;
        }
        _renderVerticalGridLine = renderVerticalGridLines;
        return _chart;
    };

    /**
     * Calculates the minimum x value to display in the chart. Includes xAxisPadding if set.
     * @name xAxisMin
     * @memberof dc.coordinateGridMixin
     * @instance
     * @returns {*}
     */
    _chart.xAxisMin = function () {
        var min = d3.min(_chart.data(), function (e) {
            return _chart.keyAccessor()(e);
        });
        return dc.utils.subtract(min, _xAxisPadding);
    };

    /**
     * Calculates the maximum x value to display in the chart. Includes xAxisPadding if set.
     * @name xAxisMax
     * @memberof dc.coordinateGridMixin
     * @instance
     * @returns {*}
     */
    _chart.xAxisMax = function () {
        var max = d3.max(_chart.data(), function (e) {
            return _chart.keyAccessor()(e);
        });
        return dc.utils.add(max, _xAxisPadding);
    };

    /**
     * Calculates the minimum y value to display in the chart. Includes yAxisPadding if set.
     * @name yAxisMin
     * @memberof dc.coordinateGridMixin
     * @instance
     * @returns {*}
     */
    _chart.yAxisMin = function () {
        var min = d3.min(_chart.data(), function (e) {
            return _chart.valueAccessor()(e);
        });
        return dc.utils.subtract(min, _yAxisPadding);
    };

    /**
     * Calculates the maximum y value to display in the chart. Includes yAxisPadding if set.
     * @name yAxisMax
     * @memberof dc.coordinateGridMixin
     * @instance
     * @returns {*}
     */
    _chart.yAxisMax = function () {
        var max = d3.max(_chart.data(), function (e) {
            return _chart.valueAccessor()(e);
        });
        return dc.utils.add(max, _yAxisPadding);
    };

    /**
     * Set or get y axis padding for the elastic y axis. The padding will be added to the top of the y
     * axis if elasticY is turned on; otherwise it is ignored.
     *
     * padding can be an integer or percentage in string (e.g. '10%'). Padding can be applied to
     * number or date axes. When padding a date axis, an integer represents number of days being padded
     * and a percentage string will be treated the same as an integer.
     * @name yAxisPadding
     * @memberof dc.coordinateGridMixin
     * @instance
     * @param {Number|String} [padding=0]
     * @returns {Chart}
     */
    _chart.yAxisPadding = function (padding) {
        if (!arguments.length) {
            return _yAxisPadding;
        }
        _yAxisPadding = padding;
        return _chart;
    };

    _chart.yAxisHeight = function () {
        return _chart.effectiveHeight();
    };

    /**
     * Set or get the rounding function used to quantize the selection when brushing is enabled.
     * @name round
     * @memberof dc.coordinateGridMixin
     * @instance
     * @example
     * // set x unit round to by month, this will make sure range selection brush will
     * // select whole months
     * chart.round(d3.time.month.round);
     * @param {Function} [round]
     * @returns {Chart}
     */
    _chart.round = function (round) {
        if (!arguments.length) {
            return _round;
        }
        _round = round;
        return _chart;
    };

    _chart._rangeBandPadding = function (_) {
        if (!arguments.length) {
            return _rangeBandPadding;
        }
        _rangeBandPadding = _;
        return _chart;
    };

    _chart._outerRangeBandPadding = function (_) {
        if (!arguments.length) {
            return _outerRangeBandPadding;
        }
        _outerRangeBandPadding = _;
        return _chart;
    };

    dc.override(_chart, 'filter', function (_) {
        if (!arguments.length) {
            return _chart._filter();
        }

        _chart._filter(_);

        if (_) {
            _chart.brush().extent(_);
        } else {
            _chart.brush().clear();
        }

        return _chart;
    });

    _chart.brush = function (_) {
        if (!arguments.length) {
            return _brush;
        }
        _brush = _;
        return _chart;
    };

    function brushHeight () {
        return _chart._xAxisY() - _chart.margins().top;
    }

    _chart.renderBrush = function (g) {
        if (_brushOn) {
            _brush.on('brush', _chart._brushing);
            _brush.on('brushstart', _chart._disableMouseZoom);
            _brush.on('brushend', configureMouseZoom);

            var gBrush = g.append('g')
                .attr('class', 'brush')
                .attr('transform', 'translate(' + _chart.margins().left + ',' + _chart.margins().top + ')')
                .call(_brush.x(_chart.x()));
            _chart.setBrushY(gBrush, false);
            _chart.setHandlePaths(gBrush);

            if (_chart.hasFilter()) {
                _chart.redrawBrush(g, false);
            }
        }
    };

    _chart.setHandlePaths = function (gBrush) {
        gBrush.selectAll('.resize').append('path').attr('d', _chart.resizeHandlePath);
    };

    _chart.setBrushY = function (gBrush) {
        gBrush.selectAll('.brush rect')
            .attr('height', brushHeight());
        gBrush.selectAll('.resize path')
            .attr('d', _chart.resizeHandlePath);
    };

    _chart.extendBrush = function () {
        var extent = _brush.extent();
        if (_chart.round()) {
            extent[0] = extent.map(_chart.round())[0];
            extent[1] = extent.map(_chart.round())[1];

            _g.select('.brush')
                .call(_brush.extent(extent));
        }
        return extent;
    };

    _chart.brushIsEmpty = function (extent) {
        return _brush.empty() || !extent || extent[1] <= extent[0];
    };

    _chart._brushing = function () {
        var extent = _chart.extendBrush();

        _chart.redrawBrush(_g, false);

        if (_chart.brushIsEmpty(extent)) {
            dc.events.trigger(function () {
                _chart.filter(null);
                _chart.redrawGroup();
            }, dc.constants.EVENT_DELAY);
        } else {
            var rangedFilter = dc.filters.RangedFilter(extent[0], extent[1]);

            dc.events.trigger(function () {
                _chart.replaceFilter(rangedFilter);
                _chart.redrawGroup();
            }, dc.constants.EVENT_DELAY);
        }
    };

    _chart.redrawBrush = function (g, doTransition) {
        if (_brushOn) {
            if (_chart.filter() && _chart.brush().empty()) {
                _chart.brush().extent(_chart.filter());
            }

            var gBrush = dc.optionalTransition(doTransition, _chart.transitionDuration())(g.select('g.brush'));
            _chart.setBrushY(gBrush);
            gBrush.call(_chart.brush()
                      .x(_chart.x())
                      .extent(_chart.brush().extent()));
        }

        _chart.fadeDeselectedArea();
    };

    _chart.fadeDeselectedArea = function () {
        // do nothing, sub-chart should override this function
    };

    // borrowed from Crossfilter example
    _chart.resizeHandlePath = function (d) {
        var e = +(d === 'e'), x = e ? 1 : -1, y = brushHeight() / 3;
        return 'M' + (0.5 * x) + ',' + y +
            'A6,6 0 0 ' + e + ' ' + (6.5 * x) + ',' + (y + 6) +
            'V' + (2 * y - 6) +
            'A6,6 0 0 ' + e + ' ' + (0.5 * x) + ',' + (2 * y) +
            'Z' +
            'M' + (2.5 * x) + ',' + (y + 8) +
            'V' + (2 * y - 8) +
            'M' + (4.5 * x) + ',' + (y + 8) +
            'V' + (2 * y - 8);
    };

    function getClipPathId () {
        return _chart.anchorName().replace(/[ .#=\[\]]/g, '-') + '-clip';
    }

    /**
     * Get or set the padding in pixels for the clip path. Once set padding will be applied evenly to
     * the top, left, right, and bottom when the clip path is generated. If set to zero, the clip area
     * will be exactly the chart body area minus the margins.
     * @name clipPadding
     * @memberof dc.coordinateGridMixin
     * @instance
     * @param {Number} [padding=5]
     * @returns {Chart}
     */
    _chart.clipPadding = function (padding) {
        if (!arguments.length) {
            return _clipPadding;
        }
        _clipPadding = padding;
        return _chart;
    };

    function generateClipPath () {
        var defs = dc.utils.appendOrSelect(_parent, 'defs');
        // cannot select <clippath> elements; bug in WebKit, must select by id
        // https://groups.google.com/forum/#!topic/d3-js/6EpAzQ2gU9I
        var id = getClipPathId();
        var chartBodyClip = dc.utils.appendOrSelect(defs, '#' + id, 'clipPath').attr('id', id);

        var padding = _clipPadding * 2;

        dc.utils.appendOrSelect(chartBodyClip, 'rect')
            .attr('width', _chart.xAxisLength() + padding)
            .attr('height', _chart.yAxisHeight() + padding)
            .attr('transform', 'translate(-' + _clipPadding + ', -' + _clipPadding + ')');
    }

    _chart._preprocessData = function () {};

    _chart._doRender = function () {
        _chart.resetSvg();

        _chart._preprocessData();

        _chart._generateG();
        generateClipPath();

        drawChart(true);

        configureMouseZoom();

        return _chart;
    };

    _chart._doRedraw = function () {
        _chart._preprocessData();

        drawChart(false);
        generateClipPath();

        return _chart;
    };

    function drawChart (render) {
        if (_chart.isOrdinal()) {
            _brushOn = false;
        }

        prepareXAxis(_chart.g(), render);
        _chart._prepareYAxis(_chart.g());

        _chart.plotData();

        if (_chart.elasticX() || _resizing || render) {
            _chart.renderXAxis(_chart.g());
        }

        if (_chart.elasticY() || _resizing || render) {
            _chart.renderYAxis(_chart.g());
        }

        if (render) {
            _chart.renderBrush(_chart.g(), false);
        } else {
            _chart.redrawBrush(_chart.g(), _resizing);
        }
        _chart.fadeDeselectedArea();
        _resizing = false;
    }

    function configureMouseZoom () {
        if (_mouseZoomable) {
            _chart._enableMouseZoom();
        } else if (_hasBeenMouseZoomable) {
            _chart._disableMouseZoom();
        }
    }

    _chart._enableMouseZoom = function () {
        _hasBeenMouseZoomable = true;
        _zoom.x(_chart.x())
            .scaleExtent(_zoomScale)
            .size([_chart.width(), _chart.height()])
            .duration(_chart.transitionDuration());
        _chart.root().call(_zoom);
    };

    _chart._disableMouseZoom = function () {
        _chart.root().call(_nullZoom);
    };

    function constrainRange (range, constraint) {
        var constrainedRange = [];
        constrainedRange[0] = d3.max([range[0], constraint[0]]);
        constrainedRange[1] = d3.min([range[1], constraint[1]]);
        return constrainedRange;
    }

    /**
     * Zoom this chart to focus on the given range. The given range should be an array containing only
     * 2 elements (`[start, end]`) defining a range in the x domain. If the range is not given or set
     * to null, then the zoom will be reset. _For focus to work elasticX has to be turned off;
     * otherwise focus will be ignored.
     * @name focus
     * @memberof dc.coordinateGridMixin
     * @instance
     * @example
     * chart.on('renderlet', function(chart) {
     *     // smooth the rendering through event throttling
     *     dc.events.trigger(function(){
     *          // focus some other chart to the range selected by user on this chart
     *          someOtherChart.focus(chart.filter());
     *     });
     * })
     * @param {Array<Number>} [range]
     */
    _chart.focus = function (range) {
        if (hasRangeSelected(range)) {
            _chart.x().domain(range);
        } else {
            _chart.x().domain(_xOriginalDomain);
        }

        _zoom.x(_chart.x());
        zoomHandler();
    };

    _chart.refocused = function () {
        return _refocused;
    };

    _chart.focusChart = function (c) {
        if (!arguments.length) {
            return _focusChart;
        }
        _focusChart = c;
        _chart.on('filtered', function (chart) {
            if (!chart.filter()) {
                dc.events.trigger(function () {
                    _focusChart.x().domain(_focusChart.xOriginalDomain());
                });
            } else if (!rangesEqual(chart.filter(), _focusChart.filter())) {
                dc.events.trigger(function () {
                    _focusChart.focus(chart.filter());
                });
            }
        });
        return _chart;
    };

    function rangesEqual (range1, range2) {
        if (!range1 && !range2) {
            return true;
        } else if (!range1 || !range2) {
            return false;
        } else if (range1.length === 0 && range2.length === 0) {
            return true;
        } else if (range1[0].valueOf() === range2[0].valueOf() &&
            range1[1].valueOf() === range2[1].valueOf()) {
            return true;
        }
        return false;
    }

    /**
     * Turn on/off the brush-based range filter. When brushing is on then user can drag the mouse
     * across a chart with a quantitative scale to perform range filtering based on the extent of the
     * brush, or click on the bars of an ordinal bar chart or slices of a pie chart to filter and
     * unfilter them. However turning on the brush filter will disable other interactive elements on
     * the chart such as highlighting, tool tips, and reference lines. Zooming will still be possible
     * if enabled, but only via scrolling (panning will be disabled.)
     * @name brushOn
     * @memberof dc.coordinateGridMixin
     * @instance
     * @param {Boolean} [brushOn=true]
     * @return {Chart}
     */
    _chart.brushOn = function (brushOn) {
        if (!arguments.length) {
            return _brushOn;
        }
        _brushOn = brushOn;
        return _chart;
    };

    function hasRangeSelected (range) {
        return range instanceof Array && range.length > 1;
    }

    return _chart;
};

/**
 * Stack Mixin is an mixin that provides cross-chart support of stackability using d3.layout.stack.
 * @name stackMixin
 * @memberof dc
 * @mixin
 * @param {Chart} _chart
 * @returns {Chart}
 */
dc.stackMixin = function (_chart) {

    function prepareValues (layer, layerIdx) {
        var valAccessor = layer.accessor || _chart.valueAccessor();
        layer.name = String(layer.name || layerIdx);
        layer.values = layer.group.all().map(function (d, i) {
            return {
                x: _chart.keyAccessor()(d, i),
                y: layer.hidden ? null : valAccessor(d, i),
                data: d,
                layer: layer.name,
                hidden: layer.hidden
            };
        });

        layer.values = layer.values.filter(domainFilter());
        return layer.values;
    }

    var _stackLayout = d3.layout.stack()
        .values(prepareValues);

    var _stack = [];
    var _titles = {};

    var _hidableStacks = false;

    function domainFilter () {
        if (!_chart.x()) {
            return d3.functor(true);
        }
        var xDomain = _chart.x().domain();
        if (_chart.isOrdinal()) {
            // TODO #416
            //var domainSet = d3.set(xDomain);
            return function () {
                return true; //domainSet.has(p.x);
            };
        }
        if (_chart.elasticX()) {
            return function () { return true; };
        }
        return function (p) {
            //return true;
            return p.x >= xDomain[0] && p.x <= xDomain[xDomain.length - 1];
        };
    }

    /**
     * Stack a new crossfilter group onto this chart with an optional custom value accessor. All stacks
     * in the same chart will share the same key accessor and therefore the same set of keys.
     *
     * For example, in a stacked bar chart, the bars of each stack will be positioned using the same set
     * of keys on the x axis, while stacked vertically. If name is specified then it will be used to
     * generate the legend label.
     * @name stack
     * @memberof dc.stackMixin
     * @instance
     * @example
     * // stack group using default accessor
     * chart.stack(valueSumGroup)
     * // stack group using custom accessor
     * .stack(avgByDayGroup, function(d){return d.value.avgByDay;});
     * @param {CrossfilterGroup} group
     * @param {String} [name]
     * @param {Function} [accessor]
     * @returns {Chart}
     */
    _chart.stack = function (group, name, accessor) {
        if (!arguments.length) {
            return _stack;
        }

        if (arguments.length <= 2) {
            accessor = name;
        }

        var layer = {group: group};
        if (typeof name === 'string') {
            layer.name = name;
        }
        if (typeof accessor === 'function') {
            layer.accessor = accessor;
        }
        _stack.push(layer);

        return _chart;
    };

    dc.override(_chart, 'group', function (g, n, f) {
        if (!arguments.length) {
            return _chart._group();
        }
        _stack = [];
        _titles = {};
        _chart.stack(g, n);
        if (f) {
            _chart.valueAccessor(f);
        }
        return _chart._group(g, n);
    });

    /**
     * Allow named stacks to be hidden or shown by clicking on legend items.
     * This does not affect the behavior of hideStack or showStack.
     * @name hidableStacks
     * @memberof dc.stackMixin
     * @instance
     * @param {Boolean} hidableStacks
     * @returns {Chart}
     */
    _chart.hidableStacks = function (hidableStacks) {
        if (!arguments.length) {
            return _hidableStacks;
        }
        _hidableStacks = hidableStacks;
        return _chart;
    };

    function findLayerByName (n) {
        var i = _stack.map(dc.pluck('name')).indexOf(n);
        return _stack[i];
    }

    /**
     * Hide all stacks on the chart with the given name.
     * The chart must be re-rendered for this change to appear.
     * @name hideStack
     * @memberof dc.stackMixin
     * @instance
     * @param {String} stackName
     * @returns {Chart}
     */
    _chart.hideStack = function (stackName) {
        var layer = findLayerByName(stackName);
        if (layer) {
            layer.hidden = true;
        }
        return _chart;
    };

    /**
     * Show all stacks on the chart with the given name.
     * The chart must be re-rendered for this change to appear.
     * @name showStack
     * @memberof dc.stackMixin
     * @instance
     * @param {String} stackName
     * @returns {Chart}
     */
    _chart.showStack = function (stackName) {
        var layer = findLayerByName(stackName);
        if (layer) {
            layer.hidden = false;
        }
        return _chart;
    };

    _chart.getValueAccessorByIndex = function (index) {
        return _stack[index].accessor || _chart.valueAccessor();
    };

    _chart.yAxisMin = function () {
        var min = d3.min(flattenStack(), function (p) {
            return (p.y + p.y0 < p.y0) ? (p.y + p.y0) : p.y0;
        });

        return dc.utils.subtract(min, _chart.yAxisPadding());

    };

    _chart.yAxisMax = function () {
        var max = d3.max(flattenStack(), function (p) {
            return p.y + p.y0;
        });

        return dc.utils.add(max, _chart.yAxisPadding());
    };

    function flattenStack () {
        var valueses = _chart.data().map(function (layer) { return layer.values; });
        return Array.prototype.concat.apply([], valueses);
    }

    _chart.xAxisMin = function () {
        var min = d3.min(flattenStack(), dc.pluck('x'));
        return dc.utils.subtract(min, _chart.xAxisPadding());
    };

    _chart.xAxisMax = function () {
        var max = d3.max(flattenStack(), dc.pluck('x'));
        return dc.utils.add(max, _chart.xAxisPadding());
    };

    /**
     * Set or get the title function. Chart class will use this function to render svg title (usually interpreted by
     * browser as tooltips) for each child element in the chart, i.e. a slice in a pie chart or a bubble in a bubble chart.
     * Almost every chart supports title function however in grid coordinate chart you need to turn off brush in order to
     * use title otherwise the brush layer will block tooltip trigger.
     *
     * If the first argument is a stack name, the title function will get or set the title for that stack. If stackName
     * is not provided, the first stack is implied.
     * @name title
     * @memberof dc.stackMixin
     * @instance
     * @example
     * // set a title function on 'first stack'
     * chart.title('first stack', function(d) { return d.key + ': ' + d.value; });
     * // get a title function from 'second stack'
     * var secondTitleFunction = chart.title('second stack');
     * @param {String} [stackName]
     * @param {Function} [titleAccessor]
     * @returns {Chart}
     */
    dc.override(_chart, 'title', function (stackName, titleAccessor) {
        if (!stackName) {
            return _chart._title();
        }

        if (typeof stackName === 'function') {
            return _chart._title(stackName);
        }
        if (stackName === _chart._groupName && typeof titleAccessor === 'function') {
            return _chart._title(titleAccessor);
        }

        if (typeof titleAccessor !== 'function') {
            return _titles[stackName] || _chart._title();
        }

        _titles[stackName] = titleAccessor;

        return _chart;
    });

    /**
     * Gets or sets the stack layout algorithm, which computes a baseline for each stack and
     * propagates it to the next
     * @name stackLayout
     * @memberof dc.stackMixin
     * @instance
     * @param {Function} [stack=d3.layout.stack]
     * @returns {Chart}
     */
    _chart.stackLayout = function (stack) {
        if (!arguments.length) {
            return _stackLayout;
        }
        _stackLayout = stack;
        return _chart;
    };

    function visability (l) {
        return !l.hidden;
    }

    _chart.data(function () {
        var layers = _stack.filter(visability);
        return layers.length ? _chart.stackLayout()(layers) : [];
    });

    _chart._ordinalXDomain = function () {
        var flat = flattenStack().map(dc.pluck('data'));
        var ordered = _chart._computeOrderedGroups(flat);
        return ordered.map(_chart.keyAccessor());
    };

    _chart.colorAccessor(function (d) {
        var layer = this.layer || this.name || d.name || d.layer;
        return layer;
    });

    _chart.legendables = function () {
        return _stack.map(function (layer, i) {
            return {
                chart: _chart,
                name: layer.name,
                hidden: layer.hidden || false,
                color: _chart.getColor.call(layer, layer.values, i)
            };
        });
    };

    _chart.isLegendableHidden = function (d) {
        var layer = findLayerByName(d.name);
        return layer ? layer.hidden : false;
    };

    _chart.legendToggle = function (d) {
        if (_hidableStacks) {
            if (_chart.isLegendableHidden(d)) {
                _chart.showStack(d.name);
            } else {
                _chart.hideStack(d.name);
            }
            //_chart.redraw();
            _chart.renderGroup();
        }
    };

    return _chart;
};

/**
 * Cap is a mixin that groups small data elements below a _cap_ into an *others* grouping for both the
 * Row and Pie Charts.
 *
 * The top ordered elements in the group up to the cap amount will be kept in the chart, and the rest
 * will be replaced with an *others* element, with value equal to the sum of the replaced values. The
 * keys of the elements below the cap limit are recorded in order to filter by those keys when the
 * others* element is clicked.
 * @name capMixin
 * @memberof dc
 * @mixin
 * @param {Chart} _chart
 * @returns {Chart}
 */
dc.capMixin = function (_chart) {

    var _cap = Infinity;

    var _othersLabel = 'Others';

    var _othersGrouper = function (topRows) {
        var topRowsSum = d3.sum(topRows, _chart.valueAccessor()),
            allRows = _chart.group().all(),
            allRowsSum = d3.sum(allRows, _chart.valueAccessor()),
            topKeys = topRows.map(_chart.keyAccessor()),
            allKeys = allRows.map(_chart.keyAccessor()),
            topSet = d3.set(topKeys),
            others = allKeys.filter(function (d) {return !topSet.has(d);});
        if (allRowsSum > topRowsSum) {
            return topRows.concat([{'others': others, 'key': _othersLabel, 'value': allRowsSum - topRowsSum}]);
        }
        return topRows;
    };

    _chart.cappedKeyAccessor = function (d, i) {
        if (d.others) {
            return d.key;
        }
        return _chart.keyAccessor()(d, i);
    };

    _chart.cappedValueAccessor = function (d, i) {
        if (d.others) {
            return d.value;
        }
        return _chart.valueAccessor()(d, i);
    };

    _chart.data(function (group) {
        if (_cap === Infinity) {
            return _chart._computeOrderedGroups(group.all());
        } else {
            var topRows = group.top(_cap); // ordered by crossfilter group order (default value)
            topRows = _chart._computeOrderedGroups(topRows); // re-order using ordering (default key)
            if (_othersGrouper) {
                return _othersGrouper(topRows);
            }
            return topRows;
        }
    });

    /**
     * Get or set the count of elements to that will be included in the cap.
     * @name cap
     * @memberof dc.capMixin
     * @instance
     * @param {Number} [count=Infinity]
     * @returns {Number}
     */
    _chart.cap = function (count) {
        if (!arguments.length) {
            return _cap;
        }
        _cap = count;
        return _chart;
    };

    /**
     * Get or set the label for *Others* slice when slices cap is specified
     * @name othersLabel
     * @memberof dc.capMixin
     * @instance
     * @param {String} [label=Others]
     * @returns {String}
     */
    _chart.othersLabel = function (label) {
        if (!arguments.length) {
            return _othersLabel;
        }
        _othersLabel = label;
        return _chart;
    };

    /**
     * Get or set the grouper function that will perform the insertion of data for the *Others* slice
     * if the slices cap is specified. If set to a falsy value, no others will be added. By default the
     * grouper function computes the sum of all values below the cap.
     * @name othersGrouper
     * @memberof dc.capMixin
     * @instance
     * @example
     * chart.othersGrouper(function (data) {
     *     // compute the value for others, presumably the sum of all values below the cap
     *     var othersSum  = yourComputeOthersValueLogic(data)
     *
     *     // the keys are needed to properly filter when the others element is clicked
     *     var othersKeys = yourComputeOthersKeysArrayLogic(data);
     *
     *     // add the others row to the dataset
     *     data.push({'key': 'Others', 'value': othersSum, 'others': othersKeys });
     *
     *     return data;
     * });
     * @param {Function} [grouperFunction]
     * @returns {Function}
     */
    _chart.othersGrouper = function (grouperFunction) {
        if (!arguments.length) {
            return _othersGrouper;
        }
        _othersGrouper = grouperFunction;
        return _chart;
    };

    dc.override(_chart, 'onClick', function (d) {
        if (d.others) {
            _chart.filter([d.others]);
        }
        _chart._onClick(d);
    });

    return _chart;
};

/**
 * This Mixin provides reusable functionalities for any chart that needs to visualize data using bubbles.
 * @name bubbleMixin
 * @memberof dc
 * @mixin
 * @mixes dc.colorMixin
 * @param {Chart} _chart
 * @returns {Chart}
 */
dc.bubbleMixin = function (_chart) {
    var _maxBubbleRelativeSize = 0.3;
    var _minRadiusWithLabel = 10;

    _chart.BUBBLE_NODE_CLASS = 'node';
    _chart.BUBBLE_CLASS = 'bubble';
    _chart.MIN_RADIUS = 10;

    _chart = dc.colorMixin(_chart);

    _chart.renderLabel(true);

    _chart.data(function (group) {
        return group.top(Infinity);
    });

    var _r = d3.scale.linear().domain([0, 100]);

    var _rValueAccessor = function (d) {
        return d.r;
    };

    /**
     * Get or set the bubble radius scale. By default the bubble chart uses
     * `d3.scale.linear().domain([0, 100])` as its radius scale.
     * @name r
     * @memberof dc.bubbleMixin
     * @instance
     * @param {Number[]} [bubbleRadiusScale]
     * @returns {Number[]}
     */
    _chart.r = function (bubbleRadiusScale) {
        if (!arguments.length) {
            return _r;
        }
        _r = bubbleRadiusScale;
        return _chart;
    };

    /**
     * Get or set the radius value accessor function. If set, the radius value accessor function will
     * be used to retrieve a data value for each bubble. The data retrieved then will be mapped using
     * the r scale to the actual bubble radius. This allows you to encode a data dimension using bubble
     * size.
     * @name radiusValueAccessor
     * @memberof dc.bubbleMixin
     * @instance
     * @param {Function} [radiusValueAccessor]
     * @returns {Function}
     */
    _chart.radiusValueAccessor = function (radiusValueAccessor) {
        if (!arguments.length) {
            return _rValueAccessor;
        }
        _rValueAccessor = radiusValueAccessor;
        return _chart;
    };

    _chart.rMin = function () {
        var min = d3.min(_chart.data(), function (e) {
            return _chart.radiusValueAccessor()(e);
        });
        return min;
    };

    _chart.rMax = function () {
        var max = d3.max(_chart.data(), function (e) {
            return _chart.radiusValueAccessor()(e);
        });
        return max;
    };

    _chart.bubbleR = function (d) {
        var value = _chart.radiusValueAccessor()(d);
        var r = _chart.r()(value);
        if (isNaN(r) || value <= 0) {
            r = 0;
        }
        return r;
    };

    var labelFunction = function (d) {
        return _chart.label()(d);
    };

    var labelOpacity = function (d) {
        return (_chart.bubbleR(d) > _minRadiusWithLabel) ? 1 : 0;
    };

    _chart._doRenderLabel = function (bubbleGEnter) {
        if (_chart.renderLabel()) {
            var label = bubbleGEnter.select('text');

            if (label.empty()) {
                label = bubbleGEnter.append('text')
                    .attr('text-anchor', 'middle')
                    .attr('dy', '.3em')
                    .on('click', _chart.onClick);
            }

            label
                .attr('opacity', 0)
                .text(labelFunction);
            dc.transition(label, _chart.transitionDuration())
                .attr('opacity', labelOpacity);
        }
    };

    _chart.doUpdateLabels = function (bubbleGEnter) {
        if (_chart.renderLabel()) {
            var labels = bubbleGEnter.selectAll('text')
                .text(labelFunction);
            dc.transition(labels, _chart.transitionDuration())
                .attr('opacity', labelOpacity);
        }
    };

    var titleFunction = function (d) {
        return _chart.title()(d);
    };

    _chart._doRenderTitles = function (g) {
        if (_chart.renderTitle()) {
            var title = g.select('title');

            if (title.empty()) {
                g.append('title').text(titleFunction);
            }
        }
    };

    _chart.doUpdateTitles = function (g) {
        if (_chart.renderTitle()) {
            g.selectAll('title').text(titleFunction);
        }
    };

    /**
     * Get or set the minimum radius. This will be used to initialize the radius scale's range.
     * @name minRadius
     * @memberof dc.bubbleMixin
     * @instance
     * @param {Number} [radius=10]
     * @returns {Number}
     */
    _chart.minRadius = function (radius) {
        if (!arguments.length) {
            return _chart.MIN_RADIUS;
        }
        _chart.MIN_RADIUS = radius;
        return _chart;
    };

    /**
     * Get or set the minimum radius for label rendering. If a bubble's radius is less than this value
     * then no label will be rendered.
     * @name minRadiusWithLabel
     * @memberof dc.bubbleMixin
     * @instance
     * @param {Number} [radius=10]
     * @returns {Number}
     */

    _chart.minRadiusWithLabel = function (radius) {
        if (!arguments.length) {
            return _minRadiusWithLabel;
        }
        _minRadiusWithLabel = radius;
        return _chart;
    };

    /**
     * Get or set the maximum relative size of a bubble to the length of x axis. This value is useful
     * when the difference in radius between bubbles is too great.
     * @name maxBubbleRelativeSize
     * @memberof dc.bubbleMixin
     * @instance
     * @param {Number} [relativeSize=0.3]
     * @returns {Number}
     */
    _chart.maxBubbleRelativeSize = function (relativeSize) {
        if (!arguments.length) {
            return _maxBubbleRelativeSize;
        }
        _maxBubbleRelativeSize = relativeSize;
        return _chart;
    };

    _chart.fadeDeselectedArea = function () {
        if (_chart.hasFilter()) {
            _chart.selectAll('g.' + _chart.BUBBLE_NODE_CLASS).each(function (d) {
                if (_chart.isSelectedNode(d)) {
                    _chart.highlightSelected(this);
                } else {
                    _chart.fadeDeselected(this);
                }
            });
        } else {
            _chart.selectAll('g.' + _chart.BUBBLE_NODE_CLASS).each(function () {
                _chart.resetHighlight(this);
            });
        }
    };

    _chart.isSelectedNode = function (d) {
        return _chart.hasFilter(d.key);
    };

    _chart.onClick = function (d) {
        var filter = d.key;
        dc.events.trigger(function () {
            _chart.filter(filter);
            _chart.redrawGroup();
        });
    };

    return _chart;
};

/**
 * The pie chart implementation is usually used to visualize a small categorical distribution.  The pie
 * chart uses keyAccessor to determine the slices, and valueAccessor to calculate the size of each
 * slice relative to the sum of all values. Slices are ordered by `.ordering` which defaults to sorting
 * by key.
 * @name pieChart
 * @memberof dc
 * @mixes dc.capMixin
 * @mixes dc.colorMixin
 * @mixes dc.baseMixin
 * @example
 * // create a pie chart under #chart-container1 element using the default global chart group
 * var chart1 = dc.pieChart('#chart-container1');
 * // create a pie chart under #chart-container2 element using chart group A
 * var chart2 = dc.pieChart('#chart-container2', 'chartGroupA');
 * @param {String|node|d3.selection|dc.compositeChart} parent - Any valid
 * [d3 single selector](https://github.com/mbostock/d3/wiki/Selections#selecting-elements) specifying
 * a dom block element such as a div; or a dom element or d3 selection.  If the bar chart is a sub-chart
 * in a [Composite Chart](#composite-chart) then pass in the parent composite chart instance.
 * @param {String} [chartGroup] - The name of the chart group this chart instance should be placed in.
 * Interaction with a chart will only trigger events and redraws within the chart's group.
 * @returns {PieChart}
 */
dc.pieChart = function (parent, chartGroup) {
    var DEFAULT_MIN_ANGLE_FOR_LABEL = 0.5;

    var _sliceCssClass = 'pie-slice';
    var _emptyCssClass = 'empty-chart';
    var _emptyTitle = 'empty';

    var _radius,
        _givenRadius, // specified radius, if any
        _innerRadius = 0,
        _externalRadiusPadding = 0;

    var _g;
    var _cx;
    var _cy;
    var _minAngleForLabel = DEFAULT_MIN_ANGLE_FOR_LABEL;
    var _externalLabelRadius;
    var _chart = dc.capMixin(dc.colorMixin(dc.baseMixin({})));

    _chart.colorAccessor(_chart.cappedKeyAccessor);

    _chart.title(function (d) {
        return _chart.cappedKeyAccessor(d) + ': ' + _chart.cappedValueAccessor(d);
    });

    /**
     * Get or set the maximum number of slices the pie chart will generate. The top slices are determined by
     * value from high to low. Other slices exeeding the cap will be rolled up into one single *Others* slice.
     * @name slicesCap
     * @memberof dc.pieChart
     * @instance
     * @param {Number} [cap]
     * @returns {Chart}
     */
    _chart.slicesCap = _chart.cap;

    _chart.label(_chart.cappedKeyAccessor);
    _chart.renderLabel(true);

    _chart.transitionDuration(350);

    _chart._doRender = function () {
        _chart.resetSvg();

        _g = _chart.svg()
            .append('g')
            .attr('transform', 'translate(' + _chart.cx() + ',' + _chart.cy() + ')');

        drawChart();

        return _chart;
    };

    function drawChart () {
        // set radius on basis of chart dimension if missing
        _radius = _givenRadius ? _givenRadius : d3.min([_chart.width(), _chart.height()]) / 2;

        var arc = buildArcs();

        var pie = pieLayout();
        var pieData;
        // if we have data...
        if (d3.sum(_chart.data(), _chart.valueAccessor())) {
            pieData = pie(_chart.data());
            _g.classed(_emptyCssClass, false);
        } else {
            // otherwise we'd be getting NaNs, so override
            // note: abuse others for its ignoring the value accessor
            pieData = pie([{key: _emptyTitle, value: 1, others: [_emptyTitle]}]);
            _g.classed(_emptyCssClass, true);
        }

        if (_g) {
            var slices = _g.selectAll('g.' + _sliceCssClass)
                .data(pieData);

            createElements(slices, arc, pieData);

            updateElements(pieData, arc);

            removeElements(slices);

            highlightFilter();

            dc.transition(_g, _chart.transitionDuration())
                .attr('transform', 'translate(' + _chart.cx() + ',' + _chart.cy() + ')');
        }
    }

    function createElements (slices, arc, pieData) {
        var slicesEnter = createSliceNodes(slices);

        createSlicePath(slicesEnter, arc);

        createTitles(slicesEnter);

        createLabels(pieData, arc);
    }

    function createSliceNodes (slices) {
        var slicesEnter = slices
            .enter()
            .append('g')
            .attr('class', function (d, i) {
                return _sliceCssClass + ' _' + i;
            });
        return slicesEnter;
    }

    function createSlicePath (slicesEnter, arc) {
        var slicePath = slicesEnter.append('path')
            .attr('fill', fill)
            .on('click', onClick)
            .attr('d', function (d, i) {
                return safeArc(d, i, arc);
            });

        dc.transition(slicePath, _chart.transitionDuration(), function (s) {
            s.attrTween('d', tweenPie);
        });
    }

    function createTitles (slicesEnter) {
        if (_chart.renderTitle()) {
            slicesEnter.append('title').text(function (d) {
                return _chart.title()(d.data);
            });
        }
    }

    function positionLabels (labelsEnter, arc) {
        dc.transition(labelsEnter, _chart.transitionDuration())
            .attr('transform', function (d) {
                return labelPosition(d, arc);
            })
            .attr('text-anchor', 'middle')
            .text(function (d) {
                var data = d.data;
                if ((sliceHasNoData(data) || sliceTooSmall(d)) && !isSelectedSlice(d)) {
                    return '';
                }
                return _chart.label()(d.data);
            });
    }

    function createLabels (pieData, arc) {
        if (_chart.renderLabel()) {
            var labels = _g.selectAll('text.' + _sliceCssClass)
                .data(pieData);

            labels.exit().remove();

            var labelsEnter = labels
                .enter()
                .append('text')
                .attr('class', function (d, i) {
                    var classes = _sliceCssClass + ' _' + i;
                    if (_externalLabelRadius) {
                        classes += ' external';
                    }
                    return classes;
                })
                .on('click', onClick);
            positionLabels(labelsEnter, arc);
        }
    }

    function updateElements (pieData, arc) {
        updateSlicePaths(pieData, arc);
        updateLabels(pieData, arc);
        updateTitles(pieData);
    }

    function updateSlicePaths (pieData, arc) {
        var slicePaths = _g.selectAll('g.' + _sliceCssClass)
            .data(pieData)
            .select('path')
            .attr('d', function (d, i) {
                return safeArc(d, i, arc);
            });
        dc.transition(slicePaths, _chart.transitionDuration(),
            function (s) {
                s.attrTween('d', tweenPie);
            }).attr('fill', fill);
    }

    function updateLabels (pieData, arc) {
        if (_chart.renderLabel()) {
            var labels = _g.selectAll('text.' + _sliceCssClass)
                .data(pieData);
            positionLabels(labels, arc);
        }
    }

    function updateTitles (pieData) {
        if (_chart.renderTitle()) {
            _g.selectAll('g.' + _sliceCssClass)
                .data(pieData)
                .select('title')
                .text(function (d) {
                    return _chart.title()(d.data);
                });
        }
    }

    function removeElements (slices) {
        slices.exit().remove();
    }

    function highlightFilter () {
        if (_chart.hasFilter()) {
            _chart.selectAll('g.' + _sliceCssClass).each(function (d) {
                if (isSelectedSlice(d)) {
                    _chart.highlightSelected(this);
                } else {
                    _chart.fadeDeselected(this);
                }
            });
        } else {
            _chart.selectAll('g.' + _sliceCssClass).each(function () {
                _chart.resetHighlight(this);
            });
        }
    }

    /**
     * Get or set the external radius padding of the pie chart. This will force the radius of the
     * pie chart to become smaller or larger depending on the value.
     * @name externalRadiusPadding
     * @memberof dc.pieChart
     * @instance
     * @param {Number} [externalRadiusPadding=0]
     * @returns {Chart}
     */
    _chart.externalRadiusPadding = function (externalRadiusPadding) {
        if (!arguments.length) {
            return _externalRadiusPadding;
        }
        _externalRadiusPadding = externalRadiusPadding;
        return _chart;
    };

    /**
     * Get or set the inner radius of the pie chart. If the inner radius is greater than 0px then the
     * pie chart will be rendered as a doughnut chart.
     * @name innerRadius
     * @memberof dc.pieChart
     * @instance
     * @param {Number} [innerRadius=0]
     * @returns {Chart}
     */
    _chart.innerRadius = function (innerRadius) {
        if (!arguments.length) {
            return _innerRadius;
        }
        _innerRadius = innerRadius;
        return _chart;
    };

    /**
     * Get or set the outer radius. If the radius is not set, it will be half of the minimum of the
     * chart width and height.
     * @name radius
     * @memberof dc.pieChart
     * @instance
     * @param {Number} [radius]
     * @returns {Chart}
     */
    _chart.radius = function (radius) {
        if (!arguments.length) {
            return _givenRadius;
        }
        _givenRadius = radius;
        return _chart;
    };

    /**
     * Get or set center x coordinate position. Default is center of svg.
     * @name cx
     * @memberof dc.pieChart
     * @instance
     * @param {Number} [cx]
     * @returns {Chart}
     */
    _chart.cx = function (cx) {
        if (!arguments.length) {
            return (_cx ||  _chart.width() / 2);
        }
        _cx = cx;
        return _chart;
    };

    /**
     * Get or set center y coordinate position. Default is center of svg.
     * @name cy
     * @memberof dc.pieChart
     * @instance
     * @param {Number} [cy]
     * @returns {Chart}
     */
    _chart.cy = function (cy) {
        if (!arguments.length) {
            return (_cy ||  _chart.height() / 2);
        }
        _cy = cy;
        return _chart;
    };

    function buildArcs () {
        return d3.svg.arc().outerRadius(_radius - _externalRadiusPadding).innerRadius(_innerRadius);
    }

    function isSelectedSlice (d) {
        return _chart.hasFilter(_chart.cappedKeyAccessor(d.data));
    }

    _chart._doRedraw = function () {
        drawChart();
        return _chart;
    };

    /**
     * Get or set the minimal slice angle for label rendering. Any slice with a smaller angle will not
     * display a slice label.
     * @name minAngleForLabel
     * @memberof dc.pieChart
     * @instance
     * @param {Number} [minAngleForLabel=0.5]
     * @returns {Chart}
     */
    _chart.minAngleForLabel = function (minAngleForLabel) {
        if (!arguments.length) {
            return _minAngleForLabel;
        }
        _minAngleForLabel = minAngleForLabel;
        return _chart;
    };

    function pieLayout () {
        return d3.layout.pie().sort(null).value(_chart.cappedValueAccessor);
    }

    function sliceTooSmall (d) {
        var angle = (d.endAngle - d.startAngle);
        return isNaN(angle) || angle < _minAngleForLabel;
    }

    function sliceHasNoData (d) {
        return _chart.cappedValueAccessor(d) === 0;
    }

    function tweenPie (b) {
        b.innerRadius = _innerRadius;
        var current = this._current;
        if (isOffCanvas(current)) {
            current = {startAngle: 0, endAngle: 0};
        }
        var i = d3.interpolate(current, b);
        this._current = i(0);
        return function (t) {
            return safeArc(i(t), 0, buildArcs());
        };
    }

    function isOffCanvas (current) {
        return !current || isNaN(current.startAngle) || isNaN(current.endAngle);
    }

    function fill (d, i) {
        return _chart.getColor(d.data, i);
    }

    function onClick (d, i) {
        if (_g.attr('class') !== _emptyCssClass) {
            _chart.onClick(d.data, i);
        }
    }

    function safeArc (d, i, arc) {
        var path = arc(d, i);
        if (path.indexOf('NaN') >= 0) {
            path = 'M0,0';
        }
        return path;
    }

    /**
     * Title to use for the only slice when there is no data.
     * @name emptyTitle
     * @memberof dc.pieChart
     * @instance
     * @param {String} [title]
     * @returns {Chart}
     */
    _chart.emptyTitle = function (title) {
        if (arguments.length === 0) {
            return _emptyTitle;
        }
        _emptyTitle = title;
        return _chart;
    };

    /**
     * Position slice labels offset from the outer edge of the chart
     *
     * The given argument sets the radial offset.
     * @name externalLabels
     * @memberof dc.pieChart
     * @instance
     * @param {Number} [radius]
     * @returns {Chart}
     */
    _chart.externalLabels = function (radius) {
        if (arguments.length === 0) {
            return _externalLabelRadius;
        } else if (radius) {
            _externalLabelRadius = radius;
        } else {
            _externalLabelRadius = undefined;
        }

        return _chart;
    };

    function labelPosition (d, arc) {
        var centroid;
        if (_externalLabelRadius) {
            centroid = d3.svg.arc()
                .outerRadius(_radius - _externalRadiusPadding + _externalLabelRadius)
                .innerRadius(_radius - _externalRadiusPadding + _externalLabelRadius)
                .centroid(d);
        } else {
            centroid = arc.centroid(d);
        }
        if (isNaN(centroid[0]) || isNaN(centroid[1])) {
            return 'translate(0,0)';
        } else {
            return 'translate(' + centroid + ')';
        }
    }

    _chart.legendables = function () {
        return _chart.data().map(function (d, i) {
            var legendable = {name: d.key, data: d.value, others: d.others, chart: _chart};
            legendable.color = _chart.getColor(d, i);
            return legendable;
        });
    };

    _chart.legendHighlight = function (d) {
        highlightSliceFromLegendable(d, true);
    };

    _chart.legendReset = function (d) {
        highlightSliceFromLegendable(d, false);
    };

    _chart.legendToggle = function (d) {
        _chart.onClick({key: d.name, others: d.others});
    };

    function highlightSliceFromLegendable (legendable, highlighted) {
        _chart.selectAll('g.pie-slice').each(function (d) {
            if (legendable.name === d.data.key) {
                d3.select(this).classed('highlight', highlighted);
            }
        });
    }

    return _chart.anchor(parent, chartGroup);
};

/**
 * Concrete bar chart/histogram implementation.
 * Examples:
 * - [Nasdaq 100 Index](http://dc-js.github.com/dc.js/)
 * - [Canadian City Crime Stats](http://dc-js.github.com/dc.js/crime/index.html)
 * @name barChart
 * @memberof dc
 * @mixes dc.stackMixin
 * @mixes dc.coordinateGridMixin
 * @example
 * // create a bar chart under #chart-container1 element using the default global chart group
 * var chart1 = dc.barChart('#chart-container1');
 * // create a bar chart under #chart-container2 element using chart group A
 * var chart2 = dc.barChart('#chart-container2', 'chartGroupA');
 * // create a sub-chart under a composite parent chart
 * var chart3 = dc.barChart(compositeChart);
 * @param {String|node|d3.selection|dc.compositeChart} parent - Any valid
 * [d3 single selector](https://github.com/mbostock/d3/wiki/Selections#selecting-elements) specifying
 * a dom block element such as a div; or a dom element or d3 selection.  If the bar chart is a sub-chart
 * in a [Composite Chart](#composite-chart) then pass in the parent composite chart instance.
 * @param {String} [chartGroup] - The name of the chart group this chart instance should be placed in.
 * Interaction with a chart will only trigger events and redraws within the chart's group.
 * @returns {BarChart}
 */
dc.barChart = function (parent, chartGroup) {
    var MIN_BAR_WIDTH = 1;
    var DEFAULT_GAP_BETWEEN_BARS = 2;

    var _chart = dc.stackMixin(dc.coordinateGridMixin({}));

    var _gap = DEFAULT_GAP_BETWEEN_BARS;
    var _centerBar = false;
    var _alwaysUseRounding = false;

    var _barWidth;

    dc.override(_chart, 'rescale', function () {
        _chart._rescale();
        _barWidth = undefined;
        return _chart;
    });

    dc.override(_chart, 'render', function () {
        if (_chart.round() && _centerBar && !_alwaysUseRounding) {
            dc.logger.warn('By default, brush rounding is disabled if bars are centered. ' +
                         'See dc.js bar chart API documentation for details.');
        }

        return _chart._render();
    });

    _chart.plotData = function () {
        var layers = _chart.chartBodyG().selectAll('g.stack')
            .data(_chart.data());

        calculateBarWidth();

        layers
            .enter()
            .append('g')
            .attr('class', function (d, i) {
                return 'stack ' + '_' + i;
            });

        layers.each(function (d, i) {
            var layer = d3.select(this);

            renderBars(layer, i, d);
        });
    };

    function barHeight (d) {
        return dc.utils.safeNumber(Math.abs(_chart.y()(d.y + d.y0) - _chart.y()(d.y0)));
    }

    function renderBars (layer, layerIndex, d) {
        var bars = layer.selectAll('rect.bar')
            .data(d.values, dc.pluck('x'));

        var enter = bars.enter()
            .append('rect')
            .attr('class', 'bar')
            .attr('fill', dc.pluck('data', _chart.getColor))
            .attr('y', _chart.yAxisHeight())
            .attr('height', 0);

        if (_chart.renderTitle()) {
            enter.append('title').text(dc.pluck('data', _chart.title(d.name)));
        }

        if (_chart.isOrdinal()) {
            bars.on('click', _chart.onClick);
        }

        dc.transition(bars, _chart.transitionDuration())
            .attr('x', function (d) {
                var x = _chart.x()(d.x);
                if (_centerBar) {
                    x -= _barWidth / 2;
                }
                if (_chart.isOrdinal() && _gap !== undefined) {
                    x += _gap / 2;
                }
                return dc.utils.safeNumber(x);
            })
            .attr('y', function (d) {
                var y = _chart.y()(d.y + d.y0);

                if (d.y < 0) {
                    y -= barHeight(d);
                }

                return dc.utils.safeNumber(y);
            })
            .attr('width', _barWidth)
            .attr('height', function (d) {
                return barHeight(d);
            })
            .attr('fill', dc.pluck('data', _chart.getColor))
            .select('title').text(dc.pluck('data', _chart.title(d.name)));

        dc.transition(bars.exit(), _chart.transitionDuration())
            .attr('height', 0)
            .remove();
    }

    function calculateBarWidth () {
        if (_barWidth === undefined) {
            var numberOfBars = _chart.xUnitCount();

            // please can't we always use rangeBands for bar charts?
            if (_chart.isOrdinal() && _gap === undefined) {
                _barWidth = Math.floor(_chart.x().rangeBand());
            } else if (_gap) {
                _barWidth = Math.floor((_chart.xAxisLength() - (numberOfBars - 1) * _gap) / numberOfBars);
            } else {
                _barWidth = Math.floor(_chart.xAxisLength() / (1 + _chart.barPadding()) / numberOfBars);
            }

            if (_barWidth === Infinity || isNaN(_barWidth) || _barWidth < MIN_BAR_WIDTH) {
                _barWidth = MIN_BAR_WIDTH;
            }
        }
    }

    _chart.fadeDeselectedArea = function () {
        var bars = _chart.chartBodyG().selectAll('rect.bar');
        var extent = _chart.brush().extent();

        if (_chart.isOrdinal()) {
            if (_chart.hasFilter()) {
                bars.classed(dc.constants.SELECTED_CLASS, function (d) {
                    return _chart.hasFilter(d.x);
                });
                bars.classed(dc.constants.DESELECTED_CLASS, function (d) {
                    return !_chart.hasFilter(d.x);
                });
            } else {
                bars.classed(dc.constants.SELECTED_CLASS, false);
                bars.classed(dc.constants.DESELECTED_CLASS, false);
            }
        } else {
            if (!_chart.brushIsEmpty(extent)) {
                var start = extent[0];
                var end = extent[1];

                bars.classed(dc.constants.DESELECTED_CLASS, function (d) {
                    return d.x < start || d.x >= end;
                });
            } else {
                bars.classed(dc.constants.DESELECTED_CLASS, false);
            }
        }
    };

    /**
     * Whether the bar chart will render each bar centered around the data position on x axis
     * @name centerBar
     * @memberof dc.barChart
     * @instance
     * @param {Boolean} [centerBar=false]
     * @returns {Boolean}
     */
    _chart.centerBar = function (centerBar) {
        if (!arguments.length) {
            return _centerBar;
        }
        _centerBar = centerBar;
        return _chart;
    };

    dc.override(_chart, 'onClick', function (d) {
        _chart._onClick(d.data);
    });

    /**
     * Get or set the spacing between bars as a fraction of bar size. Valid values are between 0-1.
     * Setting this value will also remove any previously set `gap`. See the
     * [d3 docs](https://github.com/mbostock/d3/wiki/Ordinal-Scales#wiki-ordinal_rangeBands)
     * for a visual description of how the padding is applied.
     * @name barPadding
     * @memberof dc.barChart
     * @instance
     * @param {Number} [barPadding]
     * @returns {Number}
     */
    _chart.barPadding = function (barPadding) {
        if (!arguments.length) {
            return _chart._rangeBandPadding();
        }
        _chart._rangeBandPadding(barPadding);
        _gap = undefined;
        return _chart;
    };

    _chart._useOuterPadding = function () {
        return _gap === undefined;
    };

    /**
     * Get or set the outer padding on an ordinal bar chart. This setting has no effect on non-ordinal charts.
     * Will pad the width by `padding * barWidth` on each side of the chart.
     * @name outerPadding
     * @memberof dc.barChart
     * @instance
     * @param {Number} [padding=0.5]
     * @returns {Number}
     */
    _chart.outerPadding = _chart._outerRangeBandPadding;

    /**
     * Manually set fixed gap (in px) between bars instead of relying on the default auto-generated
     * gap.  By default the bar chart implementation will calculate and set the gap automatically
     * based on the number of data points and the length of the x axis.
     * @name gap
     * @memberof dc.barChart
     * @instance
     * @param {Number} [gap=2]
     * @returns {Number}
     */
    _chart.gap = function (gap) {
        if (!arguments.length) {
            return _gap;
        }
        _gap = gap;
        return _chart;
    };

    _chart.extendBrush = function () {
        var extent = _chart.brush().extent();
        if (_chart.round() && (!_centerBar || _alwaysUseRounding)) {
            extent[0] = extent.map(_chart.round())[0];
            extent[1] = extent.map(_chart.round())[1];

            _chart.chartBodyG().select('.brush')
                .call(_chart.brush().extent(extent));
        }

        return extent;
    };

    /**
     * Set or get whether rounding is enabled when bars are centered.  Default: false.  If false, using
     * rounding with centered bars will result in a warning and rounding will be ignored.  This flag
     * has no effect if bars are not centered.
     * When using standard d3.js rounding methods, the brush often doesn't align correctly with
     * centered bars since the bars are offset.  The rounding function must add an offset to
     * compensate, such as in the following example.
     * @name alwaysUseRounding
     * @memberof dc.barChart
     * @instance
     * @example
     * chart.round(function(n) {return Math.floor(n)+0.5});
     * @param {Boolean} [alwaysUseRounding=false]
     * @returns {Boolean}
     */
    _chart.alwaysUseRounding = function (alwaysUseRounding) {
        if (!arguments.length) {
            return _alwaysUseRounding;
        }
        _alwaysUseRounding = alwaysUseRounding;
        return _chart;
    };

    function colorFilter (color, inv) {
        return function () {
            var item = d3.select(this);
            var match = item.attr('fill') === color;
            return inv ? !match : match;
        };
    }

    _chart.legendHighlight = function (d) {
        if (!_chart.isLegendableHidden(d)) {
            _chart.g().selectAll('rect.bar')
                .classed('highlight', colorFilter(d.color))
                .classed('fadeout', colorFilter(d.color, true));
        }
    };

    _chart.legendReset = function () {
        _chart.g().selectAll('rect.bar')
            .classed('highlight', false)
            .classed('fadeout', false);
    };

    dc.override(_chart, 'xAxisMax', function () {
        var max = this._xAxisMax();
        if ('resolution' in _chart.xUnits()) {
            var res = _chart.xUnits().resolution;
            max += res;
        }
        return max;
    });

    return _chart.anchor(parent, chartGroup);
};

/**
 * Concrete line/area chart implementation.
 * Examples:
 * - [Nasdaq 100 Index](http://dc-js.github.com/dc.js/)
 * - [Canadian City Crime Stats](http://dc-js.github.com/dc.js/crime/index.html)
 * @name lineChart
 * @memberof dc
 * @mixes dc.stackMixin
 * @mixes dc.coordinateGridMixin
 * @example
 * // create a line chart under #chart-container1 element using the default global chart group
 * var chart1 = dc.lineChart('#chart-container1');
 * // create a line chart under #chart-container2 element using chart group A
 * var chart2 = dc.lineChart('#chart-container2', 'chartGroupA');
 * // create a sub-chart under a composite parent chart
 * var chart3 = dc.lineChart(compositeChart);
 * @param {String|node|d3.selection|dc.compositeChart} parent - Any valid
 * [d3 single selector](https://github.com/mbostock/d3/wiki/Selections#selecting-elements) specifying
 * a dom block element such as a div; or a dom element or d3 selection.  If the bar chart is a sub-chart
 * in a [Composite Chart](#composite-chart) then pass in the parent composite chart instance.
 * @param {String} [chartGroup] - The name of the chart group this chart instance should be placed in.
 * Interaction with a chart will only trigger events and redraws within the chart's group.
 * @returns {LineChart}
 */
dc.lineChart = function (parent, chartGroup) {
    var DEFAULT_DOT_RADIUS = 5;
    var TOOLTIP_G_CLASS = 'dc-tooltip';
    var DOT_CIRCLE_CLASS = 'dot';
    var Y_AXIS_REF_LINE_CLASS = 'yRef';
    var X_AXIS_REF_LINE_CLASS = 'xRef';
    var DEFAULT_DOT_OPACITY = 1e-6;

    var _chart = dc.stackMixin(dc.coordinateGridMixin({}));
    var _renderArea = false;
    var _dotRadius = DEFAULT_DOT_RADIUS;
    var _dataPointRadius = null;
    var _dataPointFillOpacity = DEFAULT_DOT_OPACITY;
    var _dataPointStrokeOpacity = DEFAULT_DOT_OPACITY;
    var _interpolate = 'linear';
    var _tension = 0.7;
    var _defined;
    var _dashStyle;
    var _xyTipsOn = true;

    _chart.transitionDuration(500);
    _chart._rangeBandPadding(1);

    _chart.plotData = function () {
        var chartBody = _chart.chartBodyG();
        var layersList = chartBody.selectAll('g.stack-list');

        if (layersList.empty()) {
            layersList = chartBody.append('g').attr('class', 'stack-list');
        }

        var layers = layersList.selectAll('g.stack').data(_chart.data());

        var layersEnter = layers
            .enter()
            .append('g')
            .attr('class', function (d, i) {
                return 'stack ' + '_' + i;
            });

        drawLine(layersEnter, layers);

        drawArea(layersEnter, layers);

        drawDots(chartBody, layers);
    };

    /**
     * Gets or sets the interpolator to use for lines drawn, by string name, allowing e.g. step
     * functions, splines, and cubic interpolation.  This is passed to
     * [d3.svg.line.interpolate](https://github.com/mbostock/d3/wiki/SVG-Shapes#line_interpolate) and
     * [d3.svg.area.interpolate](https://github.com/mbostock/d3/wiki/SVG-Shapes#area_interpolate),
     * where you can find a complete list of valid arguments
     * @name interpolate
     * @memberof dc.lineChart
     * @instance
     * @param  {String} [interpolate='linear']
     * @returns {Chart}
     */
    _chart.interpolate = function (interpolate) {
        if (!arguments.length) {
            return _interpolate;
        }
        _interpolate = interpolate;
        return _chart;
    };

    /**
     * Gets or sets the tension to use for lines drawn, in the range 0 to 1.
     * This parameter further customizes the interpolation behavior.  It is passed to
     * [d3.svg.line.tension](https://github.com/mbostock/d3/wiki/SVG-Shapes#line_tension) and
     * [d3.svg.area.tension](https://github.com/mbostock/d3/wiki/SVG-Shapes#area_tension).
     * @name tension
     * @memberof dc.lineChart
     * @instance
     * @param  {Number} [tension=0.7]
     * @returns {Chart}
     */
    _chart.tension = function (tension) {
        if (!arguments.length) {
            return _tension;
        }
        _tension = tension;
        return _chart;
    };

    /**
     * Gets or sets a function that will determine discontinuities in the line which should be
     * skipped: the path will be broken into separate subpaths if some points are undefined.
     * This function is passed to
     * [d3.svg.line.defined](https://github.com/mbostock/d3/wiki/SVG-Shapes#line_defined)
     *
     * Note: crossfilter will sometimes coerce nulls to 0, so you may need to carefully write
     * custom reduce functions to get this to work, depending on your data. See
     * https://github.com/dc-js/dc.js/issues/615#issuecomment-49089248
     * @name defined
     * @memberof dc.lineChart
     * @instance
     * @param  {Function} [defined]
     * @returns {Chart}
     */
    _chart.defined = function (defined) {
        if (!arguments.length) {
            return _defined;
        }
        _defined = defined;
        return _chart;
    };

    /**
     * Set the line's d3 dashstyle. This value becomes the 'stroke-dasharray' of line. Defaults to empty
     * array (solid line).
     * @name dashStyle
     * @memberof dc.lineChart
     * @instance
     * @example
     * // create a Dash Dot Dot Dot
     * chart.dashStyle([3,1,1,1]);
     * @param  {Array<Number>} [dashStyle=[]]
     * @returns {Chart}
     */
    _chart.dashStyle = function (dashStyle) {
        if (!arguments.length) {
            return _dashStyle;
        }
        _dashStyle = dashStyle;
        return _chart;
    };

    /**
     * Get or set render area flag. If the flag is set to true then the chart will render the area
     * beneath each line and the line chart effectively becomes an area chart.
     * @name renderArea
     * @memberof dc.lineChart
     * @instance
     * @param  {Boolean} [renderArea=false]
     * @returns {Chart}
     */
    _chart.renderArea = function (renderArea) {
        if (!arguments.length) {
            return _renderArea;
        }
        _renderArea = renderArea;
        return _chart;
    };

    function colors (d, i) {
        return _chart.getColor.call(d, d.values, i);
    }

    function drawLine (layersEnter, layers) {
        var line = d3.svg.line()
            .x(function (d) {
                return _chart.x()(d.x);
            })
            .y(function (d) {
                return _chart.y()(d.y + d.y0);
            })
            .interpolate(_interpolate)
            .tension(_tension);
        if (_defined) {
            line.defined(_defined);
        }

        var path = layersEnter.append('path')
            .attr('class', 'line')
            .attr('stroke', colors);
        if (_dashStyle) {
            path.attr('stroke-dasharray', _dashStyle);
        }

        dc.transition(layers.select('path.line'), _chart.transitionDuration())
            //.ease('linear')
            .attr('stroke', colors)
            .attr('d', function (d) {
                return safeD(line(d.values));
            });
    }

    function drawArea (layersEnter, layers) {
        if (_renderArea) {
            var area = d3.svg.area()
                .x(function (d) {
                    return _chart.x()(d.x);
                })
                .y(function (d) {
                    return _chart.y()(d.y + d.y0);
                })
                .y0(function (d) {
                    return _chart.y()(d.y0);
                })
                .interpolate(_interpolate)
                .tension(_tension);
            if (_defined) {
                area.defined(_defined);
            }

            layersEnter.append('path')
                .attr('class', 'area')
                .attr('fill', colors)
                .attr('d', function (d) {
                    return safeD(area(d.values));
                });

            dc.transition(layers.select('path.area'), _chart.transitionDuration())
                //.ease('linear')
                .attr('fill', colors)
                .attr('d', function (d) {
                    return safeD(area(d.values));
                });
        }
    }

    function safeD (d) {
        return (!d || d.indexOf('NaN') >= 0) ? 'M0,0' : d;
    }

    function drawDots (chartBody, layers) {
        if (!_chart.brushOn() && _chart.xyTipsOn()) {
            var tooltipListClass = TOOLTIP_G_CLASS + '-list';
            var tooltips = chartBody.select('g.' + tooltipListClass);

            if (tooltips.empty()) {
                tooltips = chartBody.append('g').attr('class', tooltipListClass);
            }

            layers.each(function (d, layerIndex) {
                var points = d.values;
                if (_defined) {
                    points = points.filter(_defined);
                }

                var g = tooltips.select('g.' + TOOLTIP_G_CLASS + '._' + layerIndex);
                if (g.empty()) {
                    g = tooltips.append('g').attr('class', TOOLTIP_G_CLASS + ' _' + layerIndex);
                }

                createRefLines(g);

                var dots = g.selectAll('circle.' + DOT_CIRCLE_CLASS)
                    .data(points, dc.pluck('x'));

                dots.enter()
                    .append('circle')
                    .attr('class', DOT_CIRCLE_CLASS)
                    .attr('r', getDotRadius())
                    .style('fill-opacity', _dataPointFillOpacity)
                    .style('stroke-opacity', _dataPointStrokeOpacity)
                    .on('mousemove', function () {
                        var dot = d3.select(this);
                        showDot(dot);
                        showRefLines(dot, g);
                    })
                    .on('mouseout', function () {
                        var dot = d3.select(this);
                        hideDot(dot);
                        hideRefLines(g);
                    });

                dots
                    .attr('cx', function (d) {
                        return dc.utils.safeNumber(_chart.x()(d.x));
                    })
                    .attr('cy', function (d) {
                        return dc.utils.safeNumber(_chart.y()(d.y + d.y0));
                    })
                    .attr('fill', _chart.getColor)
                    .call(renderTitle, d);

                dots.exit().remove();
            });
        }
    }

    function createRefLines (g) {
        var yRefLine = g.select('path.' + Y_AXIS_REF_LINE_CLASS).empty() ?
            g.append('path').attr('class', Y_AXIS_REF_LINE_CLASS) : g.select('path.' + Y_AXIS_REF_LINE_CLASS);
        yRefLine.style('display', 'none').attr('stroke-dasharray', '5,5');

        var xRefLine = g.select('path.' + X_AXIS_REF_LINE_CLASS).empty() ?
            g.append('path').attr('class', X_AXIS_REF_LINE_CLASS) : g.select('path.' + X_AXIS_REF_LINE_CLASS);
        xRefLine.style('display', 'none').attr('stroke-dasharray', '5,5');
    }

    function showDot (dot) {
        dot.style('fill-opacity', 0.8);
        dot.style('stroke-opacity', 0.8);
        dot.attr('r', _dotRadius);
        return dot;
    }

    function showRefLines (dot, g) {
        var x = dot.attr('cx');
        var y = dot.attr('cy');
        var yAxisX = (_chart._yAxisX() - _chart.margins().left);
        var yAxisRefPathD = 'M' + yAxisX + ' ' + y + 'L' + (x) + ' ' + (y);
        var xAxisRefPathD = 'M' + x + ' ' + _chart.yAxisHeight() + 'L' + x + ' ' + y;
        g.select('path.' + Y_AXIS_REF_LINE_CLASS).style('display', '').attr('d', yAxisRefPathD);
        g.select('path.' + X_AXIS_REF_LINE_CLASS).style('display', '').attr('d', xAxisRefPathD);
    }

    function getDotRadius () {
        return _dataPointRadius || _dotRadius;
    }

    function hideDot (dot) {
        dot.style('fill-opacity', _dataPointFillOpacity)
            .style('stroke-opacity', _dataPointStrokeOpacity)
            .attr('r', getDotRadius());
    }

    function hideRefLines (g) {
        g.select('path.' + Y_AXIS_REF_LINE_CLASS).style('display', 'none');
        g.select('path.' + X_AXIS_REF_LINE_CLASS).style('display', 'none');
    }

    function renderTitle (dot, d) {
        if (_chart.renderTitle()) {
            dot.selectAll('title').remove();
            dot.append('title').text(dc.pluck('data', _chart.title(d.name)));
        }
    }

    /**
     * Turn on/off the mouseover behavior of an individual data point which renders a circle and x/y axis
     * dashed lines back to each respective axis.  This is ignored if the chart brush is on (`brushOn`)
     * @name xyTipsOn
     * @memberof dc.lineChart
     * @instance
     * @param  {Boolean} [xyTipsOn=false]
     * @returns {Chart}
     */
    _chart.xyTipsOn = function (xyTipsOn) {
        if (!arguments.length) {
            return _xyTipsOn;
        }
        _xyTipsOn = xyTipsOn;
        return _chart;
    };

    /**
     * Get or set the radius (in px) for dots displayed on the data points.
     * @name dotRadius
     * @memberof dc.lineChart
     * @instance
     * @param  {Number} [dotRadius=5]
     * @returns {Chart}
     */
    _chart.dotRadius = function (dotRadius) {
        if (!arguments.length) {
            return _dotRadius;
        }
        _dotRadius = dotRadius;
        return _chart;
    };

    /**
     * Always show individual dots for each datapoint.
     * If `options` is falsy, it disables data point rendering.
     *
     * If no `options` are provided, the current `options` values are instead returned.
     * @name renderDataPoints
     * @memberof dc.lineChart
     * @instance
     * @example
     * chart.renderDataPoints({radius: 2, fillOpacity: 0.8, strokeOpacity: 0.8})
     * @param  {{fillOpacity: Number, strokeOpacity: Number, radius: Number}} [options={fillOpacity: 0.8, strokeOpacity: 0.8, radius: 2}]
     * @returns {Chart}
     */
    _chart.renderDataPoints = function (options) {
        if (!arguments.length) {
            return {
                fillOpacity: _dataPointFillOpacity,
                strokeOpacity: _dataPointStrokeOpacity,
                radius: _dataPointRadius
            };
        } else if (!options) {
            _dataPointFillOpacity = DEFAULT_DOT_OPACITY;
            _dataPointStrokeOpacity = DEFAULT_DOT_OPACITY;
            _dataPointRadius = null;
        } else {
            _dataPointFillOpacity = options.fillOpacity || 0.8;
            _dataPointStrokeOpacity = options.strokeOpacity || 0.8;
            _dataPointRadius = options.radius || 2;
        }
        return _chart;
    };

    function colorFilter (color, dashstyle, inv) {
        return function () {
            var item = d3.select(this);
            var match = (item.attr('stroke') === color &&
                item.attr('stroke-dasharray') === ((dashstyle instanceof Array) ?
                    dashstyle.join(',') : null)) || item.attr('fill') === color;
            return inv ? !match : match;
        };
    }

    _chart.legendHighlight = function (d) {
        if (!_chart.isLegendableHidden(d)) {
            _chart.g().selectAll('path.line, path.area')
                .classed('highlight', colorFilter(d.color, d.dashstyle))
                .classed('fadeout', colorFilter(d.color, d.dashstyle, true));
        }
    };

    _chart.legendReset = function () {
        _chart.g().selectAll('path.line, path.area')
            .classed('highlight', false)
            .classed('fadeout', false);
    };

    dc.override(_chart, 'legendables', function () {
        var legendables = _chart._legendables();
        if (!_dashStyle) {
            return legendables;
        }
        return legendables.map(function (l) {
            l.dashstyle = _dashStyle;
            return l;
        });
    });

    return _chart.anchor(parent, chartGroup);
};

/**
 * The data count widget is a simple widget designed to display the number of records selected by the
 * current filters out of the total number of records in the data set. Once created the data count widget
 * will automatically update the text content of the following elements under the parent element.
 *
 * '.total-count' - total number of records
 * '.filter-count' - number of records matched by the current filters
 *
 * Examples:
 * - [Nasdaq 100 Index](http://dc-js.github.com/dc.js/)
 * @name dataCount
 * @memberof dc
 * @mixes dc.baseMixin
 * @example
 * var ndx = crossfilter(data);
 * var all = ndx.groupAll();
 *
 * dc.dataCount('.dc-data-count')
 *     .dimension(ndx)
 *     .group(all);
 * @param {String|node|d3.selection|dc.compositeChart} parent - Any valid
 * [d3 single selector](https://github.com/mbostock/d3/wiki/Selections#selecting-elements) specifying
 * a dom block element such as a div; or a dom element or d3 selection.  If the bar chart is a sub-chart
 * in a [Composite Chart](#composite-chart) then pass in the parent composite chart instance.
 * @param {String} [chartGroup] - The name of the chart group this chart instance should be placed in.
 * Interaction with a chart will only trigger events and redraws within the chart's group.
 * @returns {DataCount}
 */
dc.dataCount = function (parent, chartGroup) {
    var _formatNumber = d3.format(',d');
    var _chart = dc.baseMixin({});
    var _html = {some: '', all: ''};

    /**
     * Gets or sets an optional object specifying HTML templates to use depending how many items are
     * selected. The text `%total-count` will replaced with the total number of records, and the text
     * `%filter-count` will be replaced with the number of selected records.
     * - all: HTML template to use if all items are selected
     * - some: HTML template to use if not all items are selected
     * @name html
     * @memberof dc.dataCount
     * @instance
     * @example
     * counter.html({
     *      some: '%filter-count out of %total-count records selected',
     *      all: 'All records selected. Click on charts to apply filters'
     * })
     * @param {{some:String, all: String}} [options]
     * @returns {Chart}
     */
    _chart.html = function (options) {
        if (!arguments.length) {
            return _html;
        }
        if (options.all) {
            _html.all = options.all;
        }
        if (options.some) {
            _html.some = options.some;
        }
        return _chart;
    };

    /**
     * Gets or sets an optional function to format the filter count and total count.
     * @name formatNumber
     * @memberof dc.dataCount
     * @instance
     * @example
     * counter.formatNumber(d3.format('.2g'))
     * @param {Function} [formatter=d3.format('.2g')]
     * @returns {Chart}
     */
    _chart.formatNumber = function (formatter) {
        if (!arguments.length) {
            return _formatNumber;
        }
        _formatNumber = formatter;
        return _chart;
    };

    _chart._doRender = function () {
        var tot = _chart.dimension().size(),
            val = _chart.group().value();
        var all = _formatNumber(tot);
        var selected = _formatNumber(val);

        if ((tot === val) && (_html.all !== '')) {
            _chart.root().html(_html.all.replace('%total-count', all).replace('%filter-count', selected));
        } else if (_html.some !== '') {
            _chart.root().html(_html.some.replace('%total-count', all).replace('%filter-count', selected));
        } else {
            _chart.selectAll('.total-count').text(all);
            _chart.selectAll('.filter-count').text(selected);
        }
        return _chart;
    };

    _chart._doRedraw = function () {
        return _chart._doRender();
    };

    return _chart.anchor(parent, chartGroup);
};

/**
 * The data table is a simple widget designed to list crossfilter focused data set (rows being
 * filtered) in a good old tabular fashion.
 *
 * Note: Unlike other charts, the data table (and data grid chart) use the group attribute as a keying function
 * for [nesting](https://github.com/mbostock/d3/wiki/Arrays#-nest) the data together in groups.
 * Do not pass in a crossfilter group as this will not work.
 *
 * Examples:
 * - [Nasdaq 100 Index](http://dc-js.github.com/dc.js/)
 * @name dataTable
 * @memberof dc
 * @mixes dc.baseMixin
 * @param {String|node|d3.selection|dc.compositeChart} parent - Any valid
 * [d3 single selector](https://github.com/mbostock/d3/wiki/Selections#selecting-elements) specifying
 * a dom block element such as a div; or a dom element or d3 selection.  If the bar chart is a sub-chart
 * in a [Composite Chart](#composite-chart) then pass in the parent composite chart instance.
 * @param {String} [chartGroup] - The name of the chart group this chart instance should be placed in.
 * Interaction with a chart will only trigger events and redraws within the chart's group.
 * @returns {DataTable}
 */
dc.dataTable = function (parent, chartGroup) {
    var LABEL_CSS_CLASS = 'dc-table-label';
    var ROW_CSS_CLASS = 'dc-table-row';
    var COLUMN_CSS_CLASS = 'dc-table-column';
    var GROUP_CSS_CLASS = 'dc-table-group';
    var HEAD_CSS_CLASS = 'dc-table-head';

    var _chart = dc.baseMixin({});

    var _size = 25;
    var _columns = [];
    var _sortBy = function (d) {
        return d;
    };
    var _order = d3.ascending;
    var _showGroups = true;

    _chart._doRender = function () {
        _chart.selectAll('tbody').remove();

        renderRows(renderGroups());

        return _chart;
    };

    _chart._doColumnValueFormat = function (v, d) {
        return ((typeof v === 'function') ?
                v(d) :                          // v as function
                ((typeof v === 'string') ?
                 d[v] :                         // v is field name string
                 v.format(d)                        // v is Object, use fn (element 2)
                )
               );
    };

    _chart._doColumnHeaderFormat = function (d) {
        // if 'function', convert to string representation
        // show a string capitalized
        // if an object then display it's label string as-is.
        return (typeof d === 'function') ?
                _chart._doColumnHeaderFnToString(d) :
                ((typeof d === 'string') ?
                 _chart._doColumnHeaderCapitalize(d) : String(d.label));
    };

    _chart._doColumnHeaderCapitalize = function (s) {
        // capitalize
        return s.charAt(0).toUpperCase() + s.slice(1);
    };

    _chart._doColumnHeaderFnToString = function (f) {
        // columnString(f) {
        var s = String(f);
        var i1 = s.indexOf('return ');
        if (i1 >= 0) {
            var i2 = s.lastIndexOf(';');
            if (i2 >= 0) {
                s = s.substring(i1 + 7, i2);
                var i3 = s.indexOf('numberFormat');
                if (i3 >= 0) {
                    s = s.replace('numberFormat', '');
                }
            }
        }
        return s;
    };

    function renderGroups () {
        // The 'original' example uses all 'functions'.
        // If all 'functions' are used, then don't remove/add a header, and leave
        // the html alone. This preserves the functionality of earlier releases.
        // A 2nd option is a string representing a field in the data.
        // A third option is to supply an Object such as an array of 'information', and
        // supply your own _doColumnHeaderFormat and _doColumnValueFormat functions to
        // create what you need.
        var bAllFunctions = true;
        _columns.forEach(function (f) {
            bAllFunctions = bAllFunctions & (typeof f === 'function');
        });

        if (!bAllFunctions) {
            _chart.selectAll('th').remove();
            var headcols = _chart.root().selectAll('th')
                .data(_columns);

            var headGroup = headcols
                .enter()
                .append('th');

            headGroup
                .attr('class', HEAD_CSS_CLASS)
                    .html(function (d) {
                        return (_chart._doColumnHeaderFormat(d));

                    });
        }

        var groups = _chart.root().selectAll('tbody')
            .data(nestEntries(), function (d) {
                return _chart.keyAccessor()(d);
            });

        var rowGroup = groups
            .enter()
            .append('tbody');

        if (_showGroups === true) {
            rowGroup
                .append('tr')
                .attr('class', GROUP_CSS_CLASS)
                    .append('td')
                    .attr('class', LABEL_CSS_CLASS)
                    .attr('colspan', _columns.length)
                    .html(function (d) {
                        return _chart.keyAccessor()(d);
                    });
        }

        groups.exit().remove();

        return rowGroup;
    }

    function nestEntries () {
        var entries;
        if (_order === d3.ascending) {
            entries = _chart.dimension().bottom(_size);
        } else {
            entries = _chart.dimension().top(_size);
        }

        return d3.nest()
            .key(_chart.group())
            .sortKeys(_order)
            .entries(entries.sort(function (a, b) {
                return _order(_sortBy(a), _sortBy(b));
            }));
    }

    function renderRows (groups) {
        var rows = groups.order()
            .selectAll('tr.' + ROW_CSS_CLASS)
            .data(function (d) {
                return d.values;
            });

        var rowEnter = rows.enter()
            .append('tr')
            .attr('class', ROW_CSS_CLASS);

        _columns.forEach(function (v, i) {
            rowEnter.append('td')
                .attr('class', COLUMN_CSS_CLASS + ' _' + i)
                .html(function (d) {
                    return _chart._doColumnValueFormat(v, d);
                });
        });

        rows.exit().remove();

        return rows;
    }

    _chart._doRedraw = function () {
        return _chart._doRender();
    };

    /**
     * Get or set the table size which determines the number of rows displayed by the widget.
     * @name size
     * @memberof dc.dataTable
     * @instance
     * @param {Number} [size=25]
     * @returns {Chart}
     */
    _chart.size = function (size) {
        if (!arguments.length) {
            return _size;
        }
        _size = size;
        return _chart;
    };

    /**
     * Get or set column functions. The data table widget now supports several methods of specifying
     * the columns to display.  The original method, first shown below, uses an array of functions to
     * generate dynamic columns. Column functions are simple javascript functions with only one input
     * argument `d` which represents a row in the data set. The return value of these functions will be
     * used directly to generate table content for each cell. However, this method requires the .html
     * table entry to have a fixed set of column headers.
     *
     * The second example shows you can simply list the data (d) content directly without
     * specifying it as a function, except where necessary (ie, computed columns).  Note
     * the data element accessor name is capitalized when displayed in the table. You can
     * also mix in functions as desired or necessary, but you must use the
     * Object = [Label, Fn] method as shown below.
     * You may wish to override the following two functions, which are internally used to
     * translate the column information or function into a displayed header. The first one
     * is used on the simple "string" column specifier, the second is used to transform the
     * String(fn) into something displayable. For the Stock example, the function for Change
     * becomes a header of 'd.close - d.open'.
     * _chart._doColumnHeaderCapitalize _chart._doColumnHeaderFnToString
     * You may use your own Object definition, however you must then override
     * _chart._doColumnHeaderFormat , _chart._doColumnValueFormat
     * Be aware that fields without numberFormat specification will be displayed just as
     * they are stored in the data, unformatted.
     *
     * The third example, where all fields are specified using the Object = [Label, Fn] method.
     * @name columns
     * @memberof dc.dataTable
     * @instance
     * @example
     * chart.columns([
     *     function(d) { return d.date; },
     *     function(d) { return d.open; },
     *     function(d) { return d.close; },
     *     function(d) { return numberFormat(d.close - d.open); },
     *     function(d) { return d.volume; }
     * ]);
     * @example
     * chart.columns([
     *     "date",    // d["date"], ie, a field accessor; capitalized automatically
     *     "open",    // ...
     *     "close",   // ...
     *     ["Change", // Specify an Object = [Label, Fn]
     *         function (d) { return numberFormat(d.close - d.open); }],
     *     "volume"   // d["volume"], ie, a field accessor; capitalized automatically
     * ]);
     * @example
     * chart.columns([
     *     ["Date",   // Specify an Object = [Label, Fn]
     *         function (d) { return d.date; }],
     *     ["Open",
     *         function (d) { return numberFormat(d.open); }],
     *     ["Close",
     *         function (d) { return numberFormat(d.close); }],
     *     ["Change",
     *         function (d) { return numberFormat(d.close - d.open); }],
     *     ["Volume",
     *         function (d) { return d.volume; }]
     * ]);
     * @param {Array<Function>} [columns=[]]
     * @returns {Chart}
     */
    _chart.columns = function (columns) {
        if (!arguments.length) {
            return _columns;
        }
        _columns = columns;
        return _chart;
    };

    /**
     * Get or set sort-by function. This function works as a value accessor at row level and returns a
     * particular field to be sorted by. Default value: identity function
     * @name sortBy
     * @memberof dc.dataTable
     * @instance
     * @example
     * chart.sortBy(function(d) {
     *     return d.date;
     * });
     * @param {Function} [sortBy]
     * @returns {Chart}
     */
    _chart.sortBy = function (sortBy) {
        if (!arguments.length) {
            return _sortBy;
        }
        _sortBy = sortBy;
        return _chart;
    };

    /**
     * Get or set sort order.
     * @name order
     * @memberof dc.dataTable
     * @instance
     * @example
     * chart.order(d3.descending);
     * @param {Function} [order=d3.ascending]
     * @returns {Chart}
     */
    _chart.order = function (order) {
        if (!arguments.length) {
            return _order;
        }
        _order = order;
        return _chart;
    };

    /**
     * Get or set if group rows will be shown.
     *
     * The .group() getter-setter must be provided in either case.
     * @name order
     * @memberof dc.dataTable
     * @instance
     * @example
     * chart
     *     .group([value], [name])
     *     .showGroups(true|false);
     * @param {Boolean} [showGroups=true]
     * @returns {Chart}
     */
    _chart.showGroups = function (showGroups) {
        if (!arguments.length) {
            return _showGroups;
        }
        _showGroups = showGroups;
        return _chart;
    };

    return _chart.anchor(parent, chartGroup);
};

/**
 * Data grid is a simple widget designed to list the filtered records, providing
 * a simple way to define how the items are displayed.
 *
 * Note: Unlike other charts, the data grid chart (and data table) use the group attribute as a keying function
 * for [nesting](https://github.com/mbostock/d3/wiki/Arrays#-nest) the data together in groups.
 * Do not pass in a crossfilter group as this will not work.
 *
 * Examples:
 * - [List of members of the european parliament](http://europarl.me/dc.js/web/ep/index.html)
 * @name dataGrid
 * @memberof dc
 * @mixes dc.baseMixin
 * @param {String|node|d3.selection|dc.compositeChart} parent - Any valid
 * [d3 single selector](https://github.com/mbostock/d3/wiki/Selections#selecting-elements) specifying
 * a dom block element such as a div; or a dom element or d3 selection.  If the bar chart is a sub-chart
 * in a [Composite Chart](#composite-chart) then pass in the parent composite chart instance.
 * @param {String} [chartGroup] - The name of the chart group this chart instance should be placed in.
 * Interaction with a chart will only trigger events and redraws within the chart's group.
 * @returns {DataGrid}
 */
dc.dataGrid = function (parent, chartGroup) {
    var LABEL_CSS_CLASS = 'dc-grid-label';
    var ITEM_CSS_CLASS = 'dc-grid-item';
    var GROUP_CSS_CLASS = 'dc-grid-group';
    var GRID_CSS_CLASS = 'dc-grid-top';

    var _chart = dc.baseMixin({});

    var _size = 999; // shouldn't be needed, but you might
    var _html = function (d) { return 'you need to provide an html() handling param:  ' + JSON.stringify(d); };
    var _sortBy = function (d) {
        return d;
    };
    var _order = d3.ascending;
    var _beginSlice = 0, _endSlice;

    var _htmlGroup = function (d) {
        return '<div class=\'' + GROUP_CSS_CLASS + '\'><h1 class=\'' + LABEL_CSS_CLASS + '\'>' +
            _chart.keyAccessor()(d) + '</h1></div>';
    };

    _chart._doRender = function () {
        _chart.selectAll('div.' + GRID_CSS_CLASS).remove();

        renderItems(renderGroups());

        return _chart;
    };

    function renderGroups () {
        var groups = _chart.root().selectAll('div.' + GRID_CSS_CLASS)
                .data(nestEntries(), function (d) {
                    return _chart.keyAccessor()(d);
                });

        var itemGroup = groups
                .enter()
                .append('div')
                .attr('class', GRID_CSS_CLASS);

        if (_htmlGroup) {
            itemGroup
                .html(function (d) {
                    return _htmlGroup(d);
                });
        }

        groups.exit().remove();
        return itemGroup;
    }

    function nestEntries () {
        var entries = _chart.dimension().top(_size);

        return d3.nest()
            .key(_chart.group())
            .sortKeys(_order)
            .entries(entries.sort(function (a, b) {
                return _order(_sortBy(a), _sortBy(b));
            }).slice(_beginSlice, _endSlice));
    }

    function renderItems (groups) {
        var items = groups.order()
                .selectAll('div.' + ITEM_CSS_CLASS)
                .data(function (d) {
                    return d.values;
                });

        items.enter()
            .append('div')
            .attr('class', ITEM_CSS_CLASS)
            .html(function (d) {
                return _html(d);
            });

        items.exit().remove();

        return items;
    }

    _chart._doRedraw = function () {
        return _chart._doRender();
    };

    /**
     * Get or set the index of the beginning slice which determines which entries get displayed by the widget
     * Useful when implementing pagination.
     * @name beginSlice
     * @memberof dc.dataGrid
     * @instance
     * @param {Number} [beginSlice=0]
     * @returns {Chart}
     */
    _chart.beginSlice = function (beginSlice) {
        if (!arguments.length) {
            return _beginSlice;
        }
        _beginSlice = beginSlice;
        return _chart;
    };

    /**
     * Get or set the index of the end slice which determines which entries get displayed by the widget
     * Useful when implementing pagination.
     * @name endSlice
     * @memberof dc.dataGrid
     * @instance
     * @param {Number} [endSlice]
     * @returns {Chart}
     */
    _chart.endSlice = function (endSlice) {
        if (!arguments.length) {
            return _endSlice;
        }
        _endSlice = endSlice;
        return _chart;
    };

    /**
     * Get or set the grid size which determines the number of items displayed by the widget.
     * @name size
     * @memberof dc.dataGrid
     * @instance
     * @param {Number} [size=999]
     * @returns {Chart}
     */
    _chart.size = function (size) {
        if (!arguments.length) {
            return _size;
        }
        _size = size;
        return _chart;
    };

    /**
     * Get or set the function that formats an item. The data grid widget uses a
     * function to generate dynamic html. Use your favourite templating engine or
     * generate the string directly.
     * @name html
     * @memberof dc.dataGrid
     * @instance
     * @example
     * chart.html(function (d) { return '<div class='item '+data.exampleCategory+''>'+data.exampleString+'</div>';});
     * @param {Function} [html]
     * @returns {Chart}
     */
    _chart.html = function (html) {
        if (!arguments.length) {
            return _html;
        }
        _html = html;
        return _chart;
    };

    /**
     * Get or set the function that formats a group label.
     * @name htmlGroup
     * @memberof dc.dataGrid
     * @instance
     * @example
     * chart.htmlGroup (function (d) { return '<h2>'.d.key . 'with ' . d.values.length .' items</h2>'});
     * @param {Function} [htmlGroup]
     * @returns {Chart}
     */
    _chart.htmlGroup = function (htmlGroup) {
        if (!arguments.length) {
            return _htmlGroup;
        }
        _htmlGroup = htmlGroup;
        return _chart;
    };

    /**
     * Get or set sort-by function. This function works as a value accessor at the item
     * level and returns a particular field to be sorted.
     * @name sortBy
     * @memberof dc.dataGrid
     * @instance
     * @example
     * chart.sortBy(function(d) {
     *     return d.date;
     * });
     * @param {Function} [sortByFunction]
     * @returns {Chart}
     */
    _chart.sortBy = function (sortByFunction) {
        if (!arguments.length) {
            return _sortBy;
        }
        _sortBy = sortByFunction;
        return _chart;
    };

    /**
     * Get or set sort order function.
     * @name order
     * @memberof dc.dataGrid
     * @instance
     * @example
     * chart.order(d3.descending);
     * @param {Function} [order=d3.ascending]
     * @returns {Chart}
     */
    _chart.order = function (order) {
        if (!arguments.length) {
            return _order;
        }
        _order = order;
        return _chart;
    };

    return _chart.anchor(parent, chartGroup);
};

/**
 * A concrete implementation of a general purpose bubble chart that allows data visualization using the
 * following dimensions:
 * - x axis position
 * - y axis position
 * - bubble radius
 * - color
 * Examples:
 * - [Nasdaq 100 Index](http://dc-js.github.com/dc.js/)
 * - [US Venture Capital Landscape 2011](http://dc-js.github.com/dc.js/vc/index.html)
 * @name bubbleChart
 * @memberof dc
 * @mixes dc.bubbleMixin
 * @mixes dc.coordinateGridMixin
 * @example
 * // create a bubble chart under #chart-container1 element using the default global chart group
 * var bubbleChart1 = dc.bubbleChart('#chart-container1');
 * // create a bubble chart under #chart-container2 element using chart group A
 * var bubbleChart2 = dc.bubbleChart('#chart-container2', 'chartGroupA');
 * @param {String|node|d3.selection|dc.compositeChart} parent - Any valid
 * [d3 single selector](https://github.com/mbostock/d3/wiki/Selections#selecting-elements) specifying
 * a dom block element such as a div; or a dom element or d3 selection.  If the bar chart is a sub-chart
 * in a [Composite Chart](#composite-chart) then pass in the parent composite chart instance.
 * @param {String} [chartGroup] - The name of the chart group this chart instance should be placed in.
 * Interaction with a chart will only trigger events and redraws within the chart's group.
 * @returns {BubbleChart}
 */
dc.bubbleChart = function (parent, chartGroup) {
    var _chart = dc.bubbleMixin(dc.coordinateGridMixin({}));

    var _elasticRadius = false;

    _chart.transitionDuration(750);

    var bubbleLocator = function (d) {
        return 'translate(' + (bubbleX(d)) + ',' + (bubbleY(d)) + ')';
    };

    /**
     * Turn on or off the elastic bubble radius feature, or return the value of the flag. If this
     * feature is turned on, then bubble radii will be automatically rescaled to fit the chart better.
     * @name elasticRadius
     * @memberof dc.bubbleChart
     * @instance
     * @param {Boolean} [elasticRadius=false]
     * @returns {Boolean}
     */
    _chart.elasticRadius = function (elasticRadius) {
        if (!arguments.length) {
            return _elasticRadius;
        }
        _elasticRadius = elasticRadius;
        return _chart;
    };

    _chart.plotData = function () {
        if (_elasticRadius) {
            _chart.r().domain([_chart.rMin(), _chart.rMax()]);
        }

        _chart.r().range([_chart.MIN_RADIUS, _chart.xAxisLength() * _chart.maxBubbleRelativeSize()]);

        var bubbleG = _chart.chartBodyG().selectAll('g.' + _chart.BUBBLE_NODE_CLASS)
            .data(_chart.data(), function (d) { return d.key; });

        renderNodes(bubbleG);

        updateNodes(bubbleG);

        removeNodes(bubbleG);

        _chart.fadeDeselectedArea();
    };

    function renderNodes (bubbleG) {
        var bubbleGEnter = bubbleG.enter().append('g');

        bubbleGEnter
            .attr('class', _chart.BUBBLE_NODE_CLASS)
            .attr('transform', bubbleLocator)
            .append('circle').attr('class', function (d, i) {
                return _chart.BUBBLE_CLASS + ' _' + i;
            })
            .on('click', _chart.onClick)
            .attr('fill', _chart.getColor)
            .attr('r', 0);
        dc.transition(bubbleG, _chart.transitionDuration())
            .selectAll('circle.' + _chart.BUBBLE_CLASS)
            .attr('r', function (d) {
                return _chart.bubbleR(d);
            })
            .attr('opacity', function (d) {
                return (_chart.bubbleR(d) > 0) ? 1 : 0;
            });

        _chart._doRenderLabel(bubbleGEnter);

        _chart._doRenderTitles(bubbleGEnter);
    }

    function updateNodes (bubbleG) {
        dc.transition(bubbleG, _chart.transitionDuration())
            .attr('transform', bubbleLocator)
            .selectAll('circle.' + _chart.BUBBLE_CLASS)
            .attr('fill', _chart.getColor)
            .attr('r', function (d) {
                return _chart.bubbleR(d);
            })
            .attr('opacity', function (d) {
                return (_chart.bubbleR(d) > 0) ? 1 : 0;
            });

        _chart.doUpdateLabels(bubbleG);
        _chart.doUpdateTitles(bubbleG);
    }

    function removeNodes (bubbleG) {
        bubbleG.exit().remove();
    }

    function bubbleX (d) {
        var x = _chart.x()(_chart.keyAccessor()(d));
        if (isNaN(x)) {
            x = 0;
        }
        return x;
    }

    function bubbleY (d) {
        var y = _chart.y()(_chart.valueAccessor()(d));
        if (isNaN(y)) {
            y = 0;
        }
        return y;
    }

    _chart.renderBrush = function () {
        // override default x axis brush from parent chart
    };

    _chart.redrawBrush = function () {
        // override default x axis brush from parent chart
        _chart.fadeDeselectedArea();
    };

    return _chart.anchor(parent, chartGroup);
};

/**
 * Composite charts are a special kind of chart that render multiple charts on the same Coordinate
 * Grid. You can overlay (compose) different bar/line/area charts in a single composite chart to
 * achieve some quite flexible charting effects.
 * @name compositeChart
 * @memberof dc
 * @mixes dc.coordinateGridMixin
 * @example
 * // create a composite chart under #chart-container1 element using the default global chart group
 * var compositeChart1 = dc.compositeChart('#chart-container1');
 * // create a composite chart under #chart-container2 element using chart group A
 * var compositeChart2 = dc.compositeChart('#chart-container2', 'chartGroupA');
 * @param {String|node|d3.selection|dc.compositeChart} parent - Any valid
 * [d3 single selector](https://github.com/mbostock/d3/wiki/Selections#selecting-elements) specifying
 * a dom block element such as a div; or a dom element or d3 selection.  If the bar chart is a sub-chart
 * in a [Composite Chart](#composite-chart) then pass in the parent composite chart instance.
 * @param {String} [chartGroup] - The name of the chart group this chart instance should be placed in.
 * Interaction with a chart will only trigger events and redraws within the chart's group.
 * @returns {CompositeChart}
 */
dc.compositeChart = function (parent, chartGroup) {

    var SUB_CHART_CLASS = 'sub';
    var DEFAULT_RIGHT_Y_AXIS_LABEL_PADDING = 12;

    var _chart = dc.coordinateGridMixin({});
    var _children = [];

    var _childOptions = {};

    var _shareColors = false,
        _shareTitle = true;

    var _rightYAxis = d3.svg.axis(),
        _rightYAxisLabel = 0,
        _rightYAxisLabelPadding = DEFAULT_RIGHT_Y_AXIS_LABEL_PADDING,
        _rightY,
        _rightAxisGridLines = false;

    _chart._mandatoryAttributes([]);
    _chart.transitionDuration(500);

    dc.override(_chart, '_generateG', function () {
        var g = this.__generateG();

        for (var i = 0; i < _children.length; ++i) {
            var child = _children[i];

            generateChildG(child, i);

            if (!child.dimension()) {
                child.dimension(_chart.dimension());
            }
            if (!child.group()) {
                child.group(_chart.group());
            }

            child.chartGroup(_chart.chartGroup());
            child.svg(_chart.svg());
            child.xUnits(_chart.xUnits());
            child.transitionDuration(_chart.transitionDuration());
            child.brushOn(_chart.brushOn());
            child.renderTitle(_chart.renderTitle());
            child.elasticX(_chart.elasticX());
        }

        return g;
    });

    _chart._brushing = function () {
        var extent = _chart.extendBrush();
        var brushIsEmpty = _chart.brushIsEmpty(extent);

        for (var i = 0; i < _children.length; ++i) {
            _children[i].filter(null);
            if (!brushIsEmpty) {
                _children[i].filter(extent);
            }
        }
    };

    _chart._prepareYAxis = function () {
        if (leftYAxisChildren().length !== 0) { prepareLeftYAxis(); }
        if (rightYAxisChildren().length !== 0) { prepareRightYAxis(); }

        if (leftYAxisChildren().length > 0 && !_rightAxisGridLines) {
            _chart._renderHorizontalGridLinesForAxis(_chart.g(), _chart.y(), _chart.yAxis());
        } else if (rightYAxisChildren().length > 0) {
            _chart._renderHorizontalGridLinesForAxis(_chart.g(), _rightY, _rightYAxis);
        }
    };

    _chart.renderYAxis = function () {
        if (leftYAxisChildren().length !== 0) {
            _chart.renderYAxisAt('y', _chart.yAxis(), _chart.margins().left);
            _chart.renderYAxisLabel('y', _chart.yAxisLabel(), -90);
        }

        if (rightYAxisChildren().length !== 0) {
            _chart.renderYAxisAt('yr', _chart.rightYAxis(), _chart.width() - _chart.margins().right);
            _chart.renderYAxisLabel('yr', _chart.rightYAxisLabel(), 90, _chart.width() - _rightYAxisLabelPadding);
        }
    };

    function prepareRightYAxis () {
        if (_chart.rightY() === undefined || _chart.elasticY()) {
            if (_chart.rightY() === undefined) {
                _chart.rightY(d3.scale.linear());
            }
            _chart.rightY().domain([rightYAxisMin(), rightYAxisMax()]).rangeRound([_chart.yAxisHeight(), 0]);
        }

        _chart.rightY().range([_chart.yAxisHeight(), 0]);
        _chart.rightYAxis(_chart.rightYAxis().scale(_chart.rightY()));

        _chart.rightYAxis().orient('right');
    }

    function prepareLeftYAxis () {
        if (_chart.y() === undefined || _chart.elasticY()) {
            if (_chart.y() === undefined) {
                _chart.y(d3.scale.linear());
            }
            _chart.y().domain([yAxisMin(), yAxisMax()]).rangeRound([_chart.yAxisHeight(), 0]);
        }

        _chart.y().range([_chart.yAxisHeight(), 0]);
        _chart.yAxis(_chart.yAxis().scale(_chart.y()));

        _chart.yAxis().orient('left');
    }

    function generateChildG (child, i) {
        child._generateG(_chart.g());
        child.g().attr('class', SUB_CHART_CLASS + ' _' + i);
    }

    _chart.plotData = function () {
        for (var i = 0; i < _children.length; ++i) {
            var child = _children[i];

            if (!child.g()) {
                generateChildG(child, i);
            }

            if (_shareColors) {
                child.colors(_chart.colors());
            }

            child.x(_chart.x());

            child.xAxis(_chart.xAxis());

            if (child.useRightYAxis()) {
                child.y(_chart.rightY());
                child.yAxis(_chart.rightYAxis());
            } else {
                child.y(_chart.y());
                child.yAxis(_chart.yAxis());
            }

            child.plotData();

            child._activateRenderlets();
        }
    };

    /**
     * Get or set whether to draw gridlines from the right y axis.  Drawing from the left y axis is the
     * default behavior. This option is only respected when subcharts with both left and right y-axes
     * are present.
     * @name useRightAxisGridLines
     * @memberof dc.compositeChart
     * @instance
     * @param {Boolean} [useRightAxisGridLines=false]
     * @return {Chart}
     */
    _chart.useRightAxisGridLines = function (useRightAxisGridLines) {
        if (!arguments) {
            return _rightAxisGridLines;
        }

        _rightAxisGridLines = useRightAxisGridLines;
        return _chart;
    };

    /**
     * Get or set chart-specific options for all child charts. This is equivalent to calling `.options`
     * on each child chart.
     * @name childOptions
     * @memberof dc.compositeChart
     * @instance
     * @param {Object} [childOptions]
     * @return {Chart}
     */
    _chart.childOptions = function (childOptions) {
        if (!arguments.length) {
            return _childOptions;
        }
        _childOptions = childOptions;
        _children.forEach(function (child) {
            child.options(_childOptions);
        });
        return _chart;
    };

    _chart.fadeDeselectedArea = function () {
        for (var i = 0; i < _children.length; ++i) {
            var child = _children[i];
            child.brush(_chart.brush());
            child.fadeDeselectedArea();
        }
    };

    /**
     * Set or get the right y axis label.
     * @name rightYAxisLabel
     * @memberof dc.compositeChart
     * @instance
     * @param {String} [rightYAxisLabel]
     * @param {Number} [padding]
     * @return {Chart}
     */
    _chart.rightYAxisLabel = function (rightYAxisLabel, padding) {
        if (!arguments.length) {
            return _rightYAxisLabel;
        }
        _rightYAxisLabel = rightYAxisLabel;
        _chart.margins().right -= _rightYAxisLabelPadding;
        _rightYAxisLabelPadding = (padding === undefined) ? DEFAULT_RIGHT_Y_AXIS_LABEL_PADDING : padding;
        _chart.margins().right += _rightYAxisLabelPadding;
        return _chart;
    };

    /**
     * Combine the given charts into one single composite coordinate grid chart.
     * @name compose
     * @memberof dc.compositeChart
     * @instance
     * @example
     * moveChart.compose([
     *     // when creating sub-chart you need to pass in the parent chart
     *     dc.lineChart(moveChart)
     *         .group(indexAvgByMonthGroup) // if group is missing then parent's group will be used
     *         .valueAccessor(function (d){return d.value.avg;})
     *         // most of the normal functions will continue to work in a composed chart
     *         .renderArea(true)
     *         .stack(monthlyMoveGroup, function (d){return d.value;})
     *         .title(function (d){
     *             var value = d.value.avg?d.value.avg:d.value;
     *             if(isNaN(value)) value = 0;
     *             return dateFormat(d.key) + '\n' + numberFormat(value);
     *         }),
     *     dc.barChart(moveChart)
     *         .group(volumeByMonthGroup)
     *         .centerBar(true)
     * ]);
     * @param {Array<Chart>} [subChartArray]
     * @return {Chart}
     */
    _chart.compose = function (subChartArray) {
        _children = subChartArray;
        _children.forEach(function (child) {
            child.height(_chart.height());
            child.width(_chart.width());
            child.margins(_chart.margins());

            if (_shareTitle) {
                child.title(_chart.title());
            }

            child.options(_childOptions);
        });
        return _chart;
    };

    /**
     * Returns the child charts which are composed into the composite chart.
     * @name children
     * @memberof dc.compositeChart
     * @instance
     * @return {Array<Chart>}
     */
    _chart.children = function () {
        return _children;
    };

    /**
     * Get or set color sharing for the chart. If set, the `.colors()` value from this chart
     * will be shared with composed children. Additionally if the child chart implements
     * Stackable and has not set a custom .colorAccessor, then it will generate a color
     * specific to its order in the composition.
     * @name shareColors
     * @memberof dc.compositeChart
     * @instance
     * @param {Boolean} [shareColors=false]
     * @return {Chart}
     */
    _chart.shareColors = function (shareColors) {
        if (!arguments.length) {
            return _shareColors;
        }
        _shareColors = shareColors;
        return _chart;
    };

    /**
     * Get or set title sharing for the chart. If set, the `.title()` value from this chart will be
     * shared with composed children.
     * @name shareTitle
     * @memberof dc.compositeChart
     * @instance
     * @param {Boolean} [shareTitle=true]
     * @return {Chart}
     */
    _chart.shareTitle = function (shareTitle) {
        if (!arguments.length) {
            return _shareTitle;
        }
        _shareTitle = shareTitle;
        return _chart;
    };

    /**
     * Get or set the y scale for the right axis. The right y scale is typically automatically
     * generated by the chart implementation.
     * @name rightY
     * @memberof dc.compositeChart
     * @instance
     * @param {d3.scale} [yScale]
     * @return {Chart}
     */
    _chart.rightY = function (yScale) {
        if (!arguments.length) {
            return _rightY;
        }
        _rightY = yScale;
        _chart.rescale();
        return _chart;
    };

    function leftYAxisChildren () {
        return _children.filter(function (child) {
            return !child.useRightYAxis();
        });
    }

    function rightYAxisChildren () {
        return _children.filter(function (child) {
            return child.useRightYAxis();
        });
    }

    function getYAxisMin (charts) {
        return charts.map(function (c) {
            return c.yAxisMin();
        });
    }

    delete _chart.yAxisMin;
    function yAxisMin () {
        return d3.min(getYAxisMin(leftYAxisChildren()));
    }

    function rightYAxisMin () {
        return d3.min(getYAxisMin(rightYAxisChildren()));
    }

    function getYAxisMax (charts) {
        return charts.map(function (c) {
            return c.yAxisMax();
        });
    }

    delete _chart.yAxisMax;
    function yAxisMax () {
        return dc.utils.add(d3.max(getYAxisMax(leftYAxisChildren())), _chart.yAxisPadding());
    }

    function rightYAxisMax () {
        return dc.utils.add(d3.max(getYAxisMax(rightYAxisChildren())), _chart.yAxisPadding());
    }

    function getAllXAxisMinFromChildCharts () {
        return _children.map(function (c) {
            return c.xAxisMin();
        });
    }

    dc.override(_chart, 'xAxisMin', function () {
        return dc.utils.subtract(d3.min(getAllXAxisMinFromChildCharts()), _chart.xAxisPadding());
    });

    function getAllXAxisMaxFromChildCharts () {
        return _children.map(function (c) {
            return c.xAxisMax();
        });
    }

    dc.override(_chart, 'xAxisMax', function () {
        return dc.utils.add(d3.max(getAllXAxisMaxFromChildCharts()), _chart.xAxisPadding());
    });

    _chart.legendables = function () {
        return _children.reduce(function (items, child) {
            if (_shareColors) {
                child.colors(_chart.colors());
            }
            items.push.apply(items, child.legendables());
            return items;
        }, []);
    };

    _chart.legendHighlight = function (d) {
        for (var j = 0; j < _children.length; ++j) {
            var child = _children[j];
            child.legendHighlight(d);
        }
    };

    _chart.legendReset = function (d) {
        for (var j = 0; j < _children.length; ++j) {
            var child = _children[j];
            child.legendReset(d);
        }
    };

    _chart.legendToggle = function () {
        console.log('composite should not be getting legendToggle itself');
    };

    /**
     * Set or get the right y axis used by the composite chart. This function is most useful when y
     * axis customization is required. The y axis in dc.js is an instance of a [d3 axis
     * object](https://github.com/mbostock/d3/wiki/SVG-Axes#wiki-_axis) therefore it supports any valid
     * d3 axis manipulation. **Caution**: The y axis is usually generated internally by dc;
     * resetting it may cause unexpected results.
     * @name rightYAxis
     * @memberof dc.compositeChart
     * @instance
     * @example
     * // customize y axis tick format
     * chart.rightYAxis().tickFormat(function (v) {return v + '%';});
     * // customize y axis tick values
     * chart.rightYAxis().tickValues([0, 100, 200, 300]);
     * @param {d3.svg.axis} [rightYAxis]
     * @return {Chart}
     */
    _chart.rightYAxis = function (rightYAxis) {
        if (!arguments.length) {
            return _rightYAxis;
        }
        _rightYAxis = rightYAxis;
        return _chart;
    };

    return _chart.anchor(parent, chartGroup);
};

/**
 * A series chart is a chart that shows multiple series of data overlaid on one chart, where the
 * series is specified in the data. It is a specialization of Composite Chart and inherits all
 * composite features other than recomposing the chart.
 * @name seriesChart
 * @memberof dc
 * @mixes dc.compositeChart
 * @example
 * // create a series chart under #chart-container1 element using the default global chart group
 * var seriesChart1 = dc.seriesChart("#chart-container1");
 * // create a series chart under #chart-container2 element using chart group A
 * var seriesChart2 = dc.seriesChart("#chart-container2", "chartGroupA");
 * @param {String|node|d3.selection|dc.compositeChart} parent - Any valid
 * [d3 single selector](https://github.com/mbostock/d3/wiki/Selections#selecting-elements) specifying
 * a dom block element such as a div; or a dom element or d3 selection.  If the bar chart is a sub-chart
 * in a [Composite Chart](#composite-chart) then pass in the parent composite chart instance.
 * @param {String} [chartGroup] - The name of the chart group this chart instance should be placed in.
 * Interaction with a chart will only trigger events and redraws within the chart's group.
 * @returns {SeriesChart}
 */
dc.seriesChart = function (parent, chartGroup) {
    var _chart = dc.compositeChart(parent, chartGroup);

    function keySort (a, b) {
        return d3.ascending(_chart.keyAccessor()(a), _chart.keyAccessor()(b));
    }

    var _charts = {};
    var _chartFunction = dc.lineChart;
    var _seriesAccessor;
    var _seriesSort = d3.ascending;
    var _valueSort = keySort;

    _chart._mandatoryAttributes().push('seriesAccessor', 'chart');
    _chart.shareColors(true);

    _chart._preprocessData = function () {
        var keep = [];
        var childrenChanged;
        var nester = d3.nest().key(_seriesAccessor);
        if (_seriesSort) {
            nester.sortKeys(_seriesSort);
        }
        if (_valueSort) {
            nester.sortValues(_valueSort);
        }
        var nesting = nester.entries(_chart.data());
        var children =
            nesting.map(function (sub, i) {
                var subChart = _charts[sub.key] || _chartFunction.call(_chart, _chart, chartGroup, sub.key, i);
                if (!_charts[sub.key]) {
                    childrenChanged = true;
                }
                _charts[sub.key] = subChart;
                keep.push(sub.key);
                return subChart
                    .dimension(_chart.dimension())
                    .group({all: d3.functor(sub.values)}, sub.key)
                    .keyAccessor(_chart.keyAccessor())
                    .valueAccessor(_chart.valueAccessor())
                    .brushOn(_chart.brushOn());
            });
        // this works around the fact compositeChart doesn't really
        // have a removal interface
        Object.keys(_charts)
            .filter(function (c) {return keep.indexOf(c) === -1;})
            .forEach(function (c) {
                clearChart(c);
                childrenChanged = true;
            });
        _chart._compose(children);
        if (childrenChanged && _chart.legend()) {
            _chart.legend().render();
        }
    };

    function clearChart (c) {
        if (_charts[c].g()) {
            _charts[c].g().remove();
        }
        delete _charts[c];
    }

    function resetChildren () {
        Object.keys(_charts).map(clearChart);
        _charts = {};
    }

    /**
     * Get or set the chart function, which generates the child charts.
     * @name chart
     * @memberof dc.seriesChart
     * @instance
     * @example
     * // put interpolation on the line charts used for the series
     * chart.chart(function(c) { return dc.lineChart(c).interpolate('basis'); })
     * // do a scatter series chart
     * chart.chart(dc.scatterPlot)
     * @param {Function} [chartFunction=dc.lineChart]
     * @returns {Chart}
     */
    _chart.chart = function (chartFunction) {
        if (!arguments.length) {
            return _chartFunction;
        }
        _chartFunction = chartFunction;
        resetChildren();
        return _chart;
    };

    /**
     * Get or set accessor function for the displayed series. Given a datum, this function
     * should return the series that datum belongs to.
     * @name seriesAccessor
     * @memberof dc.seriesChart
     * @instance
     * @param {Function} [accessor]
     * @returns {Chart}
     */
    _chart.seriesAccessor = function (accessor) {
        if (!arguments.length) {
            return _seriesAccessor;
        }
        _seriesAccessor = accessor;
        resetChildren();
        return _chart;
    };

    /**
     * Get or set a function to sort the list of series by, given series values.
     * @name seriesSort
     * @memberof dc.seriesChart
     * @instance
     * @example
     * chart.seriesSort(d3.descending);
     * @param {Function} [sortFunction=d3.ascending]
     * @returns {Chart}
     */
    _chart.seriesSort = function (sortFunction) {
        if (!arguments.length) {
            return _seriesSort;
        }
        _seriesSort = sortFunction;
        resetChildren();
        return _chart;
    };

    /**
     * Get or set a function to sort each series values by. By default this is the key accessor which,
     * for example, will ensure a lineChart series connects its points in increasing key/x order,
     * rather than haphazardly.
     * @name valueSort
     * @memberof dc.seriesChart
     * @instance
     * @param {Function} [sortFunction]
     * @returns {Chart}
     */
    _chart.valueSort = function (sortFunction) {
        if (!arguments.length) {
            return _valueSort;
        }
        _valueSort = sortFunction;
        resetChildren();
        return _chart;
    };

    // make compose private
    _chart._compose = _chart.compose;
    delete _chart.compose;

    return _chart;
};

/**
 * The geo choropleth chart is designed as an easy way to create a crossfilter driven choropleth map
 * from GeoJson data. This chart implementation was inspired by [the great d3 choropleth example](http://bl.ocks.org/4060606).
 * Examples:
 * - [US Venture Capital Landscape 2011](http://dc-js.github.com/dc.js/vc/index.html)
 * @name geoChoroplethChart
 * @memberof dc
 * @mixes dc.colorMixin
 * @mixes dc.baseMixin
 * @example
 * // create a choropleth chart under '#us-chart' element using the default global chart group
 * var chart1 = dc.geoChoroplethChart('#us-chart');
 * // create a choropleth chart under '#us-chart2' element using chart group A
 * var chart2 = dc.compositeChart('#us-chart2', 'chartGroupA');
 * @param {String|node|d3.selection|dc.compositeChart} parent - Any valid
 * [d3 single selector](https://github.com/mbostock/d3/wiki/Selections#selecting-elements) specifying
 * a dom block element such as a div; or a dom element or d3 selection.  If the bar chart is a sub-chart
 * in a [Composite Chart](#composite-chart) then pass in the parent composite chart instance.
 * @param {String} [chartGroup] - The name of the chart group this chart instance should be placed in.
 * Interaction with a chart will only trigger events and redraws within the chart's group.
 * @returns {GeoChoroplethChart}
 */
dc.geoChoroplethChart = function (parent, chartGroup) {
    var _chart = dc.colorMixin(dc.baseMixin({}));

    _chart.colorAccessor(function (d) {
        return d || 0;
    });

    var _geoPath = d3.geo.path();
    var _projectionFlag;

    var _geoJsons = [];

    _chart._doRender = function () {
        _chart.resetSvg();
        for (var layerIndex = 0; layerIndex < _geoJsons.length; ++layerIndex) {
            var states = _chart.svg().append('g')
                .attr('class', 'layer' + layerIndex);

            var regionG = states.selectAll('g.' + geoJson(layerIndex).name)
                .data(geoJson(layerIndex).data)
                .enter()
                .append('g')
                .attr('class', geoJson(layerIndex).name);

            regionG
                .append('path')
                .attr('fill', 'white')
                .attr('d', _geoPath);

            regionG.append('title');

            plotData(layerIndex);
        }
        _projectionFlag = false;
    };

    function plotData (layerIndex) {
        var data = generateLayeredData();

        if (isDataLayer(layerIndex)) {
            var regionG = renderRegionG(layerIndex);

            renderPaths(regionG, layerIndex, data);

            renderTitle(regionG, layerIndex, data);
        }
    }

    function generateLayeredData () {
        var data = {};
        var groupAll = _chart.data();
        for (var i = 0; i < groupAll.length; ++i) {
            data[_chart.keyAccessor()(groupAll[i])] = _chart.valueAccessor()(groupAll[i]);
        }
        return data;
    }

    function isDataLayer (layerIndex) {
        return geoJson(layerIndex).keyAccessor;
    }

    function renderRegionG (layerIndex) {
        var regionG = _chart.svg()
            .selectAll(layerSelector(layerIndex))
            .classed('selected', function (d) {
                return isSelected(layerIndex, d);
            })
            .classed('deselected', function (d) {
                return isDeselected(layerIndex, d);
            })
            .attr('class', function (d) {
                var layerNameClass = geoJson(layerIndex).name;
                var regionClass = dc.utils.nameToId(geoJson(layerIndex).keyAccessor(d));
                var baseClasses = layerNameClass + ' ' + regionClass;
                if (isSelected(layerIndex, d)) {
                    baseClasses += ' selected';
                }
                if (isDeselected(layerIndex, d)) {
                    baseClasses += ' deselected';
                }
                return baseClasses;
            });
        return regionG;
    }

    function layerSelector (layerIndex) {
        return 'g.layer' + layerIndex + ' g.' + geoJson(layerIndex).name;
    }

    function isSelected (layerIndex, d) {
        return _chart.hasFilter() && _chart.hasFilter(getKey(layerIndex, d));
    }

    function isDeselected (layerIndex, d) {
        return _chart.hasFilter() && !_chart.hasFilter(getKey(layerIndex, d));
    }

    function getKey (layerIndex, d) {
        return geoJson(layerIndex).keyAccessor(d);
    }

    function geoJson (index) {
        return _geoJsons[index];
    }

    function renderPaths (regionG, layerIndex, data) {
        var paths = regionG
            .select('path')
            .attr('fill', function () {
                var currentFill = d3.select(this).attr('fill');
                if (currentFill) {
                    return currentFill;
                }
                return 'none';
            })
            .on('click', function (d) {
                return _chart.onClick(d, layerIndex);
            });

        dc.transition(paths, _chart.transitionDuration()).attr('fill', function (d, i) {
            return _chart.getColor(data[geoJson(layerIndex).keyAccessor(d)], i);
        });
    }

    _chart.onClick = function (d, layerIndex) {
        var selectedRegion = geoJson(layerIndex).keyAccessor(d);
        dc.events.trigger(function () {
            _chart.filter(selectedRegion);
            _chart.redrawGroup();
        });
    };

    function renderTitle (regionG, layerIndex, data) {
        if (_chart.renderTitle()) {
            regionG.selectAll('title').text(function (d) {
                var key = getKey(layerIndex, d);
                var value = data[key];
                return _chart.title()({key: key, value: value});
            });
        }
    }

    _chart._doRedraw = function () {
        for (var layerIndex = 0; layerIndex < _geoJsons.length; ++layerIndex) {
            plotData(layerIndex);
            if (_projectionFlag) {
                _chart.svg().selectAll('g.' + geoJson(layerIndex).name + ' path').attr('d', _geoPath);
            }
        }
        _projectionFlag = false;
    };

    /**
     * **mandatory**
     *
     * Use this function to insert a new GeoJson map layer. This function can be invoked multiple times
     * if you have multiple GeoJson data layers to render on top of each other. If you overlay multiple
     * layers with the same name the new overlay will override the existing one.
     * @name overlayGeoJson
     * @memberof dc.geoChoroplethChart
     * @instance
     * @example
     * // insert a layer for rendering US states
     * chart.overlayGeoJson(statesJson.features, 'state', function(d) {
     *      return d.properties.name;
     * });
     * @param {Object} json - a geojson feed
     * @param {String} name - name of the layer
     * @param {Function} keyAccessor - accessor function used to extract 'key' from the GeoJson data. The key extracted by
     * this function should match the keys returned by the crossfilter groups.
     * @returns {Chart}
     */
    _chart.overlayGeoJson = function (json, name, keyAccessor) {
        for (var i = 0; i < _geoJsons.length; ++i) {
            if (_geoJsons[i].name === name) {
                _geoJsons[i].data = json;
                _geoJsons[i].keyAccessor = keyAccessor;
                return _chart;
            }
        }
        _geoJsons.push({name: name, data: json, keyAccessor: keyAccessor});
        return _chart;
    };

    /**
     * Set custom geo projection function. See the available [d3 geo projection
     * functions](https://github.com/mbostock/d3/wiki/Geo-Projections).
     * @name projection
     * @memberof dc.geoChoroplethChart
     * @instance
     * @param {d3.projection} [projection=d3.projection.albersUsa()]
     * @returns {Chart}
     */
    _chart.projection = function (projection) {
        _geoPath.projection(projection);
        _projectionFlag = true;
        return _chart;
    };

    /**
     * Returns all GeoJson layers currently registered with this chart. The returned array is a
     * reference to this chart's internal data structure, so any modification to this array will also
     * modify this chart's internal registration.
     * @name geoJsons
     * @memberof dc.geoChoroplethChart
     * @instance
     * @returns {Array<{name:String, data: Object, accessor: Function}>}
     */
    _chart.geoJsons = function () {
        return _geoJsons;
    };

    /**
     * Returns the [d3.geo.path](https://github.com/mbostock/d3/wiki/Geo-Paths#path) object used to
     * render the projection and features.  Can be useful for figuring out the bounding box of the
     * feature set and thus a way to calculate scale and translation for the projection.
     * @name geoPath
     * @memberof dc.geoChoroplethChart
     * @instance
     * @returns {d3.geo.path}
     */
    _chart.geoPath = function () {
        return _geoPath;
    };

    /**
     * Remove a GeoJson layer from this chart by name
     * @name removeGeoJson
     * @memberof dc.geoChoroplethChart
     * @instance
     * @param {String} name
     * @returns {Chart}
     */
    _chart.removeGeoJson = function (name) {
        var geoJsons = [];

        for (var i = 0; i < _geoJsons.length; ++i) {
            var layer = _geoJsons[i];
            if (layer.name !== name) {
                geoJsons.push(layer);
            }
        }

        _geoJsons = geoJsons;

        return _chart;
    };

    return _chart.anchor(parent, chartGroup);
};

/**
 * The bubble overlay chart is quite different from the typical bubble chart. With the bubble overlay
 * chart you can arbitrarily place bubbles on an existing svg or bitmap image, thus changing the
 * typical x and y positioning while retaining the capability to visualize data using bubble radius
 * and coloring.
 * Examples:
 * - [Canadian City Crime Stats](http://dc-js.github.com/dc.js/crime/index.html)
 * @name bubbleOverlay
 * @memberof dc
 * @mixes dc.bubbleMixin
 * @mixes dc.baseMixin
 * @example
 * // create a bubble overlay chart on top of the '#chart-container1 svg' element using the default global chart group
 * var bubbleChart1 = dc.bubbleOverlayChart('#chart-container1').svg(d3.select('#chart-container1 svg'));
 * // create a bubble overlay chart on top of the '#chart-container2 svg' element using chart group A
 * var bubbleChart2 = dc.compositeChart('#chart-container2', 'chartGroupA').svg(d3.select('#chart-container2 svg'));
 * @param {String|node|d3.selection|dc.compositeChart} parent - Any valid
 * [d3 single selector](https://github.com/mbostock/d3/wiki/Selections#selecting-elements) specifying
 * a dom block element such as a div; or a dom element or d3 selection.  If the bar chart is a sub-chart
 * in a [Composite Chart](#composite-chart) then pass in the parent composite chart instance.
 * @param {String} [chartGroup] - The name of the chart group this chart instance should be placed in.
 * Interaction with a chart will only trigger events and redraws within the chart's group.
 * @returns {BubbleOverlay}
 */
dc.bubbleOverlay = function (parent, chartGroup) {
    var BUBBLE_OVERLAY_CLASS = 'bubble-overlay';
    var BUBBLE_NODE_CLASS = 'node';
    var BUBBLE_CLASS = 'bubble';

    /**
     * **mandatory**
     *
     * Set the underlying svg image element. Unlike other dc charts this chart will not generate a svg
     * element; therefore the bubble overlay chart will not work if this function is not invoked. If the
     * underlying image is a bitmap, then an empty svg will need to be created on top of the image.
     * @name svg
     * @memberof dc.bubbleOverlay
     * @instance
     * @example
     * // set up underlying svg element
     * chart.svg(d3.select('#chart svg'));
     * @param {Selection} [imageElement]
     * @returns {Chart}
     */
    var _chart = dc.bubbleMixin(dc.baseMixin({}));
    var _g;
    var _points = [];

    _chart.transitionDuration(750);

    _chart.radiusValueAccessor(function (d) {
        return d.value;
    });

    /**
     * **mandatory**
     *
     * Set up a data point on the overlay. The name of a data point should match a specific 'key' among
     * data groups generated using keyAccessor.  If a match is found (point name <-> data group key)
     * then a bubble will be generated at the position specified by the function. x and y
     * value specified here are relative to the underlying svg.
     * @name point
     * @memberof dc.bubbleOverlay
     * @instance
     * @param {String} name
     * @param {Number} x
     * @param {Number} y
     * @returns {Chart}
     */
    _chart.point = function (name, x, y) {
        _points.push({name: name, x: x, y: y});
        return _chart;
    };

    _chart._doRender = function () {
        _g = initOverlayG();

        _chart.r().range([_chart.MIN_RADIUS, _chart.width() * _chart.maxBubbleRelativeSize()]);

        initializeBubbles();

        _chart.fadeDeselectedArea();

        return _chart;
    };

    function initOverlayG () {
        _g = _chart.select('g.' + BUBBLE_OVERLAY_CLASS);
        if (_g.empty()) {
            _g = _chart.svg().append('g').attr('class', BUBBLE_OVERLAY_CLASS);
        }
        return _g;
    }

    function initializeBubbles () {
        var data = mapData();

        _points.forEach(function (point) {
            var nodeG = getNodeG(point, data);

            var circle = nodeG.select('circle.' + BUBBLE_CLASS);

            if (circle.empty()) {
                circle = nodeG.append('circle')
                    .attr('class', BUBBLE_CLASS)
                    .attr('r', 0)
                    .attr('fill', _chart.getColor)
                    .on('click', _chart.onClick);
            }

            dc.transition(circle, _chart.transitionDuration())
                .attr('r', function (d) {
                    return _chart.bubbleR(d);
                });

            _chart._doRenderLabel(nodeG);

            _chart._doRenderTitles(nodeG);
        });
    }

    function mapData () {
        var data = {};
        _chart.data().forEach(function (datum) {
            data[_chart.keyAccessor()(datum)] = datum;
        });
        return data;
    }

    function getNodeG (point, data) {
        var bubbleNodeClass = BUBBLE_NODE_CLASS + ' ' + dc.utils.nameToId(point.name);

        var nodeG = _g.select('g.' + dc.utils.nameToId(point.name));

        if (nodeG.empty()) {
            nodeG = _g.append('g')
                .attr('class', bubbleNodeClass)
                .attr('transform', 'translate(' + point.x + ',' + point.y + ')');
        }

        nodeG.datum(data[point.name]);

        return nodeG;
    }

    _chart._doRedraw = function () {
        updateBubbles();

        _chart.fadeDeselectedArea();

        return _chart;
    };

    function updateBubbles () {
        var data = mapData();

        _points.forEach(function (point) {
            var nodeG = getNodeG(point, data);

            var circle = nodeG.select('circle.' + BUBBLE_CLASS);

            dc.transition(circle, _chart.transitionDuration())
                .attr('r', function (d) {
                    return _chart.bubbleR(d);
                })
                .attr('fill', _chart.getColor);

            _chart.doUpdateLabels(nodeG);

            _chart.doUpdateTitles(nodeG);
        });
    }

    _chart.debug = function (flag) {
        if (flag) {
            var debugG = _chart.select('g.' + dc.constants.DEBUG_GROUP_CLASS);

            if (debugG.empty()) {
                debugG = _chart.svg()
                    .append('g')
                    .attr('class', dc.constants.DEBUG_GROUP_CLASS);
            }

            var debugText = debugG.append('text')
                .attr('x', 10)
                .attr('y', 20);

            debugG
                .append('rect')
                .attr('width', _chart.width())
                .attr('height', _chart.height())
                .on('mousemove', function () {
                    var position = d3.mouse(debugG.node());
                    var msg = position[0] + ', ' + position[1];
                    debugText.text(msg);
                });
        } else {
            _chart.selectAll('.debug').remove();
        }

        return _chart;
    };

    _chart.anchor(parent, chartGroup);

    return _chart;
};

/**
 * Concrete row chart implementation.
 * @name rowChart
 * @memberof dc
 * @mixes dc.capMixin
 * @mixes dc.marginMixin
 * @mixes dc.colorMixin
 * @mixes dc.baseMixin
 * @example
 * // create a row chart under #chart-container1 element using the default global chart group
 * var chart1 = dc.rowChart('#chart-container1');
 * // create a row chart under #chart-container2 element using chart group A
 * var chart2 = dc.rowChart('#chart-container2', 'chartGroupA');
 * @param {String|node|d3.selection|dc.compositeChart} parent - Any valid
 * [d3 single selector](https://github.com/mbostock/d3/wiki/Selections#selecting-elements) specifying
 * a dom block element such as a div; or a dom element or d3 selection.  If the bar chart is a sub-chart
 * in a [Composite Chart](#composite-chart) then pass in the parent composite chart instance.
 * @param {String} [chartGroup] - The name of the chart group this chart instance should be placed in.
 * Interaction with a chart will only trigger events and redraws within the chart's group.
 * @returns {RowChart}
 */
dc.rowChart = function (parent, chartGroup) {

    var _g;

    var _labelOffsetX = 10;
    var _labelOffsetY = 15;
    var _hasLabelOffsetY = false;
    var _dyOffset = '0.35em';  // this helps center labels https://github.com/mbostock/d3/wiki/SVG-Shapes#svg_text
    var _titleLabelOffsetX = 2;

    var _gap = 5;

    var _fixedBarHeight = false;
    var _rowCssClass = 'row';
    var _titleRowCssClass = 'titlerow';
    var _renderTitleLabel = false;

    var _chart = dc.capMixin(dc.marginMixin(dc.colorMixin(dc.baseMixin({}))));

    var _x;

    var _elasticX;

    var _xAxis = d3.svg.axis().orient('bottom');

    var _rowData;

    _chart.rowsCap = _chart.cap;

    function calculateAxisScale () {
        if (!_x || _elasticX) {
            var extent = d3.extent(_rowData, _chart.cappedValueAccessor);
            if (extent[0] > 0) {
                extent[0] = 0;
            }
            _x = d3.scale.linear().domain(extent)
                .range([0, _chart.effectiveWidth()]);
        }
        _xAxis.scale(_x);
    }

    function drawAxis () {
        var axisG = _g.select('g.axis');

        calculateAxisScale();

        if (axisG.empty()) {
            axisG = _g.append('g').attr('class', 'axis')
                .attr('transform', 'translate(0, ' + _chart.effectiveHeight() + ')');
        }

        dc.transition(axisG, _chart.transitionDuration())
            .call(_xAxis);
    }

    _chart._doRender = function () {
        _chart.resetSvg();

        _g = _chart.svg()
            .append('g')
            .attr('transform', 'translate(' + _chart.margins().left + ',' + _chart.margins().top + ')');

        drawChart();

        return _chart;
    };

    _chart.title(function (d) {
        return _chart.cappedKeyAccessor(d) + ': ' + _chart.cappedValueAccessor(d);
    });

    _chart.label(_chart.cappedKeyAccessor);

    /**
     * Gets or sets the x scale. The x scale can be any d3
     * [quantitive scale](https://github.com/mbostock/d3/wiki/Quantitative-Scales)
     * @name x
     * @memberof dc.rowChart
     * @instance
     * @param {d3.scale} [scale]
     * @returns {Chart}
     */
    _chart.x = function (scale) {
        if (!arguments.length) {
            return _x;
        }
        _x = scale;
        return _chart;
    };

    function drawGridLines () {
        _g.selectAll('g.tick')
            .select('line.grid-line')
            .remove();

        _g.selectAll('g.tick')
            .append('line')
            .attr('class', 'grid-line')
            .attr('x1', 0)
            .attr('y1', 0)
            .attr('x2', 0)
            .attr('y2', function () {
                return -_chart.effectiveHeight();
            });
    }

    function drawChart () {
        _rowData = _chart.data();

        drawAxis();
        drawGridLines();

        var rows = _g.selectAll('g.' + _rowCssClass)
            .data(_rowData);

        createElements(rows);
        removeElements(rows);
        updateElements(rows);
    }

    function createElements (rows) {
        var rowEnter = rows.enter()
            .append('g')
            .attr('class', function (d, i) {
                return _rowCssClass + ' _' + i;
            });

        rowEnter.append('rect').attr('width', 0);

        createLabels(rowEnter);
        updateLabels(rows);
    }

    function removeElements (rows) {
        rows.exit().remove();
    }

    function rootValue () {
        var root = _x(0);
        return (root === -Infinity || root !== root) ? _x(1) : root;
    }

    function updateElements (rows) {
        var n = _rowData.length;

        var height;
        if (!_fixedBarHeight) {
            height = (_chart.effectiveHeight() - (n + 1) * _gap) / n;
        } else {
            height = _fixedBarHeight;
        }

        // vertically align label in center unless they override the value via property setter
        if (!_hasLabelOffsetY) {
            _labelOffsetY = height / 2;
        }

        var rect = rows.attr('transform', function (d, i) {
                return 'translate(0,' + ((i + 1) * _gap + i * height) + ')';
            }).select('rect')
            .attr('height', height)
            .attr('fill', _chart.getColor)
            .on('click', onClick)
            .classed('deselected', function (d) {
                return (_chart.hasFilter()) ? !isSelectedRow(d) : false;
            })
            .classed('selected', function (d) {
                return (_chart.hasFilter()) ? isSelectedRow(d) : false;
            });

        dc.transition(rect, _chart.transitionDuration())
            .attr('width', function (d) {
                return Math.abs(rootValue() - _x(_chart.valueAccessor()(d)));
            })
            .attr('transform', translateX);

        createTitles(rows);
        updateLabels(rows);
    }

    function createTitles (rows) {
        if (_chart.renderTitle()) {
            rows.selectAll('title').remove();
            rows.append('title').text(_chart.title());
        }
    }

    function createLabels (rowEnter) {
        if (_chart.renderLabel()) {
            rowEnter.append('text')
                .on('click', onClick);
        }
        if (_chart.renderTitleLabel()) {
            rowEnter.append('text')
                .attr('class', _titleRowCssClass)
                .on('click', onClick);
        }
    }

    function updateLabels (rows) {
        if (_chart.renderLabel()) {
            var lab = rows.select('text')
                .attr('x', _labelOffsetX)
                .attr('y', _labelOffsetY)
                .attr('dy', _dyOffset)
                .on('click', onClick)
                .attr('class', function (d, i) {
                    return _rowCssClass + ' _' + i;
                })
                .text(function (d) {
                    return _chart.label()(d);
                });
            dc.transition(lab, _chart.transitionDuration())
                .attr('transform', translateX);
        }
        if (_chart.renderTitleLabel()) {
            var titlelab = rows.select('.' + _titleRowCssClass)
                    .attr('x', _chart.effectiveWidth() - _titleLabelOffsetX)
                    .attr('y', _labelOffsetY)
                    .attr('text-anchor', 'end')
                    .on('click', onClick)
                    .attr('class', function (d, i) {
                        return _titleRowCssClass + ' _' + i ;
                    })
                    .text(function (d) {
                        return _chart.title()(d);
                    });
            dc.transition(titlelab, _chart.transitionDuration())
                .attr('transform', translateX);
        }
    }

    /**
     * Turn on/off Title label rendering (values) using SVG style of text-anchor 'end'
     * @name renderTitleLabel
     * @memberof dc.rowChart
     * @instance
     * @param {Boolean} [renderTitleLabel=false]
     * @returns {Chart}
     */
    _chart.renderTitleLabel = function (renderTitleLabel) {
        if (!arguments.length) {
            return _renderTitleLabel;
        }
        _renderTitleLabel = renderTitleLabel;
        return _chart;
    };

    function onClick (d) {
        _chart.onClick(d);
    }

    function translateX (d) {
        var x = _x(_chart.cappedValueAccessor(d)),
            x0 = rootValue(),
            s = x > x0 ? x0 : x;
        return 'translate(' + s + ',0)';
    }

    _chart._doRedraw = function () {
        drawChart();
        return _chart;
    };

    /**
     * Get the x axis for the row chart instance.  Note: not settable for row charts.
     * See the [d3 axis object](https://github.com/mbostock/d3/wiki/SVG-Axes#wiki-axis) documention for more information.
     * @name xAxis
     * @memberof dc.rowChart
     * @instance
     * @example
     * // customize x axis tick format
     * chart.xAxis().tickFormat(function (v) {return v + '%';});
     * // customize x axis tick values
     * chart.xAxis().tickValues([0, 100, 200, 300]);
     * @returns {d3.svg.Axis}
     */
    _chart.xAxis = function () {
        return _xAxis;
    };

    /**
     * Get or set the fixed bar height. Default is [false] which will auto-scale bars.
     * For example, if you want to fix the height for a specific number of bars (useful in TopN charts)
     * you could fix height as follows (where count = total number of bars in your TopN and gap is
     * your vertical gap space).
     * @name fixedBarHeight
     * @memberof dc.rowChart
     * @instance
     * @example
     * chart.fixedBarHeight( chartheight - (count + 1) * gap / count);
     * @param {Boolean|Number} [fixedBarHeight=false]
     * @returns {Chart}
     */
    _chart.fixedBarHeight = function (fixedBarHeight) {
        if (!arguments.length) {
            return _fixedBarHeight;
        }
        _fixedBarHeight = fixedBarHeight;
        return _chart;
    };

    /**
     * Get or set the vertical gap space between rows on a particular row chart instance
     * @name gap
     * @memberof dc.rowChart
     * @instance
     * @param {Number} [gap=5]
     * @returns {Chart}
     */
    _chart.gap = function (gap) {
        if (!arguments.length) {
            return _gap;
        }
        _gap = gap;
        return _chart;
    };

    /**
     * Get or set the elasticity on x axis. If this attribute is set to true, then the x axis will rescle to auto-fit the
     * data range when filtered.
     * @name elasticX
     * @memberof dc.rowChart
     * @instance
     * @param {Boolean} [elasticX]
     * @returns {Chart}
     */
    _chart.elasticX = function (elasticX) {
        if (!arguments.length) {
            return _elasticX;
        }
        _elasticX = elasticX;
        return _chart;
    };

    /**
     * Get or set the x offset (horizontal space to the top left corner of a row) for labels on a particular row chart.
     * @name labelOffsetX
     * @memberof dc.rowChart
     * @instance
     * @param {Number} [labelOffsetX=10]
     * @returns {Chart}
     */
    _chart.labelOffsetX = function (labelOffsetX) {
        if (!arguments.length) {
            return _labelOffsetX;
        }
        _labelOffsetX = labelOffsetX;
        return _chart;
    };

    /**
     * Get or set the y offset (vertical space to the top left corner of a row) for labels on a particular row chart.
     * @name labelOffsetY
     * @memberof dc.rowChart
     * @instance
     * @param {Number} [labelOffsety=15]
     * @returns {Chart}
     */
    _chart.labelOffsetY = function (labelOffsety) {
        if (!arguments.length) {
            return _labelOffsetY;
        }
        _labelOffsetY = labelOffsety;
        _hasLabelOffsetY = true;
        return _chart;
    };

    /**
     * Get of set the x offset (horizontal space between right edge of row and right edge or text.
     * @name titleLabelOffsetX
     * @memberof dc.rowChart
     * @instance
     * @param {Number} [titleLabelOffsetX=2]
     * @returns {Chart}
     */
    _chart.titleLabelOffsetX = function (titleLabelOffsetX) {
        if (!arguments.length) {
            return _titleLabelOffsetX;
        }
        _titleLabelOffsetX = titleLabelOffsetX;
        return _chart;
    };

    function isSelectedRow (d) {
        return _chart.hasFilter(_chart.cappedKeyAccessor(d));
    }

    return _chart.anchor(parent, chartGroup);
};

/**
 * Legend is a attachable widget that can be added to other dc charts to render horizontal legend
 * labels.
 * Examples:
 * - [Nasdaq 100 Index](http://dc-js.github.com/dc.js/)
 * - [Canadian City Crime Stats](http://dc-js.github.com/dc.js/crime/index.html)
 * @name legend
 * @memberof dc
 * @example
 * chart.legend(dc.legend().x(400).y(10).itemHeight(13).gap(5))
 * @returns {Legend}
 */
dc.legend = function () {
    var LABEL_GAP = 2;

    var _legend = {},
        _parent,
        _x = 0,
        _y = 0,
        _itemHeight = 12,
        _gap = 5,
        _horizontal = false,
        _legendWidth = 560,
        _itemWidth = 70,
        _autoItemWidth = false;

    var _g;

    _legend.parent = function (p) {
        if (!arguments.length) {
            return _parent;
        }
        _parent = p;
        return _legend;
    };

    _legend.render = function () {
        _parent.svg().select('g.dc-legend').remove();
        _g = _parent.svg().append('g')
            .attr('class', 'dc-legend')
            .attr('transform', 'translate(' + _x + ',' + _y + ')');
        var legendables = _parent.legendables();

        var itemEnter = _g.selectAll('g.dc-legend-item')
            .data(legendables)
            .enter()
            .append('g')
            .attr('class', 'dc-legend-item')
            .on('mouseover', function (d) {
                _parent.legendHighlight(d);
            })
            .on('mouseout', function (d) {
                _parent.legendReset(d);
            })
            .on('click', function (d) {
                d.chart.legendToggle(d);
            });

        _g.selectAll('g.dc-legend-item')
            .classed('fadeout', function (d) {
                return d.chart.isLegendableHidden(d);
            });

        if (legendables.some(dc.pluck('dashstyle'))) {
            itemEnter
                .append('line')
                .attr('x1', 0)
                .attr('y1', _itemHeight / 2)
                .attr('x2', _itemHeight)
                .attr('y2', _itemHeight / 2)
                .attr('stroke-width', 2)
                .attr('stroke-dasharray', dc.pluck('dashstyle'))
                .attr('stroke', dc.pluck('color'));
        } else {
            itemEnter
                .append('rect')
                .attr('width', _itemHeight)
                .attr('height', _itemHeight)
                .attr('fill', function (d) {return d ? d.color : 'blue';});
        }

        itemEnter.append('text')
                .text(dc.pluck('name'))
                .attr('x', _itemHeight + LABEL_GAP)
                .attr('y', function () {
                    return _itemHeight / 2 + (this.clientHeight ? this.clientHeight : 13) / 2 - 2;
                });

        var _cumulativeLegendTextWidth = 0;
        var row = 0;
        itemEnter.attr('transform', function (d, i) {
            if (_horizontal) {
                var translateBy = 'translate(' + _cumulativeLegendTextWidth + ',' + row * legendItemHeight() + ')';
                var itemWidth   = _autoItemWidth === true ? this.getBBox().width + _gap : _itemWidth;

                if ((_cumulativeLegendTextWidth + itemWidth) >= _legendWidth) {
                    ++row ;
                    _cumulativeLegendTextWidth = 0 ;
                } else {
                    _cumulativeLegendTextWidth += itemWidth;
                }
                return translateBy;
            } else {
                return 'translate(0,' + i * legendItemHeight() + ')';
            }
        });
    };

    function legendItemHeight () {
        return _gap + _itemHeight;
    }

    /**
     * Set or get x coordinate for legend widget.
     * @name x
     * @memberof dc.legend
     * @instance
     * @param  {Number} [x=0]
     * @returns {Legend}
     */
    _legend.x = function (x) {
        if (!arguments.length) {
            return _x;
        }
        _x = x;
        return _legend;
    };

    /**
     * Set or get y coordinate for legend widget.
     * @name y
     * @memberof dc.legend
     * @instance
     * @param  {Number} [y=0]
     * @returns {Legend}
     */
    _legend.y = function (y) {
        if (!arguments.length) {
            return _y;
        }
        _y = y;
        return _legend;
    };

    /**
     * Set or get gap between legend items.
     * @name gap
     * @memberof dc.legend
     * @instance
     * @param  {Number} [gap=5]
     * @returns {Legend}
     */
    _legend.gap = function (gap) {
        if (!arguments.length) {
            return _gap;
        }
        _gap = gap;
        return _legend;
    };

    /**
     * Set or get legend item height.
     * @name itemHeight
     * @memberof dc.legend
     * @instance
     * @param  {Number} [itemHeight=12]
     * @returns {Legend}
     */
    _legend.itemHeight = function (itemHeight) {
        if (!arguments.length) {
            return _itemHeight;
        }
        _itemHeight = itemHeight;
        return _legend;
    };

    /**
     * Position legend horizontally instead of vertically.
     * @name horizontal
     * @memberof dc.legend
     * @instance
     * @param  {Boolean} [horizontal=false]
     * @returns {Legend}
     */
    _legend.horizontal = function (horizontal) {
        if (!arguments.length) {
            return _horizontal;
        }
        _horizontal = horizontal;
        return _legend;
    };

    /**
     * Maximum width for horizontal legend.
     * @name legendWidth
     * @memberof dc.legend
     * @instance
     * @param  {Number} [legendWidth=500]
     * @returns {Legend}
     */
    _legend.legendWidth = function (legendWidth) {
        if (!arguments.length) {
            return _legendWidth;
        }
        _legendWidth = legendWidth;
        return _legend;
    };

    /**
     * legendItem width for horizontal legend.
     * @name itemWidth
     * @memberof dc.legend
     * @instance
     * @param  {Number} [itemWidth=70]
     * @returns {Legend}
     */
    _legend.itemWidth = function (itemWidth) {
        if (!arguments.length) {
            return _itemWidth;
        }
        _itemWidth = itemWidth;
        return _legend;
    };

    /**
     * Turn automatic width for legend items on or off. If true, itemWidth() is ignored.
     * This setting takes into account gap().
     * @name autoItemWidth
     * @memberof dc.legend
     * @instance
     * @param  {Boolean} [autoItemWidth=false]
     * @returns {Legend}
     */
    _legend.autoItemWidth = function (autoItemWidth) {
        if (!arguments.length) {
            return _autoItemWidth;
        }
        _autoItemWidth = autoItemWidth;
        return _legend;
    };

    return _legend;
};

/**
 * A scatter plot chart
 * @name scatterPlot
 * @memberof dc
 * @mixes dc.coordinateGridMixin
 * @example
 * // create a scatter plot under #chart-container1 element using the default global chart group
 * var chart1 = dc.scatterPlot('#chart-container1');
 * // create a scatter plot under #chart-container2 element using chart group A
 * var chart2 = dc.scatterPlot('#chart-container2', 'chartGroupA');
 * // create a sub-chart under a composite parent chart
 * var chart3 = dc.scatterPlot(compositeChart);
 * @param {String|node|d3.selection|dc.compositeChart} parent - Any valid
 * [d3 single selector](https://github.com/mbostock/d3/wiki/Selections#selecting-elements) specifying
 * a dom block element such as a div; or a dom element or d3 selection.  If the bar chart is a sub-chart
 * in a [Composite Chart](#composite-chart) then pass in the parent composite chart instance.
 * @param {String} [chartGroup] - The name of the chart group this chart instance should be placed in.
 * Interaction with a chart will only trigger events and redraws within the chart's group.
 * @returns {SeriesChart}
 */
dc.scatterPlot = function (parent, chartGroup) {
    var _chart = dc.coordinateGridMixin({});
    var _symbol = d3.svg.symbol();

    var _existenceAccessor = function (d) { return d.value; };

    var originalKeyAccessor = _chart.keyAccessor();
    _chart.keyAccessor(function (d) { return originalKeyAccessor(d)[0]; });
    _chart.valueAccessor(function (d) { return originalKeyAccessor(d)[1]; });
    _chart.colorAccessor(function () { return _chart._groupName; });

    var _locator = function (d) {
        return 'translate(' + _chart.x()(_chart.keyAccessor()(d)) + ',' +
                              _chart.y()(_chart.valueAccessor()(d)) + ')';
    };

    var _symbolSize = 3;
    var _highlightedSize = 5;
    var _hiddenSize = 0;

    _symbol.size(function (d) {
        if (!_existenceAccessor(d)) {
            return _hiddenSize;
        } else if (this.filtered) {
            return Math.pow(_highlightedSize, 2);
        } else {
            return Math.pow(_symbolSize, 2);
        }
    });

    dc.override(_chart, '_filter', function (filter) {
        if (!arguments.length) {
            return _chart.__filter();
        }

        return _chart.__filter(dc.filters.RangedTwoDimensionalFilter(filter));
    });

    _chart.plotData = function () {
        var symbols = _chart.chartBodyG().selectAll('path.symbol')
            .data(_chart.data());

        symbols
            .enter()
        .append('path')
            .attr('class', 'symbol')
            .attr('opacity', 0)
            .attr('fill', _chart.getColor)
            .attr('transform', _locator);

        dc.transition(symbols, _chart.transitionDuration())
            .attr('opacity', function (d) { return _existenceAccessor(d) ? 1 : 0; })
            .attr('fill', _chart.getColor)
            .attr('transform', _locator)
            .attr('d', _symbol);

        dc.transition(symbols.exit(), _chart.transitionDuration())
            .attr('opacity', 0).remove();
    };

    /**
     * Get or set the existence accessor.  If a point exists, it is drawn with symbolSize radius and
     * opacity 1; if it does not exist, it is drawn with hiddenSize radius and opacity 0. By default,
     * the existence accessor checks if the reduced value is truthy.
     * @name existenceAccessor
     * @memberof dc.scatterPlot
     * @instance
     * @param {Function} [accessor]
     * @returns {Chart}
     */
    _chart.existenceAccessor = function (accessor) {
        if (!arguments.length) {
            return _existenceAccessor;
        }
        _existenceAccessor = accessor;
        return this;
    };

    /**
     * Get or set the symbol type used for each point. By default the symbol is a circle. See the D3
     * [docs](https://github.com/mbostock/d3/wiki/SVG-Shapes#wiki-symbol_type) for acceptable types.
     * Type can be a constant or an accessor.
     * @name symbol
     * @memberof dc.scatterPlot
     * @instance
     * @param {Function} [type]
     * @returns {Chart}
     */
    _chart.symbol = function (type) {
        if (!arguments.length) {
            return _symbol.type();
        }
        _symbol.type(type);
        return _chart;
    };

    /**
     * Set or get radius for symbols.
     * @name symbolSize
     * @memberof dc.scatterPlot
     * @instance
     * @param {Number} [symbolSize=3]
     * @returns {Chart}
     */
    _chart.symbolSize = function (symbolSize) {
        if (!arguments.length) {
            return _symbolSize;
        }
        _symbolSize = symbolSize;
        return _chart;
    };

    /**
     * Set or get radius for highlighted symbols.
     * @name highlightedSize
     * @memberof dc.scatterPlot
     * @instance
     * @param {Number} [highlightedSize=5]
     * @returns {Chart}
     */
    _chart.highlightedSize = function (highlightedSize) {
        if (!arguments.length) {
            return _highlightedSize;
        }
        _highlightedSize = highlightedSize;
        return _chart;
    };

    /**
     * Set or get radius for symbols when the group is empty.
     * @name hiddenSize
     * @memberof dc.scatterPlot
     * @instance
     * @param {Number} [_hiddenSize=0]
     * @returns {Chart}
     */
    _chart.hiddenSize = function (hiddenSize) {
        if (!arguments.length) {
            return _hiddenSize;
        }
        _hiddenSize = hiddenSize;
        return _chart;
    };

    _chart.legendables = function () {
        return [{chart: _chart, name: _chart._groupName, color: _chart.getColor()}];
    };

    _chart.legendHighlight = function (d) {
        resizeSymbolsWhere(function (symbol) {
            return symbol.attr('fill') === d.color;
        }, _highlightedSize);
        _chart.selectAll('.chart-body path.symbol').filter(function () {
            return d3.select(this).attr('fill') !== d.color;
        }).classed('fadeout', true);
    };

    _chart.legendReset = function (d) {
        resizeSymbolsWhere(function (symbol) {
            return symbol.attr('fill') === d.color;
        }, _symbolSize);
        _chart.selectAll('.chart-body path.symbol').filter(function () {
            return d3.select(this).attr('fill') !== d.color;
        }).classed('fadeout', false);
    };

    function resizeSymbolsWhere (condition, size) {
        var symbols = _chart.selectAll('.chart-body path.symbol').filter(function () {
            return condition(d3.select(this));
        });
        var oldSize = _symbol.size();
        _symbol.size(Math.pow(size, 2));
        dc.transition(symbols, _chart.transitionDuration()).attr('d', _symbol);
        _symbol.size(oldSize);
    }

    _chart.setHandlePaths = function () {
        // no handle paths for poly-brushes
    };

    _chart.extendBrush = function () {
        var extent = _chart.brush().extent();
        if (_chart.round()) {
            extent[0] = extent[0].map(_chart.round());
            extent[1] = extent[1].map(_chart.round());

            _chart.g().select('.brush')
                .call(_chart.brush().extent(extent));
        }
        return extent;
    };

    _chart.brushIsEmpty = function (extent) {
        return _chart.brush().empty() || !extent || extent[0][0] >= extent[1][0] || extent[0][1] >= extent[1][1];
    };

    function resizeFiltered (filter) {
        var symbols = _chart.selectAll('.chart-body path.symbol').each(function (d) {
            this.filtered = filter && filter.isFiltered(d.key);
        });

        dc.transition(symbols, _chart.transitionDuration()).attr('d', _symbol);
    }

    _chart._brushing = function () {
        var extent = _chart.extendBrush();

        _chart.redrawBrush(_chart.g());

        if (_chart.brushIsEmpty(extent)) {
            dc.events.trigger(function () {
                _chart.filter(null);
                _chart.redrawGroup();
            });

            resizeFiltered(false);

        } else {
            var ranged2DFilter = dc.filters.RangedTwoDimensionalFilter(extent);
            dc.events.trigger(function () {
                _chart.filter(null);
                _chart.filter(ranged2DFilter);
                _chart.redrawGroup();
            }, dc.constants.EVENT_DELAY);

            resizeFiltered(ranged2DFilter);
        }
    };

    _chart.setBrushY = function (gBrush) {
        gBrush.call(_chart.brush().y(_chart.y()));
    };

    return _chart.anchor(parent, chartGroup);
};

/**
 * A display of a single numeric value.
 * Unlike other charts, you do not need to set a dimension. Instead a group object must be provided and
 * a valueAccessor that returns a single value.
 * @name numberDisplay
 * @memberof dc
 * @mixes dc.baseMixin
 * @example
 * // create a number display under #chart-container1 element using the default global chart group
 * var display1 = dc.numberDisplay('#chart-container1');
 * @param {String|node|d3.selection|dc.compositeChart} parent - Any valid
 * [d3 single selector](https://github.com/mbostock/d3/wiki/Selections#selecting-elements) specifying
 * a dom block element such as a div; or a dom element or d3 selection.  If the bar chart is a sub-chart
 * in a [Composite Chart](#composite-chart) then pass in the parent composite chart instance.
 * @param {String} [chartGroup] - The name of the chart group this chart instance should be placed in.
 * Interaction with a chart will only trigger events and redraws within the chart's group.
 * @returns {NumberDisplay}
 */
dc.numberDisplay = function (parent, chartGroup) {
    var SPAN_CLASS = 'number-display';
    var _formatNumber = d3.format('.2s');
    var _chart = dc.baseMixin({});
    var _html = {one: '', some: '', none: ''};

    // dimension not required
    _chart._mandatoryAttributes(['group']);

    /**
     * Gets or sets an optional object specifying HTML templates to use depending on the number
     * displayed.  The text `%number` will be replaced with the current value.
     * - one: HTML template to use if the number is 1
     * - zero: HTML template to use if the number is 0
     * - some: HTML template to use otherwise
     * @name html
     * @memberof dc.numberDisplay
     * @instance
     * @example
     * numberWidget.html({
     *      one:'%number record',
     *      some:'%number records',
     *      none:'no records'})
     * @param {{one:String, some:String, none:String}} [html={one: '', some: '', none: ''}]
     * @returns {Chart}
     */
    _chart.html = function (html) {
        if (!arguments.length) {
            return _html;
        }
        if (html.none) {
            _html.none = html.none;//if none available
        } else if (html.one) {
            _html.none = html.one;//if none not available use one
        } else if (html.some) {
            _html.none = html.some;//if none and one not available use some
        }
        if (html.one) {
            _html.one = html.one;//if one available
        } else if (html.some) {
            _html.one = html.some;//if one not available use some
        }
        if (html.some) {
            _html.some = html.some;//if some available
        } else if (html.one) {
            _html.some = html.one;//if some not available use one
        }
        return _chart;
    };

    /**
     * Calculate and return the underlying value of the display
     * @name value
     * @memberof dc.numberDisplay
     * @instance
     * @returns {Number}
     */
    _chart.value = function () {
        return _chart.data();
    };

    _chart.data(function (group) {
        var valObj = group.value ? group.value() : group.top(1)[0];
        return _chart.valueAccessor()(valObj);
    });

    _chart.transitionDuration(250); // good default

    _chart._doRender = function () {
        var newValue = _chart.value(),
            span = _chart.selectAll('.' + SPAN_CLASS);

        if (span.empty()) {
            span = span.data([0])
                .enter()
                .append('span')
                .attr('class', SPAN_CLASS);
        }

        span.transition()
            .duration(_chart.transitionDuration())
            .ease('quad-out-in')
            .tween('text', function () {
                var interp = d3.interpolateNumber(this.lastValue || 0, newValue);
                this.lastValue = newValue;
                return function (t) {
                    var html = null, num = _chart.formatNumber()(interp(t));
                    if (newValue === 0 && (_html.none !== '')) {
                        html = _html.none;
                    } else if (newValue === 1 && (_html.one !== '')) {
                        html = _html.one;
                    } else if (_html.some !== '') {
                        html = _html.some;
                    }
                    this.innerHTML = html ? html.replace('%number', num) : num;
                };
            });
    };

    _chart._doRedraw = function () {
        return _chart._doRender();
    };

    /**
     * Get or set a function to format the value for the display.
     * @name formatNumber
     * @memberof dc.numberDisplay
     * @instance
     * @param {Function} [formatter=d3.format('.2s')]
     * @returns {Chart}
     */
    _chart.formatNumber = function (formatter) {
        if (!arguments.length) {
            return _formatNumber;
        }
        _formatNumber = formatter;
        return _chart;
    };

    return _chart.anchor(parent, chartGroup);
};

/**
 * A heat map is matrix that represents the values of two dimensions of data using colors.
 * @name heatMap
 * @memberof dc
 * @mixes dc.colorMixin
 * @mixes dc.marginMixin
 * @mixes dc.baseMixin
 * @example
 * // create a heat map under #chart-container1 element using the default global chart group
 * var heatMap1 = dc.heatMap('#chart-container1');
 * // create a heat map under #chart-container2 element using chart group A
 * var heatMap2 = dc.heatMap('#chart-container2', 'chartGroupA');
 * @param {String|node|d3.selection|dc.compositeChart} parent - Any valid
 * [d3 single selector](https://github.com/mbostock/d3/wiki/Selections#selecting-elements) specifying
 * a dom block element such as a div; or a dom element or d3 selection.  If the bar chart is a sub-chart
 * in a [Composite Chart](#composite-chart) then pass in the parent composite chart instance.
 * @param {String} [chartGroup] - The name of the chart group this chart instance should be placed in.
 * Interaction with a chart will only trigger events and redraws within the chart's group.
 * @returns {HeatMap}
 */
dc.heatMap = function (parent, chartGroup) {

    var DEFAULT_BORDER_RADIUS = 6.75;

    var _chartBody;

    var _cols;
    var _rows;
    var _colOrdering = d3.ascending;
    var _rowOrdering = d3.ascending;
    var _colScale = d3.scale.ordinal();
    var _rowScale = d3.scale.ordinal();

    var _xBorderRadius = DEFAULT_BORDER_RADIUS;
    var _yBorderRadius = DEFAULT_BORDER_RADIUS;

    var _chart = dc.colorMixin(dc.marginMixin(dc.baseMixin({})));
    _chart._mandatoryAttributes(['group']);
    _chart.title(_chart.colorAccessor());

    var _colsLabel = function (d) {
        return d;
    };
    var _rowsLabel = function (d) {
        return d;
    };

    /**
     * Set or get the column label function. The chart class uses this function to render
     * column labels on the X axis. It is passed the column name.
     * @name colsLabel
     * @memberof dc.heatMap
     * @instance
     * @example
     * // the default label function just returns the name
     * chart.colsLabel(function(d) { return d; });
     * @param  {Function} [labelFunction=function(d) { return d; }]
     * @returns {Chart}
     */
    _chart.colsLabel = function (labelFunction) {
        if (!arguments.length) {
            return _colsLabel;
        }
        _colsLabel = labelFunction;
        return _chart;
    };

    /**
     * Set or get the row label function. The chart class uses this function to render
     * row labels on the Y axis. It is passed the row name.
     * @name rowsLabel
     * @memberof dc.heatMap
     * @instance
     * @example
     * // the default label function just returns the name
     * chart.rowsLabel(function(d) { return d; });
     * @param  {Function} [labelFunction=function(d) { return d; }]
     * @returns {Chart}
     */
    _chart.rowsLabel = function (labelFunction) {
        if (!arguments.length) {
            return _rowsLabel;
        }
        _rowsLabel = labelFunction;
        return _chart;
    };

    var _xAxisOnClick = function (d) { filterAxis(0, d); };
    var _yAxisOnClick = function (d) { filterAxis(1, d); };
    var _boxOnClick = function (d) {
        var filter = d.key;
        dc.events.trigger(function () {
            _chart.filter(filter);
            _chart.redrawGroup();
        });
    };

    function filterAxis (axis, value) {
        var cellsOnAxis = _chart.selectAll('.box-group').filter(function (d) {
            return d.key[axis] === value;
        });
        var unfilteredCellsOnAxis = cellsOnAxis.filter(function (d) {
            return !_chart.hasFilter(d.key);
        });
        dc.events.trigger(function () {
            if (unfilteredCellsOnAxis.empty()) {
                cellsOnAxis.each(function (d) {
                    _chart.filter(d.key);
                });
            } else {
                unfilteredCellsOnAxis.each(function (d) {
                    _chart.filter(d.key);
                });
            }
            _chart.redrawGroup();
        });
    }

    dc.override(_chart, 'filter', function (filter) {
        if (!arguments.length) {
            return _chart._filter();
        }

        return _chart._filter(dc.filters.TwoDimensionalFilter(filter));
    });

<<<<<<< HEAD
    /**
     #### .rows([values])
     Gets or sets the values used to create the rows of the heatmap, as an array. By default, all
     the values will be fetched from the data using the value accessor.
     **/

    _chart.rows = function (_) {
        if (!arguments.length) {
=======
    function uniq (d, i, a) {
        return !i || a[i - 1] !== d;
    }

    /**
     * Gets or sets the values used to create the rows of the heatmap, as an array. By default, all
     * the values will be fetched from the data using the value accessor, and they will be sorted in
     * ascending order.
     * @name rows
     * @memberof dc.heatMap
     * @instance
     * @param  {Array<String|Number>} [rows]
     * @returns {Chart}
     */
    _chart.rows = function (rows) {
        if (arguments.length) {
            _rows = rows;
            return _chart;
        }
        if (_rows) {
>>>>>>> 8f90fea4
            return _rows;
        }
        _rows = _;
        return _chart;
    };

    /**
     #### .rowOrdering([orderFunction])
     Get or set an accessor to order the rows.  Default is d3.ascending.
     */
    _chart.rowOrdering = function (_) {
        if (!arguments.length) {
            return _rowOrdering;
        }
        _rowOrdering = _;
        return _chart;
    };

    /**
<<<<<<< HEAD
     #### .cols([keys])
     Gets or sets the keys used to create the columns of the heatmap, as an array. By default, all
     the values will be fetched from the data using the key accessor.
     **/
    _chart.cols = function (_) {
        if (!arguments.length) {
=======
     * Gets or sets the keys used to create the columns of the heatmap, as an array. By default, all
     * the values will be fetched from the data using the key accessor, and they will be sorted in
     * ascending order.
     * @name cols
     * @memberof dc.heatMap
     * @instance
     * @param  {Array<String|Number>} [cols]
     * @returns {Chart}
     */
    _chart.cols = function (cols) {
        if (arguments.length) {
            _cols = cols;
            return _chart;
        }
        if (_cols) {
>>>>>>> 8f90fea4
            return _cols;
        }
        _cols = _;
        return _chart;
    };

    /**
     #### .colOrdering([orderFunction])
     Get or set an accessor to order the cols.  Default is ascending.
     */
    _chart.colOrdering = function (_) {
        if (!arguments.length) {
            return _colOrdering;
        }
        _colOrdering = _;
        return _chart;
    };

    _chart._doRender = function () {
        _chart.resetSvg();

        _chartBody = _chart.svg()
            .append('g')
            .attr('class', 'heatmap')
            .attr('transform', 'translate(' + _chart.margins().left + ',' + _chart.margins().top + ')');

        return _chart._doRedraw();
    };

    _chart._doRedraw = function () {
        var data = _chart.data(),
            rows = _chart.rows() || data.map(_chart.valueAccessor()),
            cols = _chart.cols() || data.map(_chart.keyAccessor());
        if (_rowOrdering) {
            rows = rows.sort(_rowOrdering);
        }
        if (_colOrdering) {
            cols = cols.sort(_colOrdering);
        }
        rows = _rowScale.domain(rows);
        cols = _colScale.domain(cols);

        var rowCount = rows.domain().length,
            colCount = cols.domain().length,
            boxWidth = Math.floor(_chart.effectiveWidth() / colCount),
            boxHeight = Math.floor(_chart.effectiveHeight() / rowCount);

        cols.rangeRoundBands([0, _chart.effectiveWidth()]);
        rows.rangeRoundBands([_chart.effectiveHeight(), 0]);

        var boxes = _chartBody.selectAll('g.box-group').data(_chart.data(), function (d, i) {
            return _chart.keyAccessor()(d, i) + '\0' + _chart.valueAccessor()(d, i);
        });
        var gEnter = boxes.enter().append('g')
            .attr('class', 'box-group');

        gEnter.append('rect')
            .attr('class', 'heat-box')
            .attr('fill', 'white')
            .on('click', _chart.boxOnClick());

        if (_chart.renderTitle()) {
            gEnter.append('title');
            boxes.selectAll('title').text(_chart.title());
        }

        dc.transition(boxes.selectAll('rect'), _chart.transitionDuration())
            .attr('x', function (d, i) { return cols(_chart.keyAccessor()(d, i)); })
            .attr('y', function (d, i) { return rows(_chart.valueAccessor()(d, i)); })
            .attr('rx', _xBorderRadius)
            .attr('ry', _yBorderRadius)
            .attr('fill', _chart.getColor)
            .attr('width', boxWidth)
            .attr('height', boxHeight);

        boxes.exit().remove();

        var gCols = _chartBody.selectAll('g.cols');
        if (gCols.empty()) {
            gCols = _chartBody.append('g').attr('class', 'cols axis');
        }
        var gColsText = gCols.selectAll('text').data(cols.domain());
        gColsText.enter().append('text')
              .attr('x', function (d) { return cols(d) + boxWidth / 2; })
              .style('text-anchor', 'middle')
              .attr('y', _chart.effectiveHeight())
              .attr('dy', 12)
              .on('click', _chart.xAxisOnClick())
              .text(_chart.colsLabel());
        dc.transition(gColsText, _chart.transitionDuration())
               .text(_chart.colsLabel())
               .attr('x', function (d) { return cols(d) + boxWidth / 2; })
               .attr('y', _chart.effectiveHeight());
        gColsText.exit().remove();
        var gRows = _chartBody.selectAll('g.rows');
        if (gRows.empty()) {
            gRows = _chartBody.append('g').attr('class', 'rows axis');
        }
        var gRowsText = gRows.selectAll('text').data(rows.domain());
        gRowsText.enter().append('text')
              .attr('dy', 6)
              .style('text-anchor', 'end')
              .attr('x', 0)
              .attr('dx', -2)
              .on('click', _chart.yAxisOnClick())
              .text(_chart.rowsLabel());
        dc.transition(gRowsText, _chart.transitionDuration())
              .text(_chart.rowsLabel())
              .attr('y', function (d) { return rows(d) + boxHeight / 2; });
        gRowsText.exit().remove();

        if (_chart.hasFilter()) {
            _chart.selectAll('g.box-group').each(function (d) {
                if (_chart.isSelectedNode(d)) {
                    _chart.highlightSelected(this);
                } else {
                    _chart.fadeDeselected(this);
                }
            });
        } else {
            _chart.selectAll('g.box-group').each(function () {
                _chart.resetHighlight(this);
            });
        }
        return _chart;
    };

    /**
     * Gets or sets the handler that fires when an individual cell is clicked in the heatmap.
     * By default, filtering of the cell will be toggled.
     * @name boxOnClick
     * @memberof dc.heatMap
     * @instance
     * @param  {Function} [handler]
     * @returns {Chart}
     */
    _chart.boxOnClick = function (handler) {
        if (!arguments.length) {
            return _boxOnClick;
        }
        _boxOnClick = handler;
        return _chart;
    };

    /**
     * Gets or sets the handler that fires when a column tick is clicked in the x axis.
     * By default, if any cells in the column are unselected, the whole column will be selected,
     * otherwise the whole column will be unselected.
     * @name xAxisOnClick
     * @memberof dc.heatMap
     * @instance
     * @param  {Function} [handler]
     * @returns {Chart}
     */
    _chart.xAxisOnClick = function (handler) {
        if (!arguments.length) {
            return _xAxisOnClick;
        }
        _xAxisOnClick = handler;
        return _chart;
    };

    /**
     * Gets or sets the handler that fires when a row tick is clicked in the y axis.
     * By default, if any cells in the row are unselected, the whole row will be selected,
     * otherwise the whole row will be unselected.
     * @name yAxisOnClick
     * @memberof dc.heatMap
     * @instance
     * @param  {Function} [handler]
     * @returns {Chart}
     */
    _chart.yAxisOnClick = function (handler) {
        if (!arguments.length) {
            return _yAxisOnClick;
        }
        _yAxisOnClick = handler;
        return _chart;
    };

    /**
     * Gets or sets the X border radius.  Set to 0 to get full rectangles.
     * @name xBorderRadius
     * @memberof dc.heatMap
     * @instance
     * @param  {Number} [xBorderRadius=6.75]
     * @returns {Chart}
     */
    _chart.xBorderRadius = function (xBorderRadius) {
        if (!arguments.length) {
            return _xBorderRadius;
        }
        _xBorderRadius = xBorderRadius;
        return _chart;
    };

    /**
     * Gets or sets the Y border radius.  Set to 0 to get full rectangles.
     * @name yBorderRadius
     * @memberof dc.heatMap
     * @instance
     * @param  {Number} [yBorderRadius=6.75]
     * @returns {Chart}
     */
    _chart.yBorderRadius = function (yBorderRadius) {
        if (!arguments.length) {
            return _yBorderRadius;
        }
        _yBorderRadius = yBorderRadius;
        return _chart;
    };

    _chart.isSelectedNode = function (d) {
        return _chart.hasFilter(d.key);
    };

    return _chart.anchor(parent, chartGroup);
};

// https://github.com/d3/d3-plugins/blob/master/box/box.js
(function () {

    // Inspired by http://informationandvisualization.de/blog/box-plot
    d3.box = function () {
        var width = 1,
            height = 1,
            duration = 0,
            domain = null,
            value = Number,
            whiskers = boxWhiskers,
            quartiles = boxQuartiles,
            tickFormat = null;

        // For each small multiple…
        function box (g) {
            g.each(function (d, i) {
                d = d.map(value).sort(d3.ascending);
                var g = d3.select(this),
                    n = d.length,
                    min = d[0],
                    max = d[n - 1];

                // Compute quartiles. Must return exactly 3 elements.
                var quartileData = d.quartiles = quartiles(d);

                // Compute whiskers. Must return exactly 2 elements, or null.
                var whiskerIndices = whiskers && whiskers.call(this, d, i),
                    whiskerData = whiskerIndices && whiskerIndices.map(function (i) { return d[i]; });

                // Compute outliers. If no whiskers are specified, all data are 'outliers'.
                // We compute the outliers as indices, so that we can join across transitions!
                var outlierIndices = whiskerIndices ?
                    d3.range(0, whiskerIndices[0]).concat(d3.range(whiskerIndices[1] + 1, n)) : d3.range(n);

                // Compute the new x-scale.
                var x1 = d3.scale.linear()
                    .domain(domain && domain.call(this, d, i) || [min, max])
                    .range([height, 0]);

                // Retrieve the old x-scale, if this is an update.
                var x0 = this.__chart__ || d3.scale.linear()
                    .domain([0, Infinity])
                    .range(x1.range());

                // Stash the new scale.
                this.__chart__ = x1;

                // Note: the box, median, and box tick elements are fixed in number,
                // so we only have to handle enter and update. In contrast, the outliers
                // and other elements are variable, so we need to exit them! Variable
                // elements also fade in and out.

                // Update center line: the vertical line spanning the whiskers.
                var center = g.selectAll('line.center')
                    .data(whiskerData ? [whiskerData] : []);

                center.enter().insert('line', 'rect')
                    .attr('class', 'center')
                    .attr('x1', width / 2)
                    .attr('y1', function (d) { return x0(d[0]); })
                    .attr('x2', width / 2)
                    .attr('y2', function (d) { return x0(d[1]); })
                    .style('opacity', 1e-6)
                  .transition()
                    .duration(duration)
                    .style('opacity', 1)
                    .attr('y1', function (d) { return x1(d[0]); })
                    .attr('y2', function (d) { return x1(d[1]); });

                center.transition()
                    .duration(duration)
                    .style('opacity', 1)
                    .attr('y1', function (d) { return x1(d[0]); })
                    .attr('y2', function (d) { return x1(d[1]); });

                center.exit().transition()
                    .duration(duration)
                    .style('opacity', 1e-6)
                    .attr('y1', function (d) { return x1(d[0]); })
                    .attr('y2', function (d) { return x1(d[1]); })
                    .remove();

                // Update innerquartile box.
                var box = g.selectAll('rect.box')
                    .data([quartileData]);

                box.enter().append('rect')
                    .attr('class', 'box')
                    .attr('x', 0)
                    .attr('y', function (d) { return x0(d[2]); })
                    .attr('width', width)
                    .attr('height', function (d) { return x0(d[0]) - x0(d[2]); })
                  .transition()
                    .duration(duration)
                    .attr('y', function (d) { return x1(d[2]); })
                    .attr('height', function (d) { return x1(d[0]) - x1(d[2]); });

                box.transition()
                    .duration(duration)
                    .attr('y', function (d) { return x1(d[2]); })
                    .attr('height', function (d) { return x1(d[0]) - x1(d[2]); });

                // Update median line.
                var medianLine = g.selectAll('line.median')
                    .data([quartileData[1]]);

                medianLine.enter().append('line')
                    .attr('class', 'median')
                    .attr('x1', 0)
                    .attr('y1', x0)
                    .attr('x2', width)
                    .attr('y2', x0)
                    .transition()
                    .duration(duration)
                    .attr('y1', x1)
                    .attr('y2', x1);

                medianLine.transition()
                    .duration(duration)
                    .attr('y1', x1)
                    .attr('y2', x1);

                // Update whiskers.
                var whisker = g.selectAll('line.whisker')
                    .data(whiskerData || []);

                whisker.enter().insert('line', 'circle, text')
                    .attr('class', 'whisker')
                    .attr('x1', 0)
                    .attr('y1', x0)
                    .attr('x2', width)
                    .attr('y2', x0)
                    .style('opacity', 1e-6)
                  .transition()
                    .duration(duration)
                    .attr('y1', x1)
                    .attr('y2', x1)
                    .style('opacity', 1);

                whisker.transition()
                    .duration(duration)
                    .attr('y1', x1)
                    .attr('y2', x1)
                    .style('opacity', 1);

                whisker.exit().transition()
                    .duration(duration)
                    .attr('y1', x1)
                    .attr('y2', x1)
                    .style('opacity', 1e-6)
                    .remove();

                // Update outliers.
                var outlier = g.selectAll('circle.outlier')
                    .data(outlierIndices, Number);

                outlier.enter().insert('circle', 'text')
                    .attr('class', 'outlier')
                    .attr('r', 5)
                    .attr('cx', width / 2)
                    .attr('cy', function (i) { return x0(d[i]); })
                    .style('opacity', 1e-6)
                    .transition()
                    .duration(duration)
                    .attr('cy', function (i) { return x1(d[i]); })
                    .style('opacity', 1);

                outlier.transition()
                    .duration(duration)
                    .attr('cy', function (i) { return x1(d[i]); })
                    .style('opacity', 1);

                outlier.exit().transition()
                    .duration(duration)
                    .attr('cy', function (i) { return x1(d[i]); })
                    .style('opacity', 1e-6)
                    .remove();

                // Compute the tick format.
                var format = tickFormat || x1.tickFormat(8);

                // Update box ticks.
                var boxTick = g.selectAll('text.box')
                    .data(quartileData);

                boxTick.enter().append('text')
                    .attr('class', 'box')
                    .attr('dy', '.3em')
                    .attr('dx', function (d, i) { return i & 1 ? 6 : -6; })
                    .attr('x', function (d, i) { return i & 1 ? width : 0; })
                    .attr('y', x0)
                    .attr('text-anchor', function (d, i) { return i & 1 ? 'start' : 'end'; })
                    .text(format)
                    .transition()
                    .duration(duration)
                    .attr('y', x1);

                boxTick.transition()
                    .duration(duration)
                    .text(format)
                    .attr('y', x1);

                // Update whisker ticks. These are handled separately from the box
                // ticks because they may or may not exist, and we want don't want
                // to join box ticks pre-transition with whisker ticks post-.
                var whiskerTick = g.selectAll('text.whisker')
                    .data(whiskerData || []);

                whiskerTick.enter().append('text')
                    .attr('class', 'whisker')
                    .attr('dy', '.3em')
                    .attr('dx', 6)
                    .attr('x', width)
                    .attr('y', x0)
                    .text(format)
                    .style('opacity', 1e-6)
                    .transition()
                    .duration(duration)
                    .attr('y', x1)
                    .style('opacity', 1);

                whiskerTick.transition()
                    .duration(duration)
                    .text(format)
                    .attr('y', x1)
                    .style('opacity', 1);

                whiskerTick.exit().transition()
                    .duration(duration)
                    .attr('y', x1)
                    .style('opacity', 1e-6)
                    .remove();
            });
            d3.timer.flush();
        }

        box.width = function (x) {
            if (!arguments.length) {
                return width;
            }
            width = x;
            return box;
        };

        box.height = function (x) {
            if (!arguments.length) {
                return height;
            }
            height = x;
            return box;
        };

        box.tickFormat = function (x) {
            if (!arguments.length) {
                return tickFormat;
            }
            tickFormat = x;
            return box;
        };

        box.duration = function (x) {
            if (!arguments.length) {
                return duration;
            }
            duration = x;
            return box;
        };

        box.domain = function (x) {
            if (!arguments.length) {
                return domain;
            }
            domain = x === null ? x : d3.functor(x);
            return box;
        };

        box.value = function (x) {
            if (!arguments.length) {
                return value;
            }
            value = x;
            return box;
        };

        box.whiskers = function (x) {
            if (!arguments.length) {
                return whiskers;
            }
            whiskers = x;
            return box;
        };

        box.quartiles = function (x) {
            if (!arguments.length) {
                return quartiles;
            }
            quartiles = x;
            return box;
        };

        return box;
    };

    function boxWhiskers (d) {
        return [0, d.length - 1];
    }

    function boxQuartiles (d) {
        return [
            d3.quantile(d, 0.25),
            d3.quantile(d, 0.5),
            d3.quantile(d, 0.75)
        ];
    }

})();

/**
 * A box plot is a chart that depicts numerical data via their quartile ranges.
 * Examples:
 * - [Nasdaq 100 Index](http://dc-js.github.com/dc.js/)
 * - [Canadian City Crime Stats](http://dc-js.github.com/dc.js/crime/index.html)
 * @name boxPlot
 * @memberof dc
 * @mixes dc.coordinateGridMixin
 * @example
 * // create a box plot under #chart-container1 element using the default global chart group
 * var boxPlot1 = dc.boxPlot('#chart-container1');
 * // create a box plot under #chart-container2 element using chart group A
 * var boxPlot2 = dc.boxPlot('#chart-container2', 'chartGroupA');
 * @param {String|node|d3.selection|dc.compositeChart} parent - Any valid
 * [d3 single selector](https://github.com/mbostock/d3/wiki/Selections#selecting-elements) specifying
 * a dom block element such as a div; or a dom element or d3 selection.  If the bar chart is a sub-chart
 * in a [Composite Chart](#composite-chart) then pass in the parent composite chart instance.
 * @param {String} [chartGroup] - The name of the chart group this chart instance should be placed in.
 * Interaction with a chart will only trigger events and redraws within the chart's group.
 * @returns {BoxPlot}
 */
dc.boxPlot = function (parent, chartGroup) {
    var _chart = dc.coordinateGridMixin({});

    // Returns a function to compute the interquartile range.
    function DEFAULT_WHISKERS_IQR (k) {
        return function (d) {
            var q1 = d.quartiles[0],
                q3 = d.quartiles[2],
                iqr = (q3 - q1) * k,
                i = -1,
                j = d.length;
            /*jshint -W116*/
            /*jshint -W035*/
            while (d[++i] < q1 - iqr) {}
            while (d[--j] > q3 + iqr) {}
            /*jshint +W116*/
            return [i, j];
            /*jshint +W035*/
        };
    }

    var _whiskerIqrFactor = 1.5;
    var _whiskersIqr = DEFAULT_WHISKERS_IQR;
    var _whiskers = _whiskersIqr(_whiskerIqrFactor);

    var _box = d3.box();
    var _tickFormat = null;

    var _boxWidth = function (innerChartWidth, xUnits) {
        if (_chart.isOrdinal()) {
            return _chart.x().rangeBand();
        } else {
            return innerChartWidth / (1 + _chart.boxPadding()) / xUnits;
        }
    };

    // default padding to handle min/max whisker text
    _chart.yAxisPadding(12);

    // default to ordinal
    _chart.x(d3.scale.ordinal());
    _chart.xUnits(dc.units.ordinal);

    // valueAccessor should return an array of values that can be coerced into numbers
    // or if data is overloaded for a static array of arrays, it should be `Number`.
    // Empty arrays are not included.
    _chart.data(function (group) {
        return group.all().map(function (d) {
            d.map = function (accessor) { return accessor.call(d, d); };
            return d;
        }).filter(function (d) {
            var values = _chart.valueAccessor()(d);
            return values.length !== 0;
        });
    });

    /**
     * Get or set the spacing between boxes as a fraction of box size. Valid values are within 0-1.
     * See the [d3 docs](https://github.com/mbostock/d3/wiki/Ordinal-Scales#wiki-ordinal_rangeBands)
     * for a visual description of how the padding is applied.
     * @name boxPadding
     * @memberof dc.boxPlot
     * @instance
     * @param {Number} [padding=0.8]
     * @returns {Number}
     */
    _chart.boxPadding = _chart._rangeBandPadding;
    _chart.boxPadding(0.8);

    /**
     * Get or set the outer padding on an ordinal box chart. This setting has no effect on non-ordinal charts
     * or on charts with a custom `.boxWidth`. Will pad the width by `padding * barWidth` on each side of the chart.
     * @name outerPadding
     * @memberof dc.boxPlot
     * @instance
     * @param {Number} [padding=0.5]
     * @returns {Number}
     */
    _chart.outerPadding = _chart._outerRangeBandPadding;
    _chart.outerPadding(0.5);

    /**
     * Get or set the numerical width of the boxplot box. The width may also be a function taking as
     * parameters the chart width excluding the right and left margins, as well as the number of x
     * units.
     * @example
     * // Using numerical parameter
     * chart.boxWidth(10);
     * // Using function
     * chart.boxWidth((innerChartWidth, xUnits) { ... });
     * @name boxWidth
     * @memberof dc.boxPlot
     * @instance
     * @param {Number|Function} [boxWidth=0.5]
     * @returns {Number|Function}
     */
    _chart.boxWidth = function (boxWidth) {
        if (!arguments.length) {
            return _boxWidth;
        }
        _boxWidth = d3.functor(boxWidth);
        return _chart;
    };

    var boxTransform = function (d, i) {
        var xOffset = _chart.x()(_chart.keyAccessor()(d, i));
        return 'translate(' + xOffset + ', 0)';
    };

    _chart._preprocessData = function () {
        if (_chart.elasticX()) {
            _chart.x().domain([]);
        }
    };

    _chart.plotData = function () {
        var _calculatedBoxWidth = _boxWidth(_chart.effectiveWidth(), _chart.xUnitCount());

        _box.whiskers(_whiskers)
            .width(_calculatedBoxWidth)
            .height(_chart.effectiveHeight())
            .value(_chart.valueAccessor())
            .domain(_chart.y().domain())
            .duration(_chart.transitionDuration())
            .tickFormat(_tickFormat);

        var boxesG = _chart.chartBodyG().selectAll('g.box').data(_chart.data(), function (d) { return d.key; });

        renderBoxes(boxesG);
        updateBoxes(boxesG);
        removeBoxes(boxesG);

        _chart.fadeDeselectedArea();
    };

    function renderBoxes (boxesG) {
        var boxesGEnter = boxesG.enter().append('g');

        boxesGEnter
            .attr('class', 'box')
            .attr('transform', boxTransform)
            .call(_box)
            .on('click', function (d) {
                _chart.filter(d.key);
                _chart.redrawGroup();
            });
    }

    function updateBoxes (boxesG) {
        dc.transition(boxesG, _chart.transitionDuration())
            .attr('transform', boxTransform)
            .call(_box)
            .each(function () {
                d3.select(this).select('rect.box').attr('fill', _chart.getColor);
            });
    }

    function removeBoxes (boxesG) {
        boxesG.exit().remove().call(_box);
    }

    _chart.fadeDeselectedArea = function () {
        if (_chart.hasFilter()) {
            _chart.g().selectAll('g.box').each(function (d) {
                if (_chart.isSelectedNode(d)) {
                    _chart.highlightSelected(this);
                } else {
                    _chart.fadeDeselected(this);
                }
            });
        } else {
            _chart.g().selectAll('g.box').each(function () {
                _chart.resetHighlight(this);
            });
        }
    };

    _chart.isSelectedNode = function (d) {
        return _chart.hasFilter(d.key);
    };

    _chart.yAxisMin = function () {
        var min = d3.min(_chart.data(), function (e) {
            return d3.min(_chart.valueAccessor()(e));
        });
        return dc.utils.subtract(min, _chart.yAxisPadding());
    };

    _chart.yAxisMax = function () {
        var max = d3.max(_chart.data(), function (e) {
            return d3.max(_chart.valueAccessor()(e));
        });
        return dc.utils.add(max, _chart.yAxisPadding());
    };

    /**
     * Set the numerical format of the boxplot median, whiskers and quartile labels. Defaults to
     * integer formatting.
     * @example
     * // format ticks to 2 decimal places
     * chart.tickFormat(d3.format('.2f'));
     * @name tickFormat
     * @memberof dc.boxPlot
     * @instance
     * @param {Function} [tickFormat]
     * @returns {Number|Function}
     */
    _chart.tickFormat = function (tickFormat) {
        if (!arguments.length) {
            return _tickFormat;
        }
        _tickFormat = tickFormat;
        return _chart;
    };

    return _chart.anchor(parent, chartGroup);
};

/**
 ## Select Menu
 Includes: [Base Mixin](#base-mixin)

The select menu is a simple widget designed to filter a dimension by selecting an option from
an HTML <select/> menu. The menu can be optionally turned into a multiselect.

 #### dc.selectMenu(parent[, chartGroup])
 Create a select menu instance and attach it to the given parent element.

 Parameters:
* parent : string | node | selection - any valid
 [d3 single selector](https://github.com/mbostock/d3/wiki/Selections#selecting-elements) specifying
 a dom block element such as a div; or a dom element or d3 selection.

* chartGroup : string (optional) - name of the chart group this chart instance should be placed in.
 Interaction with a chart will only trigger events and redraws within the chart's group.

 Returns:
 A newly created select menu instance.

 ```js
   var select = dc.selectMenu('#select-container')
                  .dimension(states)
                  .group(stateGroup);

   // the option text can be set via the title() function
   // by default the option text is '`key`: `value`'
   select.title(function(d){
      return 'STATE: ' + d.key;
   })
 ```

 **/
dc.selectMenu = function (parent, chartGroup) {
    var SELECT_CSS_CLASS = 'dc-select-menu';
    var OPTION_CSS_CLASS = 'dc-select-option';

    var _chart = dc.baseMixin({});

    var _select;
    var _promptText = 'Select all';
    var _multiple = false;
    var _size = null;
    var _order = function (a, b) {
        return _chart.keyAccessor()(a) > _chart.keyAccessor()(b) ?
             1 : _chart.keyAccessor()(b) > _chart.keyAccessor()(a) ?
            -1 : 0;
    };

    var _filterDisplayed = function (d) {
        return _chart.valueAccessor()(d) > 0;
    };

    _chart.data(function (group) {
        return group.all().filter(_filterDisplayed);
    });

    _chart._doRender = function () {
        _chart.select('select').remove();
        _select = _chart.root().append('select')
                        .classed(SELECT_CSS_CLASS, true);

        setAttributes();

        _select.append('option').text(_promptText).attr('value', '');
        renderOptions();
        return _chart;
    };

    _chart._doRedraw = function () {
        setAttributes();
        renderOptions();
        // select the option(s) corresponding to current filter(s)
        if (_chart.hasFilter() && _multiple) {
            _select.selectAll('option')
                .filter(function (d) {
                    return d && _chart.filters().indexOf(String(_chart.keyAccessor()(d))) >= 0;
                })
                .property('selected', true);
        } else if (_chart.hasFilter()) {
            _select.property('value', _chart.filter());
        } else {
            _select.property('value', '');
        }
        return _chart;
    };

    function renderOptions () {
        var options = _select.selectAll('option.' + OPTION_CSS_CLASS)
          .data(_chart.data(), function (d) { return _chart.keyAccessor()(d); });

        options.enter()
              .append('option')
              .classed(OPTION_CSS_CLASS, true)
              .attr('value', function (d) { return _chart.keyAccessor()(d); });

        options.text(_chart.title());
        options.exit().remove();
        _select.selectAll('option.' + OPTION_CSS_CLASS).sort(_order);

        _select.on('change', onChange);
        return options;
    }

    function onChange (d , i) {
        var values;
        var target = d3.event.target;
        if(target.selectedOptions) {
            var selectedOptions = Array.prototype.slice.call(target.selectedOptions);
            values = selectedOptions.map(function (d) {
                return d.value;
            });
        } else { // IE and other browsers do not support selectedOptions
            // adapted from this polyfill: https://gist.github.com/brettz9/4212217
            var options = [].slice.call(d3.event.target.options);
            values = options.filter(function (option) {
                return option.selected;
            }).map(function(option) {
                return option.value;
            });
        }
        // console.log(values);
        // check if only prompt option is selected
        if (values.length === 1 && values[0] === '') {
            values = null;
        } else if (values.length === 1) {
            values = values[0];
        }
        _chart.onChange(values);
    }

    _chart.onChange = function (val) {
        if (val && _multiple) {
            _chart.replaceFilter([val]);
        } else if (val) {
            _chart.replaceFilter(val);
        } else {
            _chart.filterAll();
        }
        dc.events.trigger(function () {
            _chart.redrawGroup();
        });
    };

    function setAttributes () {
        if (_multiple) {
            _select.attr('multiple', true);
        } else {
            _select.attr('multiple', null);
        }
        if (_size !== null) {
            _select.attr('size', _size);
        } else {
            _select.attr('size', null);
        }
    }

    /**
    #### .order([function])
    Get or set the function that controls the ordering of option tags in the
    select menu. By default options are ordered by the group key in ascending
    order. To order by the group's value for example an appropriate comparator
     function needs to be specified:
    ```
        chart.order(function(a,b) {
            return a.value > b.value ? 1 : b.value > a.value ? -1 : 0;
        });
    ```
    **/
    _chart.order = function (_) {
        if (!arguments.length) {
            return _order;
        }
        _order = _;
        return _chart;
    };

    /**
    #### .promptText([value])
    Gets or sets the text displayed in the options used to prompt selection.
    The default is 'Select all'.
    ```
        chart.promptText('All states');
    ```
    **/
    _chart.promptText = function (_) {
        if (!arguments.length) {
            return _promptText;
        }
        _promptText = _;
        return _chart;
    };

    /**
    #### .filterDisplayed([function])
    Get or set the function that filters option tags prior to display.
    By default options with a value of < 1 are not displayed.
    To always display all options override the `filterDisplayed` function:
    ```
        chart.filterDisplayed(function() {
            return true;
        });
    ```
    **/
    _chart.filterDisplayed = function (_) {
        if (!arguments.length) {
            return _filterDisplayed;
        }
        _filterDisplayed = _;
        return _chart;
    };

    /**
    #### .multiple([bool])
    Controls the type of select menu (single select is default). Setting it to true converts the underlying
    HTML tag into a multiple select.
    ```
        chart.multiple(true);
    ```
    **/
    _chart.multiple = function (_) {
        if (!arguments.length) {
            return _multiple;
        }
        _multiple = _;

        return _chart;
    };

    /**
     #### .size([number])
     Controls the height, in lines, of the select menu, when `.multiple()` is true. Default: undefined (not set).
     **/
    _chart.size = function (_) {
        if (!arguments.length) {
            return _size;
        }
        _size = _;

        return _chart;
    };

    return _chart.anchor(parent, chartGroup);
};

// Renamed functions

dc.abstractBubbleChart = dc.bubbleMixin;
dc.baseChart = dc.baseMixin;
dc.capped = dc.capMixin;
dc.colorChart = dc.colorMixin;
dc.coordinateGridChart = dc.coordinateGridMixin;
dc.marginable = dc.marginMixin;
dc.stackableChart = dc.stackMixin;

// Expose d3 and crossfilter, so that clients in browserify
// case can obtain them if they need them.
dc.d3 = d3;
dc.crossfilter = crossfilter;

return dc;}
    if(typeof define === "function" && define.amd) {
        define(["d3", "crossfilter"], _dc);
    } else if(typeof module === "object" && module.exports) {
        var _d3 = require('d3');
        var _crossfilter = require('crossfilter');
        // When using npm + browserify, 'crossfilter' is a function,
        // since package.json specifies index.js as main function, and it
        // does special handling. When using bower + browserify,
        // there's no main in bower.json (in fact, there's no bower.json),
        // so we need to fix it.
        if (typeof _crossfilter !== "function") {
            _crossfilter = _crossfilter.crossfilter;
        }
        module.exports = _dc(_d3, _crossfilter);
    } else {
        this.dc = _dc(d3, crossfilter);
    }
}
)();

//# sourceMappingURL=dc.js.map<|MERGE_RESOLUTION|>--- conflicted
+++ resolved
@@ -1,9 +1,5 @@
 /*!
-<<<<<<< HEAD
  *  dc 2.1.0-dev
-=======
- *  dc 2.0.0-beta.18
->>>>>>> 8f90fea4
  *  http://dc-js.github.io/dc.js/
  *  Copyright 2012-2015 Nick Zhu & the dc.js Developers
  *  https://github.com/dc-js/dc.js/blob/master/AUTHORS
@@ -24,30 +20,6 @@
 'use strict';
 
 /**
-<<<<<<< HEAD
-#### Version 2.1.0-dev
-The entire dc.js library is scoped under the **dc** name space. It does not introduce anything else
-into the global name space.
-#### Function Chaining
-Most dc functions are designed to allow function chaining, meaning they return the current chart
-instance whenever it is appropriate. This way chart configuration can be written in the following
-style:
-```js
-chart.width(300)
-    .height(300)
-    .filter('sunday')
-```
-The getter forms of functions do not participate in function chaining because they necessarily
-return values that are not the chart.  (Although some, such as `.svg` and `.xAxis`, return values
-that are chainable d3 objects.)
-
-**/
-
-/*jshint -W062*/
-/*jshint -W079*/
-var dc = {
-    version: '2.1.0-dev',
-=======
  * The entire dc.js library is scoped under the **dc** name space. It does not introduce
  * anything else into the global name space.
  *
@@ -56,7 +28,7 @@
  * chaining because they necessarily return values that are not the chart.  Although some,
  * such as `.svg` and `.xAxis`, return values that are chainable d3 objects.
  * @namespace dc
- * @version 2.0.0-beta.18
+ * @version 2.1.0-dev
  * @example
  * // Example chaining
  * chart.width(300)
@@ -66,8 +38,7 @@
 /*jshint -W062*/
 /*jshint -W079*/
 var dc = {
-    version: '2.0.0-beta.18',
->>>>>>> 8f90fea4
+    version: '2.1.0-dev',
     constants: {
         CHART_CLASS: 'dc-chart',
         DEBUG_GROUP_CLASS: 'debug',
@@ -8178,7 +8149,7 @@
      * @name hiddenSize
      * @memberof dc.scatterPlot
      * @instance
-     * @param {Number} [_hiddenSize=0]
+     * @param {Number} [hiddenSize=0]
      * @returns {Chart}
      */
     _chart.hiddenSize = function (hiddenSize) {
@@ -8547,40 +8518,21 @@
         return _chart._filter(dc.filters.TwoDimensionalFilter(filter));
     });
 
-<<<<<<< HEAD
-    /**
-     #### .rows([values])
-     Gets or sets the values used to create the rows of the heatmap, as an array. By default, all
-     the values will be fetched from the data using the value accessor.
-     **/
-
-    _chart.rows = function (_) {
-        if (!arguments.length) {
-=======
-    function uniq (d, i, a) {
-        return !i || a[i - 1] !== d;
-    }
-
     /**
      * Gets or sets the values used to create the rows of the heatmap, as an array. By default, all
-     * the values will be fetched from the data using the value accessor, and they will be sorted in
-     * ascending order.
+     * the values will be fetched from the data using the value accessor.
      * @name rows
      * @memberof dc.heatMap
      * @instance
      * @param  {Array<String|Number>} [rows]
      * @returns {Chart}
      */
+
     _chart.rows = function (rows) {
-        if (arguments.length) {
-            _rows = rows;
-            return _chart;
-        }
-        if (_rows) {
->>>>>>> 8f90fea4
+        if (!arguments.length) {
             return _rows;
         }
-        _rows = _;
+        _rows = rows;
         return _chart;
     };
 
@@ -8597,17 +8549,8 @@
     };
 
     /**
-<<<<<<< HEAD
-     #### .cols([keys])
-     Gets or sets the keys used to create the columns of the heatmap, as an array. By default, all
-     the values will be fetched from the data using the key accessor.
-     **/
-    _chart.cols = function (_) {
-        if (!arguments.length) {
-=======
      * Gets or sets the keys used to create the columns of the heatmap, as an array. By default, all
-     * the values will be fetched from the data using the key accessor, and they will be sorted in
-     * ascending order.
+     * the values will be fetched from the data using the key accessor.
      * @name cols
      * @memberof dc.heatMap
      * @instance
@@ -8615,15 +8558,10 @@
      * @returns {Chart}
      */
     _chart.cols = function (cols) {
-        if (arguments.length) {
-            _cols = cols;
-            return _chart;
-        }
-        if (_cols) {
->>>>>>> 8f90fea4
+        if (!arguments.length) {
             return _cols;
         }
-        _cols = _;
+        _cols = cols;
         return _chart;
     };
 
@@ -9398,38 +9336,27 @@
 };
 
 /**
- ## Select Menu
- Includes: [Base Mixin](#base-mixin)
-
-The select menu is a simple widget designed to filter a dimension by selecting an option from
-an HTML <select/> menu. The menu can be optionally turned into a multiselect.
-
- #### dc.selectMenu(parent[, chartGroup])
- Create a select menu instance and attach it to the given parent element.
-
- Parameters:
-* parent : string | node | selection - any valid
- [d3 single selector](https://github.com/mbostock/d3/wiki/Selections#selecting-elements) specifying
- a dom block element such as a div; or a dom element or d3 selection.
-
-* chartGroup : string (optional) - name of the chart group this chart instance should be placed in.
- Interaction with a chart will only trigger events and redraws within the chart's group.
-
- Returns:
- A newly created select menu instance.
-
- ```js
-   var select = dc.selectMenu('#select-container')
-                  .dimension(states)
-                  .group(stateGroup);
-
-   // the option text can be set via the title() function
-   // by default the option text is '`key`: `value`'
-   select.title(function(d){
-      return 'STATE: ' + d.key;
-   })
- ```
-
+ * The select menu is a simple widget designed to filter a dimension by selecting an option from
+ * an HTML `<select/>` menu. The menu can be optionally turned into a multiselect.
+ * @name selectMenu
+ * @memberof dc
+ * @mixes dc.baseMixin
+ * @example
+ * // create a select menu under #select-container using the default global chart group
+ * var select = dc.selectMenu('#select-container')
+ *                .dimension(states)
+ *                .group(stateGroup);
+ * // the option text can be set via the title() function
+ * // by default the option text is '`key`: `value`'
+ * select.title(function (d){
+ *     return 'STATE: ' + d.key;
+ * })
+ * @param {String|node|d3.selection|dc.compositeChart} parent - Any valid
+ * [d3 single selector](https://github.com/mbostock/d3/wiki/Selections#selecting-elements) specifying
+ * a dom block element such as a div; or a dom element or d3 selection.
+ * @param {String} [chartGroup] - The name of the chart group this widget should be placed in.
+ * Interaction with the widget will only trigger events and redraws within its group.
+ * @returns {selectMenu}
  **/
 dc.selectMenu = function (parent, chartGroup) {
     var SELECT_CSS_CLASS = 'dc-select-menu';
@@ -9502,10 +9429,10 @@
         return options;
     }
 
-    function onChange (d , i) {
+    function onChange (d, i) {
         var values;
         var target = d3.event.target;
-        if(target.selectedOptions) {
+        if (target.selectedOptions) {
             var selectedOptions = Array.prototype.slice.call(target.selectedOptions);
             values = selectedOptions.map(function (d) {
                 return d.value;
@@ -9515,7 +9442,7 @@
             var options = [].slice.call(d3.event.target.options);
             values = options.filter(function (option) {
                 return option.selected;
-            }).map(function(option) {
+            }).map(function (option) {
                 return option.value;
             });
         }
@@ -9556,33 +9483,36 @@
     }
 
     /**
-    #### .order([function])
-    Get or set the function that controls the ordering of option tags in the
-    select menu. By default options are ordered by the group key in ascending
-    order. To order by the group's value for example an appropriate comparator
-     function needs to be specified:
-    ```
-        chart.order(function(a,b) {
-            return a.value > b.value ? 1 : b.value > a.value ? -1 : 0;
-        });
-    ```
-    **/
-    _chart.order = function (_) {
+     * Get or set the function that controls the ordering of option tags in the
+     * select menu. By default options are ordered by the group key in ascending
+     * order.
+     * @name order
+     * @memberof dc.selectMenu
+     * @instance
+     * @param {Function} [order]
+     * @example
+     * // order by the group's value
+     * chart.order(function (a,b) {
+     *     return a.value > b.value ? 1 : b.value > a.value ? -1 : 0;
+     * });
+     **/
+    _chart.order = function (order) {
         if (!arguments.length) {
             return _order;
         }
-        _order = _;
-        return _chart;
-    };
-
-    /**
-    #### .promptText([value])
-    Gets or sets the text displayed in the options used to prompt selection.
-    The default is 'Select all'.
-    ```
-        chart.promptText('All states');
-    ```
-    **/
+        _order = order;
+        return _chart;
+    };
+
+    /**
+     * Get or set the text displayed in the options used to prompt selection.
+     * @name promptText
+     * @memberof dc.selectMenu
+     * @instance
+     * @param {String} [promptText='Select all']
+     * @example
+     * chart.promptText('All states');
+     **/
     _chart.promptText = function (_) {
         if (!arguments.length) {
             return _promptText;
@@ -9592,50 +9522,60 @@
     };
 
     /**
-    #### .filterDisplayed([function])
-    Get or set the function that filters option tags prior to display.
-    By default options with a value of < 1 are not displayed.
-    To always display all options override the `filterDisplayed` function:
-    ```
-        chart.filterDisplayed(function() {
-            return true;
-        });
-    ```
-    **/
-    _chart.filterDisplayed = function (_) {
+     * Get or set the function that filters option tags prior to display. By default options
+     * with a value of < 1 are not displayed.
+     * @name filterDisplayed
+     * @memberof dc.selectMenu
+     * @instance
+     * @param {function} [filterDisplayed]
+     * @example
+     * // display all options override the `filterDisplayed` function:
+     * chart.filterDisplayed(function () {
+     *     return true;
+     * });
+     **/
+    _chart.filterDisplayed = function (filterDisplayed) {
         if (!arguments.length) {
             return _filterDisplayed;
         }
-        _filterDisplayed = _;
-        return _chart;
-    };
-
-    /**
-    #### .multiple([bool])
-    Controls the type of select menu (single select is default). Setting it to true converts the underlying
-    HTML tag into a multiple select.
-    ```
-        chart.multiple(true);
-    ```
-    **/
-    _chart.multiple = function (_) {
+        _filterDisplayed = filterDisplayed;
+        return _chart;
+    };
+
+    /**
+     * Controls the type of select menu. Setting it to true converts the underlying
+     * HTML tag into a multiple select.
+     * @name multiple
+     * @memberof dc.selectMenu
+     * @instance
+     * @param {boolean} [multiple=false]
+     * @example
+     * chart.multiple(true);
+     **/
+    _chart.multiple = function (multiple) {
         if (!arguments.length) {
             return _multiple;
         }
-        _multiple = _;
-
-        return _chart;
-    };
-
-    /**
-     #### .size([number])
-     Controls the height, in lines, of the select menu, when `.multiple()` is true. Default: undefined (not set).
+        _multiple = multiple;
+
+        return _chart;
+    };
+
+    /**
+     * Controls the height, in lines, of the select menu, when `.multiple()` is true. If `null` (the default),
+     * uses the browser's default height.
+     * @name size
+     * @memberof dc.selectMenu
+     * @instance
+     * @param {?number} [size
+     * @example
+     * chart.size(10);
      **/
-    _chart.size = function (_) {
+    _chart.size = function (size) {
         if (!arguments.length) {
             return _size;
         }
-        _size = _;
+        _size = size;
 
         return _chart;
     };
